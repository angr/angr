--- conflicted
+++ resolved
@@ -7,85 +7,6 @@
 
 
 class AnnotatedCFG(object):
-<<<<<<< HEAD
-    # cfg : class CFG
-
-    def __init__(self, project, cfg):
-        # TODO: Maybe we should recreate the CFG with every single node
-        # recreated?
-        self._cfg = cfg.cfg
-        self._project = project
-
-        self._run_statement_whitelist = defaultdict(list)
-        self._exit_taken = defaultdict(list)
-        self._addr_to_run = {}
-        self._addr_to_last_stmt_id = {}
-
-        for run in self._cfg.nodes():
-            self._addr_to_run[self.get_addr(run)] = run
-
-    def get_addr(self, run):
-        if isinstance(run, simuvex.SimIRSB):
-            return run.first_imark.addr
-        elif isinstance(run, simuvex.SimProcedure):
-            pseudo_addr = self._project.get_pseudo_addr_for_sim_procedure(run)
-            return pseudo_addr
-        else:
-            raise Exception()
-
-    def add_statements_to_whitelist(self, run, stmt_ids):
-        addr = self.get_addr(run)
-        self._run_statement_whitelist[addr].extend(stmt_ids)
-        self._run_statement_whitelist[addr] = sorted(
-            self._run_statement_whitelist[addr])
-
-    def add_exit_to_whitelist(self, run_from, run_to):
-        addr_from = self.get_addr(run_from)
-        addr_to = self.get_addr(run_to)
-        self._exit_taken[addr_from].append(addr_to)
-
-    def set_last_stmt(self, run, stmt_id):
-        addr = self.get_addr(run)
-        self._addr_to_last_stmt_id[addr] = stmt_id
-
-    def should_take_exit(self, addr_from, addr_to):
-        if addr_from in self._exit_taken:
-            return addr_to in self._exit_taken[addr_from]
-
-        return False
-
-    def should_execute_statement(self, addr, stmt_id):
-        if addr in self._run_statement_whitelist:
-            return stmt_id in self._run_statement_whitelist[addr]
-        return False
-
-    def get_run(self, addr):
-        if addr in self._addr_to_run:
-            return self._addr_to_run[addr]
-        return None
-
-    def get_whitelisted_statements(self, addr):
-        if addr in self._run_statement_whitelist:
-            return self._run_statement_whitelist[addr]
-        return []
-
-    def get_last_statement_index(self, addr):
-        if addr in self._addr_to_last_stmt_id:
-            return self._addr_to_last_stmt_id[addr]
-        return None
-
-    def debug_print(self):
-        print "SimRuns:"
-        for addr, run in self._addr_to_run.items():
-            print "0x%08x => %s" % (addr, run)
-        print "statements: "
-        for addr, stmts in self._run_statement_whitelist.items():
-            print "Address 0x%08x:" % addr
-            print stmts
-            for stmt_id in stmts:
-                print "%d," % stmt_id,
-            print ""
-=======
 	# cfg : class CFG
 	def __init__(self, project, cfg):
 		# TODO: Maybe we should recreate the CFG with every single node recreated?
@@ -160,5 +81,4 @@
 			if addr is None:
 				continue
 			l.debug("Address 0x%08x:", addr)
-			l.debug(stmts)
->>>>>>> ea305c7f
+			l.debug(stmts)