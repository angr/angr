<<<<<<< HEAD
=======
import os
>>>>>>> 3c27e540
import logging
import unittest

import angr

l = logging.getLogger("angr.tests")

<<<<<<< HEAD
import os

test_location = os.path.join(os.path.dirname(os.path.realpath(__file__)), '..', '..', 'binaries', 'tests')

arches = ("armel", "i386", "mips", "mipsel", "ppc64", "ppc", "x86_64")


# TODO: arches += ( "armhf", )


# pylint: disable=missing-class-docstring
# pylint: disable=no-self-use
class TestCheckbye(unittest.TestCase):
    def run_checkbyte(self, arch):
        p = angr.Project(os.path.join(test_location, arch, "checkbyte"), auto_load_libs=False)
        results = p.factory.simulation_manager().run(n=100)  # , until=lambda lpg: len(lpg.active) > 1)

        assert len(results.deadended) == 2
        one = results.deadended[0].posix.dumps(1)
        two = results.deadended[1].posix.dumps(1)
        assert {one, two} == {b"First letter good\n", b"First letter bad\n"}

    def test_checkbyte(self):
        for arch in arches:
            yield self.run_checkbyte, arch

=======
test_location = os.path.join(os.path.dirname(os.path.realpath(__file__)), '..', '..', 'binaries', 'tests')

class TestCeckbyte(unittest.TestCase):
    def _run_checkbyte(self,arch):
        p = angr.Project(os.path.join(test_location, arch, "checkbyte"), auto_load_libs=False)
        results = p.factory.simulation_manager().run(n=100) #, until=lambda lpg: len(lpg.active) > 1)

        assert len(results.deadended) == 2
        one = results.deadended[0].posix.dumps(1)
        two = results.deadended[1].posix.dumps(1)
        assert {one, two} == {b"First letter good\n", b"First letter bad\n"}

    def test_checkbyte_armel(self):
        self._run_checkbyte("armel")

    def test_checkbyte_i386(self):
        self._run_checkbyte("i386")

    def test_checkbyte_mips(self):
        self._run_checkbyte("mips")

    def test_checkbyte_mipsel(self):
        self._run_checkbyte("mipsel")

    def test_checkbyte_ppc64(self):
        self._run_checkbyte("ppc64")

    def test_checkbyte_ppc(self):
        self._run_checkbyte("ppc")

    def test_checkbyte_x86_64(self):
        self._run_checkbyte("x86_64")
>>>>>>> 3c27e540

if __name__ == "__main__":
    unittest.main()<|MERGE_RESOLUTION|>--- conflicted
+++ resolved
@@ -1,7 +1,3 @@
-<<<<<<< HEAD
-=======
-import os
->>>>>>> 3c27e540
 import logging
 import unittest
 
@@ -9,12 +5,9 @@
 
 l = logging.getLogger("angr.tests")
 
-<<<<<<< HEAD
 import os
 
 test_location = os.path.join(os.path.dirname(os.path.realpath(__file__)), '..', '..', 'binaries', 'tests')
-
-arches = ("armel", "i386", "mips", "mipsel", "ppc64", "ppc", "x86_64")
 
 
 # TODO: arches += ( "armhf", )
@@ -22,27 +15,10 @@
 
 # pylint: disable=missing-class-docstring
 # pylint: disable=no-self-use
-class TestCheckbye(unittest.TestCase):
-    def run_checkbyte(self, arch):
+class TestCheckbyte(unittest.TestCase):
+    def _run_checkbyte(self, arch):
         p = angr.Project(os.path.join(test_location, arch, "checkbyte"), auto_load_libs=False)
         results = p.factory.simulation_manager().run(n=100)  # , until=lambda lpg: len(lpg.active) > 1)
-
-        assert len(results.deadended) == 2
-        one = results.deadended[0].posix.dumps(1)
-        two = results.deadended[1].posix.dumps(1)
-        assert {one, two} == {b"First letter good\n", b"First letter bad\n"}
-
-    def test_checkbyte(self):
-        for arch in arches:
-            yield self.run_checkbyte, arch
-
-=======
-test_location = os.path.join(os.path.dirname(os.path.realpath(__file__)), '..', '..', 'binaries', 'tests')
-
-class TestCeckbyte(unittest.TestCase):
-    def _run_checkbyte(self,arch):
-        p = angr.Project(os.path.join(test_location, arch, "checkbyte"), auto_load_libs=False)
-        results = p.factory.simulation_manager().run(n=100) #, until=lambda lpg: len(lpg.active) > 1)
 
         assert len(results.deadended) == 2
         one = results.deadended[0].posix.dumps(1)
@@ -69,7 +45,7 @@
 
     def test_checkbyte_x86_64(self):
         self._run_checkbyte("x86_64")
->>>>>>> 3c27e540
+
 
 if __name__ == "__main__":
     unittest.main()