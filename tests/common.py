--- conflicted
+++ resolved
@@ -23,21 +23,17 @@
 
 
 def broken(func):
-<<<<<<< HEAD
     return skip(reason="Broken test method")(func)
 
 
 def requires_binaries_private(func):
     return skipIf(
         not os.path.exists(
-            os.path.join(os.path.dirname(os.path.dirname(os.path.dirname(__file__)))),
-            "binaries-private",
+            os.path.join(os.path.dirname(os.path.dirname(os.path.dirname(__file__))),
+            "binaries-private"),
         ),
         "Skip this test since we do not have the binaries-private repo cloned on Travis CI.",
     )(func)
-=======
-    return skip("Broken test method")(func)
->>>>>>> 724f2172
 
 
 def slow_test(func):
