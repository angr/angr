import os
import pickle
import sys
import logging
import subprocess
from functools import lru_cache
from typing import Optional, Sequence
from tempfile import NamedTemporaryFile

from unittest import skipIf, skipUnless, skip, SkipTest

l = logging.getLogger("angr.tests.common")

try:
    import tracer
except ImportError:
    tracer = None

bin_location = os.path.join(
    os.path.dirname(os.path.realpath(__file__)), "..", "..", "binaries"
)
bin_priv_location = os.path.join(
    os.path.dirname(os.path.realpath(__file__)), "..", "..", "binaries-private"
)

if not os.path.isdir(bin_location):
    raise Exception(
        "Can't find the angr/binaries repo for holding testcases. It should be cloned into the same folder as the rest of your angr modules."
    )


def broken(func):
    return skip(reason="Broken test method")(func)


def requires_binaries_private(func):
    return skipIf(
        not os.path.exists(
            os.path.join(os.path.dirname(os.path.dirname(os.path.dirname(__file__))),
            "binaries-private"),
        ),
        "Skip this test since we do not have the binaries-private repo cloned on Travis CI.",
    )(func)


def slow_test(func):
    func.speed = "slow"
    slow_test_env = (
        os.environ["SKIP_SLOW_TESTS"].lower()
        if "SKIP_SLOW_TESTS" in os.environ
<<<<<<< HEAD
        else ''
=======
        else ""
>>>>>>> 74e8f34c
    )
    return skipIf(
        slow_test_env == "true" or slow_test_env == "1", "Skipping slow test"
    )(func)


def skip_if_not_linux(func):
    return skipUnless(sys.platform.startswith("linux"), "Skipping Linux Test Cases")(
        func
    )


TRACE_VERSION = 1


def do_trace(proj, test_name, input_data, **kwargs):
    """
    trace, magic, crash_mode, crash_addr = load_cached_trace(proj, "test_blurble")
    """
    fname = os.path.join(
        bin_location,
        "tests_data",
        "runner_traces",
        f"{test_name}_{os.path.basename(proj.filename)}_{proj.arch.name}.p",
    )

    if os.path.isfile(fname):
        try:
            with open(fname, "rb") as f:
                r = pickle.load(f)
                if type(r) is tuple and len(r) == 2 and r[1] == TRACE_VERSION:
                    return r[0]
        except (pickle.UnpicklingError, UnicodeDecodeError):
            print("Can't unpickle trace - rerunning")

    if tracer is None:
        raise SkipTest("Tracer is not installed and cached data is not present")

    runner = tracer.QEMURunner(project=proj, input=input_data, **kwargs)
    r = (runner.trace, runner.magic, runner.crash_mode, runner.crash_addr)
    with open(fname, "wb") as f:
        pickle.dump((r, TRACE_VERSION), f, -1)
    return r


@skipUnless(tracer, "tracer is not installed")
def load_cgc_pov(pov_file: str) -> "tracer.TracerPoV":
    return tracer.TracerPoV(pov_file)


def compile_c(c_code: str, cflags: Optional[Sequence[str]], silent: bool = False) -> NamedTemporaryFile:
    # pylint:disable=consider-using-with
    """
    Compile `c_code` and return the file containing the compiled output
    """
    dst = None
    try:
        dst = NamedTemporaryFile(delete=False)
        dst.close()
        src = NamedTemporaryFile(mode='x', delete=False, suffix='.c')
        src.write(c_code)
        src.close()

        call_args = ['cc'] + (cflags or []) + ['-o', dst.name, src.name]
        l.debug('Compiling with: %s', ' '.join(call_args))
        l.debug('Source:\n%s', c_code)
        out = subprocess.DEVNULL if silent else None
        subprocess.check_call(call_args, stderr=out, stdout=out)
        return dst
    except:
        if dst and os.path.exists(dst.name):
            os.remove(dst.name)
        raise
    finally:
        if src and os.path.exists(src.name):
            os.remove(src.name)


@lru_cache
def has_32_bit_compiler_support() -> bool:
    """
    Check if we are able to compile a 32-bit binary
    """
    try:
        binary = compile_c("#include <stdlib.h>\nint main() { return 0; }", ['-m32'], True)
        os.remove(binary.name)
        return True
    except subprocess.CalledProcessError:
        return False

<|MERGE_RESOLUTION|>--- conflicted
+++ resolved
@@ -48,11 +48,7 @@
     slow_test_env = (
         os.environ["SKIP_SLOW_TESTS"].lower()
         if "SKIP_SLOW_TESTS" in os.environ
-<<<<<<< HEAD
-        else ''
-=======
         else ""
->>>>>>> 74e8f34c
     )
     return skipIf(
         slow_test_env == "true" or slow_test_env == "1", "Skipping slow test"
