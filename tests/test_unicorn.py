--- conflicted
+++ resolved
@@ -59,13 +59,7 @@
     )
 
     # test STOP_STOPPOINT on an address that is not a basic block start
-<<<<<<< HEAD
-    s_stoppoints = p.factory.call_state(
-        p.loader.find_symbol("main").rebased_addr, 1, [], add_options=so.unicorn
-    )
-=======
     s_stoppoints = p.factory.call_state(p.loader.find_symbol("main").rebased_addr, 1, angr.PointerWrapper([]), add_options=so.unicorn)
->>>>>>> 6da23bc3
 
     # this address is right before/after the bb for the stop_normal() function ends
     # we should not stop there, since that code is never hit
@@ -293,21 +287,8 @@
         type_cache = angr.sim_type.parse_defns(fp.read())
     p = angr.Project(os.path.join(test_location, 'binaries', 'tests', 'i386', 'manyfloatsum'), auto_load_libs=False)
 
-<<<<<<< HEAD
-    for function in (
-        "sum_floats",
-        "sum_combo",
-        "sum_segregated",
-        "sum_doubles",
-        "sum_combo_doubles",
-        "sum_segregated_doubles",
-    ):
-        cc = p.factory.cc(func_ty=type_cache[function])
-        args = list(range(len(cc.func_ty.args)))
-=======
     for function in ('sum_floats', 'sum_combo', 'sum_segregated', 'sum_doubles', 'sum_combo_doubles', 'sum_segregated_doubles'):
         args = list(range(len(type_cache[function].args)))
->>>>>>> 6da23bc3
         answer = float(sum(args))
         addr = p.loader.find_symbol(function).rebased_addr
         my_callable = p.factory.callable(addr, prototype=type_cache[function])
@@ -518,5 +499,5 @@
                     for ft in res:
                         fo = ft[0]
                         fa = ft[1:]
-                        print("...", fa)
+                        print('...', fa)
                         fo(*fa)