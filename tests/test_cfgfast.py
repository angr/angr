--- conflicted
+++ resolved
@@ -698,15 +698,6 @@
     )
     proj = angr.Project(path, auto_load_libs=False)
 
-<<<<<<< HEAD
-    cfg = proj.analyses.CFGFast(
-        resolve_indirect_jumps=True,
-        force_complete_scan=False,
-        normalize=True,
-        symbols=False,
-        detect_tail_calls=True,
-    )
-=======
     cfg = proj.analyses.CFGFast(resolve_indirect_jumps=True,
                                 force_complete_scan=False,
                                 normalize=True,
@@ -714,7 +705,6 @@
                                 detect_tail_calls=True,
                                 data_references=True,
                                 )
->>>>>>> 6da23bc3
 
     all_func_addrs = set(cfg.functions.keys())
     assert 0x80010B5 not in all_func_addrs
