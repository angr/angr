--- conflicted
+++ resolved
@@ -17,8 +17,6 @@
 )
 
 
-# pylint: disable=missing-class-docstring
-# pylint: disable=no-self-use
 class TestCfgfast(unittest.TestCase):
     def cfg_fast_functions_check(self, arch, binary_path, func_addrs, func_features):
         """
@@ -1019,6 +1017,7 @@
         func_3 = cfg.kb.functions[0x12631]
         assert func_3.returning is True
 
+
 def test_func_in_added_segment_by_patcherex_arm():
     path = os.path.join(test_location, "armel", "patcherex", "replace_function_patch_with_function_reference")
     proj = angr.Project(path, auto_load_libs=False)
@@ -1035,95 +1034,25 @@
     # Check the number of basic blocks
     assert (len(list(cfg.functions[0xa00081].blocks)) == 8)
 
+
 def test_func_in_added_segment_by_patcherex_x64():
     path = os.path.join(test_location, "x86_64", "patchrex", "replace_function_patch_with_function_reference")
     proj = angr.Project(path, auto_load_libs=False)
     cfg = proj.analyses.CFGFast(normalize=True,
                                 function_starts={0xa0013d},
                                 regions=[(4195568, 4195591),
-                                           (4195600, 4195632),
-                                           (4195632, 4195640),
-                                           (4195648, 4196418),
-                                           (4196420, 4196429),
-                                           (10486064, 10486213)])
+                                         (4195600, 4195632),
+                                         (4195632, 4195640),
+                                         (4195648, 4196418),
+                                         (4196420, 4196429),
+                                         (10486064, 10486213)])
 
     # Check whether the target function is in the functions list
     assert (0xa0013d in cfg.kb.functions)
     # Check the number of basic blocks
     assert (len(list(cfg.functions[0xa0013d].blocks)) == 7)
 
-<<<<<<< HEAD
-=======
-def run_all():
-
-    g = globals()
-    segmentlist_tests = [
-        v
-        for k, v in g.items()
-        if k.startswith("test_segment_list_") and hasattr(v, "__call__")
-    ]
-
-    for func in segmentlist_tests:
-        print(func.__name__)
-        func()
-
-    test_serialization_cfgnode()
-    test_serialization_cfgfast()
-
-    for args in test_cfg_0():
-        print(args[0].__name__)
-        args[0](*args[1:])
-
-    for args in test_cfg_0_pe():
-        print(args[0].__name__)
-        args[0](*args[1:])
-
-    for args in test_fauxware():
-        print(args[0].__name__)
-        args[0](*args[1:])
-
-    for args in test_cfg_loop_unrolling():
-        print(args[0].__name__)
-        args[0](*args[1:])
-
-    for args in test_cfg_switches():
-        args[0](*args[1:])
-
-    test_resolve_x86_elf_pic_plt()
-    test_function_names_for_unloaded_libraries()
-    test_block_instruction_addresses_armhf()
-    test_tail_call_optimization_detection_armel()
-    test_blanket_fauxware()
-    test_data_references_x86_64()
-    test_data_references_mipsel()
-    test_function_leading_blocks_merging()
-    test_cfg_with_patches()
-    test_indirect_jump_to_outside()
-    test_generate_special_info()
-    test_plt_stub_has_one_jumpout_site()
-    test_load_from_shellcode()
-    test_starting_point_ordering()
-    test_func_in_added_segment_by_patcherex_arm()
-    test_func_in_added_segment_by_patcherex_x64()
-
-    TestCFGFastReturningFunctions().test_kepler_server_armhf()
-
-
-def main():
-    if len(sys.argv) > 1:
-        g = globals().copy()
-
-        r = g["test_" + sys.argv[1]]()
-
-        if r is not None:
-            for func_and_args in r:
-                func, args = func_and_args[0], func_and_args[1:]
-                func(*args)
-    else:
-        run_all()
-
-
->>>>>>> 3c27e540
+
 if __name__ == "__main__":
     # logging.getLogger('angr.analyses.cfg.cfg_fast').setLevel(logging.DEBUG)
     unittest.main()