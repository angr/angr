import sys
from collections import defaultdict
from itertools import dropwhile

import networkx

import logging
import simuvex
import angr
from .translate import translate_bytes

<<<<<<< HEAD
l = logging.getLogger(name="sliceit.s_cfg")
l.setLevel(logging.DEBUG)
=======
l = logging.getLogger(name = "sliceit.s_cfg")

class Stack(object):
	def __init__(self, stack=None, retn_targets=None):
		if stack is None:
			self._stack = []
		else:
			self._stack = stack

		if retn_targets is None:
			self._retn_targets = []
		else:
			self._retn_targets = retn_targets

	def stack_suffix(self):
		length = len(self._stack)
		if length == 0:
			return (None, None)
		elif length == 1:
			return (None, self._stack[length - 1])
		return (self._stack[length - 2], self._stack[length - 1])

	def call(self, callsite_addr, addr, retn_target=None):
		self._stack.append(callsite_addr)
		self._stack.append(addr)
		self._retn_targets.append(retn_target)

	def _rfind(self, lst, item):
		try:
			return dropwhile(lambda x: lst[x] != item, reversed(xrange(len(lst)))).next()
		except:
			raise ValueError, "%s not in the list" % item

	def ret(self, retn_target):
		if retn_target in self._retn_targets:
			# We may want to return to several levels up there, not only a 
			# single stack frame
			levels = len(self._retn_targets) - \
				self._rfind(self._retn_targets, retn_target)
		else:
			l.warning("Returning to unexpected address 0x%08x", retn_target)
			levels = 1
		while levels > 0:
			if len(self._stack) > 0:
				self._stack.pop()
				self._stack.pop()
			if len(self._retn_targets) > 0:
				self._retn_targets.pop()
			levels -= 1

	def get_ret_target(self):
		if len(self._retn_targets) == 0:
			return None
		return self._retn_targets[len(self._retn_targets) - 1]

	def copy(self):
		return Stack(self._stack[::], self._retn_targets[::])

class SimExitWrapper(object):
	def __init__(self, ex, stack=None):
		self._exit = ex
		if stack == None:
			self._stack = Stack()
		else:
			self._stack = stack

	def sim_exit(self):
		return self._exit

	def stack(self):
		return self._stack

	def stack_copy(self):
		return self._stack.copy()

	def stack_suffix(self):
		return self._stack.stack_suffix()
>>>>>>> ea305c7f


class CFG(object):
<<<<<<< HEAD

    def __init__(self):
        self.cfg = networkx.DiGraph()
        self.bbl_dict = None

    # Construct the CFG from an angr. binary object
    def construct(self, binary, project):
        # Re-create the DiGraph
        self.cfg = networkx.DiGraph()

        # Traverse all the IRSBs, and put them to a dict
        # It's actually a multi-dict, as each SIRSB might have different states
        # on different call predicates
        self.bbl_dict = {}
        traced_sim_blocks = set()
        entry_point = binary.entry()
        l.debug("Entry point = 0x%x", entry_point)

        # Crawl the binary, create CFG and fill all the refs inside project!
        l.debug("Pulling all memory")
        project.mem.pull()
        project.perm.pull()

        loaded_state = project.initial_state()
        entry_point_exit = simuvex.SimExit(
            addr=entry_point,
            state=loaded_state.copy_after(),
            jumpkind="Ijk_boring")
        remaining_exits = [entry_point_exit]
        traced_sim_blocks.add(entry_point_exit.concretize())

        # Iteratively analyze every exit
        while len(remaining_exits) > 0:
            current_exit = remaining_exits.pop()
            addr = current_exit.concretize()
            initial_state = current_exit.state
            jumpkind = current_exit.jumpkind

            try:
                sim_run = project.sim_run(addr, initial_state, mode="static")
                sim_run.is_fake = False
            except simuvex.s_irsb.SimIRSBError:
                # It's a tragedy that we came across some instructions that VEX does not support
                # Let's make a fake IRSB with a simple ret instruction inside
                l.warning("Error while creating SimRun at 0x%x, " % addr +
                          "we'll create a pseudo nop IRSB instead.")
                fake_irsb = initial_state.arch.get_nop_irsb(addr)
                sim_run = simuvex.SimIRSB(
                    initial_state,
                    fake_irsb,
                    mode="static")
                # This is a dirty fix
                sim_run.is_fake = True
            except angr.errors.AngrException as ex:
                l.error(
                    "AngrException %s when creating SimRun at 0x%x" %
                    (ex, addr))
                # We might be on a wrong branch, and is likely to encounter the "No bytes
                # in memory xxx" exception
                # Just ignore it
                continue

            tmp_exits = sim_run.exits()

            # Adding the new sim_run to our CFG
            self.bbl_dict[addr] = sim_run

            # TODO: Fill the mem/code references!

            for ex in tmp_exits:
                try:
                    new_addr = ex.concretize()
                except simuvex.s_value.ConcretizingException:
                    # It cannot be concretized currently. Maybe we could handle it later,
                    # maybe it just cannot be concretized
                    continue
                new_initial_state = ex.state.copy_after()
                new_jumpkind = ex.jumpkind

                if new_addr not in traced_sim_blocks:
                    traced_sim_blocks.add(new_addr)
                    new_exit = simuvex.SimExit(
                        addr=new_addr,
                        state=new_initial_state,
                        jumpkind=ex.jumpkind)
                    remaining_exits.append(new_exit)

        # Adding edges of direct control flow transition like calls and
        # boring-exits
        for basic_block_addr, basic_block in self.bbl_dict.items():
            exits = basic_block.exits()
            # debugging!
            l.debug("Basic block [%x]" % basic_block_addr)
            for exit in exits:
                try:
                    l.debug("|      target: %x", exit.concretize())
                except:
                    l.debug("|      target cannot be concretized.")
            for exit in exits:
                try:
                    target_addr = exit.concretize()
                    if target_addr in self.bbl_dict.keys():
                        self.cfg.add_edge(
                            basic_block,
                            self.bbl_dict[target_addr])
                    else:
                        l.warning("Key %x does not exist." % target_addr)
                except:
                    l.warning("Cannot concretize the target address.")

        # Adding edges of indirect control flow transition like returns
        for basic_block_addr, basic_block in self.bbl_dict.items():
            exits = basic_block.exits()
            callsites = []
            if len(exits) == 1 and exits[0].jumpkind == "Ijk_Ret":
                # A ret is here
                # Let's assume the control flow of this block comes from the closest call instruction
                # TODO: Handle other common cases like syscall

                # Back-traverse the control flow path and search for the
                # closest exit-call
                if basic_block in self.cfg:
                    basic_block_stack = self.cfg.predecessors(basic_block)
                    if len(basic_block_stack) == 0:
                        l.warning("Error: len(basic_block_stack) == 0")
                        sys.exit()
                    # Log which blocks are accessed before
                    basic_block_stack_record = []
                    while len(basic_block_stack) > 0:
                        prev_block = basic_block_stack[0]
                        basic_block_stack = basic_block_stack[1:]
                        basic_block_stack_record.append(prev_block)
                        prev_block_exits = prev_block.exits()
                        is_callsite = False
                        for ex in prev_block_exits:
                            if ex.jumpkind == "Ijk_Call":
                                try:
                                    if ex.concretize() == basic_block_addr:
                                        callsites.append(prev_block)
                                        is_callsite = True
                                        break
                                except:
                                    # Callee cannot be determined :p Let it be
                                    pass
                        if not is_callsite:
                            # Get predecessors of this block and append them
                            # into the stack
                            predecessors = self.cfg.predecessors(prev_block)
                            for block in predecessors:
                                if block not in basic_block_stack_record:
                                    basic_block_stack.append(block)
                else:
                    # Some bugs might have happened!
                    # raise Exception("Basic block [%08x] is not in CFG. Something wrong must happened." % basic_block_addr)
                    print (
                        "Basic block [%08x] is not in CFG. Something wrong must happened." %
                        basic_block_addr)

            for callsite_block in callsites:
                callsite_block_exits = callsite_block.exits()
                if len(callsite_block_exits) != 2:
                    raise Exception(
                        "Please report this fact. len(callsite_block_exits) == %x" %
                        len(callsite_block_exits))
                if callsite_block_exits[0].jumpkind == "Ijk_Call":
                    boring_exit = callsite_block_exits[1]
                else:
                    boring_exit = callsite_block_exits[0]
                exit_target_addr = boring_exit.concretize()
                self.cfg.add_edge(basic_block, self.bbl_dict[exit_target_addr])

    def _get_block_addr(self, b):
        if isinstance(b, simuvex.SimIRSB):
            return b.first_imark.addr
        elif isinstance(b, simuvex.SimProcedure):
            return b.addr
        else:
            raise Exception("Unsupported block type %s" % type(b))

    def output(self):
        print "Edges:"
        for edge in self.cfg.edges():
            x = edge[0]
            y = edge[1]
            print "(%x -> %x)" % (self._get_block_addr(x), self._get_block_addr(y))

    # TODO: Mark as deprecated
    def get_bbl_dict(self):
        return self.bbl_dict

    def get_predecessors(self, basic_block):
        return self.cfg.predecessors(basic_block)

    def get_successors(self, basic_block):
        return self.cfg.successors(basic_block)

    def get_irsb(self, addr):
        # TODO: Support getting irsb at arbitary address
        if addr in self.bbl_dict.keys():
            return self.bbl_dict[addr]
        else:
            return None
=======
	def __init__(self):
		self.cfg = networkx.DiGraph()
		self.bbl_dict = None

	# Construct the CFG from an angr. binary object
	def construct(self, binary, project):
		# Re-create the DiGraph
		self.cfg = networkx.DiGraph()

		# Traverse all the IRSBs, and put them to a dict
		# It's actually a multi-dict, as each SIRSB might have different states on different call predicates
		self.bbl_dict = {}
		entry_point = binary.entry()
		l.debug("Entry point = 0x%x", entry_point)

		# Crawl the binary, create CFG and fill all the refs inside project!
		l.debug("Pulling all memory")
		project.mem.pull()
		project.perm.pull()

		loaded_state = project.initial_state()
		entry_point_exit = simuvex.SimExit(addr=entry_point, state=loaded_state.copy_after(), jumpkind="Ijk_boring")
		exit_wrapper = SimExitWrapper(entry_point_exit)
		remaining_exits = [exit_wrapper]
		traced_sim_blocks = defaultdict(set)
		traced_sim_blocks[exit_wrapper.stack_suffix()].add(entry_point_exit.concretize())

		# For each call, we are always getting two exits: an Ijk_Call that 
		# stands for the real call exit, and an Ijk_Ret that is a simulated exit 
		# for the retn address. There are certain cases that the control flow 
		# never returns to the next instruction of a callsite due to 
		# imprecision of the concrete execution. So we save those simulated 
		# exits here to increase our code coverage. Of course the real retn from
		# that call always precedes those "fake" retns.
		# Tuple --> (Initial state, stack)
		fake_func_retn_exits = {}
		# A dict to log edges bddetween each basic block
		exit_targets = defaultdict(list)
		# A dict to record all blocks that returns to a specific address
		retn_target_sources = defaultdict(list)
		# Iteratively analyze every exit
		while len(remaining_exits) > 0:
			current_exit_wrapper = remaining_exits.pop()
			current_exit = current_exit_wrapper.sim_exit()
			stack_suffix = current_exit_wrapper.stack_suffix()
			addr = current_exit.concretize()
			initial_state = current_exit.state
			jumpkind = current_exit.jumpkind

			try:
				sim_run = project.sim_run(addr, initial_state, mode="static")
			except simuvex.s_irsb.SimIRSBError:
				# It's a tragedy that we came across some instructions that VEX does not support
				# Let's make a fake IRSB with a simple ret instruction inside
				# l.warning("Error while creating SimRun at 0x%x, " % addr + \
				# 	"we'll create a pseudo nop IRSB instead.")
				# fake_irsb = initial_state.arch.get_nop_irsb(addr)
				# sim_run = simuvex.SimIRSB(initial_state, fake_irsb, mode="static")
				#
				# I'll create a terminating stub there
				sim_run = simuvex.procedures.SimProcedures["stubs"]["PathTerminator"](initial_state, addr=addr, mode="static", options=None)
			except angr.errors.AngrException as ex:
				l.error("AngrException %s when creating SimRun at 0x%x" % (ex, addr))
				# We might be on a wrong branch, and is likely to encounter the "No bytes
				# in memory xxx" exception
				# Just ignore it
				continue

			# Generate exits
			tmp_exits = sim_run.exits()

			# Adding the new sim_run to our dict
			self.bbl_dict[stack_suffix + (addr,)] = sim_run

			# TODO: Fill the mem/code references!

			# If there is no valid exit in this branch, we should make it return to its callsite
			if len(tmp_exits) == 0:
				# 
				retn_target = current_exit_wrapper.stack().get_ret_target()
				if retn_target is not None:
					retn_exit = simuvex.SimExit(addr=retn_target, 
						state=ex.state.copy_after(), jumpkind="Ijk_Ret")
					tmp_exits.append(retn_exit)


			# If there is a call exit, we shouldn't put the default exit (which is
			# artificial) into the CFG. The exits will be Ijk_Call and Ijk_Ret, and
			# Ijk_Call always goes first
			is_call_exit = False

			for ex in tmp_exits:
				try:
					new_addr = ex.concretize()
				except simuvex.s_value.ConcretizingException:
					# It cannot be concretized currently. Maybe we could handle it later,
					# maybe it just cannot be concretized
					continue
				new_initial_state = ex.state.copy_after()
				new_jumpkind = ex.jumpkind

				if new_jumpkind == "Ijk_Call":
					is_call_exit = True

				# Get the new stack of target block
				if new_jumpkind == "Ijk_Call":
					new_stack = current_exit_wrapper.stack_copy()
					new_stack.call(addr, new_addr, retn_target=tmp_exits[1].concretize()) # FIXME: We assume the 2nd exit is the default one
				elif new_jumpkind == "Ijk_Ret" and not is_call_exit:
					new_stack = current_exit_wrapper.stack_copy()
					new_stack.ret(new_addr)
				else:
					new_stack = current_exit_wrapper.stack()
				new_stack_suffix = new_stack.stack_suffix()

				new_tpl = new_stack_suffix + (new_addr,)
				if new_jumpkind == "Ijk_Ret" and not is_call_exit:
					# This is the real retn exit
					# Remember this retn!
					retn_target_sources[new_addr].append(stack_suffix + (addr,))
					# Check if this retn is inside our fake_func_retn_exits set
					if new_tpl in fake_func_retn_exits:
						l.debug("Removed a fake return exit to 0x%08x", new_tpl[len(new_tpl) - 1])
						del fake_func_retn_exits[new_tpl]

				if new_jumpkind == "Ijk_Ret" and is_call_exit:
					# This is the default "fake" retn that generated at each
					# call. Save them first, but don't process them now
					fake_func_retn_exits[new_tpl] = \
						(new_initial_state, new_stack)
				elif new_addr not in traced_sim_blocks[new_stack_suffix]:
					traced_sim_blocks[stack_suffix].add(new_addr)
					new_exit = simuvex.SimExit(addr=new_addr, state=new_initial_state, jumpkind=ex.jumpkind)
					new_exit_wrapper = SimExitWrapper(new_exit, new_stack)
					remaining_exits.append(new_exit_wrapper)

				if not is_call_exit or new_jumpkind == "Ijk_Call":
					exit_targets[stack_suffix + (addr,)].append(new_tpl)

			# debugging!
			l.debug("Basic block [0x%08x]" % addr)
			for exit in tmp_exits:
				try:
					l.debug("|      target: %x", exit.concretize())
				except:
					l.debug("|      target cannot be concretized.")

			if len(remaining_exits) == 0 and len(fake_func_retn_exits) > 0:
				# We don't have any exits remaining. Let's pop a fake exit to
				# process
				fake_exit_tuple = fake_func_retn_exits.keys()[0]
				fake_exit_state, fake_exit_stack = \
					fake_func_retn_exits.pop(fake_exit_tuple)
				fake_exit_addr = fake_exit_tuple[len(fake_exit_tuple) - 1]
				new_exit = simuvex.SimExit(addr=fake_exit_addr, 
					state=fake_exit_state,
					jumpkind="Ijk_Ret")
				new_exit_wrapper = SimExitWrapper(new_exit, fake_exit_stack)
				remaining_exits.append(new_exit_wrapper)
				l.debug("Tracing a missing retn exit 0x%08x", fake_exit_addr)

		# Adding edges
		for tpl, targets in exit_targets.items():
			basic_block = self.bbl_dict[tpl] # Cannot fail :)
			for ex in targets:
				if ex in self.bbl_dict:
					self.cfg.add_edge(basic_block, self.bbl_dict[ex])

					# Add edges for possibly missing returns
					if basic_block.addr in retn_target_sources:
						for src_irsb_key in retn_target_sources[basic_block.addr]:
							self.cfg.add_edge(self.bbl_dict[src_irsb_key], basic_block)
				else:
					# Debugging output
					if ex[0] is None:
						s = "([None -> None] 0x%08x)" % (ex[2])
					elif ex[1] is None:
						s = "([None -> 0x%x] 0x%08x)" % (ex[1], ex[2])
					else:
						s = "([0x%x -> 0x%x] 0x%08x)" % (ex[0], ex[1], ex[2])
					l.warning("Key %s does not exist." % s)


	def _get_block_addr(self, b):
		if isinstance(b, simuvex.SimIRSB):
			return b.first_imark.addr
		elif isinstance(b, simuvex.SimProcedure):
			return b.addr
		else:
			raise Exception("Unsupported block type %s" % type(b))

	def output(self):
		print "Edges:"
		for edge in self.cfg.edges():
			x = edge[0]
			y = edge[1]
			print "(%x -> %x)" % (self._get_block_addr(x), self._get_block_addr(y))

	# TODO: Mark as deprecated
	def get_bbl_dict(self):
		return self.bbl_dict

	def get_predecessors(self, basic_block):
		return self.cfg.predecessors(basic_block)

	def get_successors(self, basic_block):
		return self.cfg.successors(basic_block)

	def get_irsb(self, addr):
		# TODO: Support getting irsb at arbitary address
		if addr in self.bbl_dict.keys():
			return self.bbl_dict[addr]
		else:
			return None
>>>>>>> ea305c7f
<|MERGE_RESOLUTION|>--- conflicted
+++ resolved
@@ -9,10 +9,6 @@
 import angr
 from .translate import translate_bytes
 
-<<<<<<< HEAD
-l = logging.getLogger(name="sliceit.s_cfg")
-l.setLevel(logging.DEBUG)
-=======
 l = logging.getLogger(name = "sliceit.s_cfg")
 
 class Stack(object):
@@ -90,214 +86,8 @@
 
 	def stack_suffix(self):
 		return self._stack.stack_suffix()
->>>>>>> ea305c7f
-
 
 class CFG(object):
-<<<<<<< HEAD
-
-    def __init__(self):
-        self.cfg = networkx.DiGraph()
-        self.bbl_dict = None
-
-    # Construct the CFG from an angr. binary object
-    def construct(self, binary, project):
-        # Re-create the DiGraph
-        self.cfg = networkx.DiGraph()
-
-        # Traverse all the IRSBs, and put them to a dict
-        # It's actually a multi-dict, as each SIRSB might have different states
-        # on different call predicates
-        self.bbl_dict = {}
-        traced_sim_blocks = set()
-        entry_point = binary.entry()
-        l.debug("Entry point = 0x%x", entry_point)
-
-        # Crawl the binary, create CFG and fill all the refs inside project!
-        l.debug("Pulling all memory")
-        project.mem.pull()
-        project.perm.pull()
-
-        loaded_state = project.initial_state()
-        entry_point_exit = simuvex.SimExit(
-            addr=entry_point,
-            state=loaded_state.copy_after(),
-            jumpkind="Ijk_boring")
-        remaining_exits = [entry_point_exit]
-        traced_sim_blocks.add(entry_point_exit.concretize())
-
-        # Iteratively analyze every exit
-        while len(remaining_exits) > 0:
-            current_exit = remaining_exits.pop()
-            addr = current_exit.concretize()
-            initial_state = current_exit.state
-            jumpkind = current_exit.jumpkind
-
-            try:
-                sim_run = project.sim_run(addr, initial_state, mode="static")
-                sim_run.is_fake = False
-            except simuvex.s_irsb.SimIRSBError:
-                # It's a tragedy that we came across some instructions that VEX does not support
-                # Let's make a fake IRSB with a simple ret instruction inside
-                l.warning("Error while creating SimRun at 0x%x, " % addr +
-                          "we'll create a pseudo nop IRSB instead.")
-                fake_irsb = initial_state.arch.get_nop_irsb(addr)
-                sim_run = simuvex.SimIRSB(
-                    initial_state,
-                    fake_irsb,
-                    mode="static")
-                # This is a dirty fix
-                sim_run.is_fake = True
-            except angr.errors.AngrException as ex:
-                l.error(
-                    "AngrException %s when creating SimRun at 0x%x" %
-                    (ex, addr))
-                # We might be on a wrong branch, and is likely to encounter the "No bytes
-                # in memory xxx" exception
-                # Just ignore it
-                continue
-
-            tmp_exits = sim_run.exits()
-
-            # Adding the new sim_run to our CFG
-            self.bbl_dict[addr] = sim_run
-
-            # TODO: Fill the mem/code references!
-
-            for ex in tmp_exits:
-                try:
-                    new_addr = ex.concretize()
-                except simuvex.s_value.ConcretizingException:
-                    # It cannot be concretized currently. Maybe we could handle it later,
-                    # maybe it just cannot be concretized
-                    continue
-                new_initial_state = ex.state.copy_after()
-                new_jumpkind = ex.jumpkind
-
-                if new_addr not in traced_sim_blocks:
-                    traced_sim_blocks.add(new_addr)
-                    new_exit = simuvex.SimExit(
-                        addr=new_addr,
-                        state=new_initial_state,
-                        jumpkind=ex.jumpkind)
-                    remaining_exits.append(new_exit)
-
-        # Adding edges of direct control flow transition like calls and
-        # boring-exits
-        for basic_block_addr, basic_block in self.bbl_dict.items():
-            exits = basic_block.exits()
-            # debugging!
-            l.debug("Basic block [%x]" % basic_block_addr)
-            for exit in exits:
-                try:
-                    l.debug("|      target: %x", exit.concretize())
-                except:
-                    l.debug("|      target cannot be concretized.")
-            for exit in exits:
-                try:
-                    target_addr = exit.concretize()
-                    if target_addr in self.bbl_dict.keys():
-                        self.cfg.add_edge(
-                            basic_block,
-                            self.bbl_dict[target_addr])
-                    else:
-                        l.warning("Key %x does not exist." % target_addr)
-                except:
-                    l.warning("Cannot concretize the target address.")
-
-        # Adding edges of indirect control flow transition like returns
-        for basic_block_addr, basic_block in self.bbl_dict.items():
-            exits = basic_block.exits()
-            callsites = []
-            if len(exits) == 1 and exits[0].jumpkind == "Ijk_Ret":
-                # A ret is here
-                # Let's assume the control flow of this block comes from the closest call instruction
-                # TODO: Handle other common cases like syscall
-
-                # Back-traverse the control flow path and search for the
-                # closest exit-call
-                if basic_block in self.cfg:
-                    basic_block_stack = self.cfg.predecessors(basic_block)
-                    if len(basic_block_stack) == 0:
-                        l.warning("Error: len(basic_block_stack) == 0")
-                        sys.exit()
-                    # Log which blocks are accessed before
-                    basic_block_stack_record = []
-                    while len(basic_block_stack) > 0:
-                        prev_block = basic_block_stack[0]
-                        basic_block_stack = basic_block_stack[1:]
-                        basic_block_stack_record.append(prev_block)
-                        prev_block_exits = prev_block.exits()
-                        is_callsite = False
-                        for ex in prev_block_exits:
-                            if ex.jumpkind == "Ijk_Call":
-                                try:
-                                    if ex.concretize() == basic_block_addr:
-                                        callsites.append(prev_block)
-                                        is_callsite = True
-                                        break
-                                except:
-                                    # Callee cannot be determined :p Let it be
-                                    pass
-                        if not is_callsite:
-                            # Get predecessors of this block and append them
-                            # into the stack
-                            predecessors = self.cfg.predecessors(prev_block)
-                            for block in predecessors:
-                                if block not in basic_block_stack_record:
-                                    basic_block_stack.append(block)
-                else:
-                    # Some bugs might have happened!
-                    # raise Exception("Basic block [%08x] is not in CFG. Something wrong must happened." % basic_block_addr)
-                    print (
-                        "Basic block [%08x] is not in CFG. Something wrong must happened." %
-                        basic_block_addr)
-
-            for callsite_block in callsites:
-                callsite_block_exits = callsite_block.exits()
-                if len(callsite_block_exits) != 2:
-                    raise Exception(
-                        "Please report this fact. len(callsite_block_exits) == %x" %
-                        len(callsite_block_exits))
-                if callsite_block_exits[0].jumpkind == "Ijk_Call":
-                    boring_exit = callsite_block_exits[1]
-                else:
-                    boring_exit = callsite_block_exits[0]
-                exit_target_addr = boring_exit.concretize()
-                self.cfg.add_edge(basic_block, self.bbl_dict[exit_target_addr])
-
-    def _get_block_addr(self, b):
-        if isinstance(b, simuvex.SimIRSB):
-            return b.first_imark.addr
-        elif isinstance(b, simuvex.SimProcedure):
-            return b.addr
-        else:
-            raise Exception("Unsupported block type %s" % type(b))
-
-    def output(self):
-        print "Edges:"
-        for edge in self.cfg.edges():
-            x = edge[0]
-            y = edge[1]
-            print "(%x -> %x)" % (self._get_block_addr(x), self._get_block_addr(y))
-
-    # TODO: Mark as deprecated
-    def get_bbl_dict(self):
-        return self.bbl_dict
-
-    def get_predecessors(self, basic_block):
-        return self.cfg.predecessors(basic_block)
-
-    def get_successors(self, basic_block):
-        return self.cfg.successors(basic_block)
-
-    def get_irsb(self, addr):
-        # TODO: Support getting irsb at arbitary address
-        if addr in self.bbl_dict.keys():
-            return self.bbl_dict[addr]
-        else:
-            return None
-=======
 	def __init__(self):
 		self.cfg = networkx.DiGraph()
 		self.bbl_dict = None
@@ -511,5 +301,4 @@
 		if addr in self.bbl_dict.keys():
 			return self.bbl_dict[addr]
 		else:
-			return None
->>>>>>> ea305c7f
+			return None