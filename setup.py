--- conflicted
+++ resolved
@@ -143,13 +143,8 @@
         'cooldict',
         'dpkt',
         'mulpyplexer',
-<<<<<<< HEAD
-        'networkx>=2.0',
+        'networkx==2.3',
         'progressbar2',
-=======
-        'networkx==2.3',
-        'progressbar',
->>>>>>> 8c1987b9
         'rpyc',
         'cffi>=1.7.0',
         'unicorn',
