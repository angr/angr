#!/usr/bin/env python

import multiprocessing
import concurrent.futures

import logging
import simuvex
import claripy

l = logging.getLogger("angr.surveyor")

STOP_RUNS = False
PAUSE_RUNS = False

def enable_singlestep():
    global PAUSE_RUNS
    PAUSE_RUNS = True


def disable_singlestep():
    global PAUSE_RUNS
    PAUSE_RUNS = False


def stop_analyses():
    global STOP_RUNS
    STOP_RUNS = True


def resume_analyses():
    global STOP_RUNS
    STOP_RUNS = False


import signal


def handler(signum, frame):  # pylint: disable=W0613,
    if signum == signal.SIGUSR1:
        stop_analyses()
    elif signum == signal.SIGUSR2:
        enable_singlestep()


signal.signal(signal.SIGUSR1, handler)
signal.signal(signal.SIGUSR2, handler)


class Surveyors(object):
    def __init__(self, p, all_surveyors):
        #self.started = []

        self._p = p
        self._all_surveyors = all_surveyors

        def bind(_, func):
            def surveyor(*args, **kwargs):
                """
                Calls a surveyor and adds result to the .started list
                """
                s = func(p, *args, **kwargs)
                #self.started.append(s)
                return s

            return surveyor

        for name, func in all_surveyors.iteritems():
            setattr(self, name, bind(name, func))

    def __getstate__(self):
        return self._p, self._all_surveyors

    def __setstate__(self, s):
        p, all_surveyors = s
        self.__init__(p, all_surveyors)


class Surveyor(object):
    """
    The surveyor class eases the implementation of symbolic analyses. This
    provides a base upon which analyses can be implemented. It has the
    following overloadable functions/properties:

        done: returns True if the analysis is done (by default, this is when
              self.active is empty)
        run: runs a loop of tick()ing and spill()ming until self.done is
             True
        tick: ticks all paths forward. The default implementation calls
              tick_path() on every path
        tick_path: moves a provided path forward, returning a set of new
                   paths
        spill: spills all paths, in-place. The default implementation first
              calls spill_path() on every path, then spill_paths() on the
              resulting sequence, then keeps the rest.
        spill_path: returns a spilled sequence of paths from a provided
                   sequence of paths
        spill_paths: spills a path

    An analysis can overload either the specific sub-portions of surveyor
    (i.e, the tick_path and spill_path functions) or bigger and bigger pieces
    to implement more and more customizeable analyses.

    Surveyor provides at lest the following members:

        active - the paths that are still active in the analysis
        deadended - the paths that are still active in the analysis
        spilled - the paths that are still active in the analysis
        errored - the paths that have at least one error-state exit
    """

    path_lists = ['active', 'deadended', 'spilled',
                  'suspended']  # TODO: what about errored? It's a problem cause those paths are duplicates, and could cause confusion...

    def __init__(self, project, start=None, max_active=None, max_concurrency=None, pickle_paths=None,
                 save_deadends=None):
        """
        Creates the Surveyor.

            @param project: the angr.Project to analyze
            @param starts: an exit to start the analysis on
            @param starts: the exits to start the analysis on. If neither start nor
                           starts are given, the analysis starts at p.initial_exit()
            @param max_active: the maximum number of paths to explore at a time
            @param max_concurrency: the maximum number of worker threads
            @param pickle_paths: pickle spilled paths to save memory
            @param save_deadends: save deadended paths
        """

        self._project = project
        if project._parallel:
            self._max_concurrency = multiprocessing.cpu_count() if max_concurrency is None else max_concurrency
        else:
            self._max_concurrency = 1
        self._max_active = multiprocessing.cpu_count() if max_active is None else max_active
        self._pickle_paths = False if pickle_paths is None else pickle_paths
        self._save_deadends = True if save_deadends is None else save_deadends

        # the paths
        self.active = []
        self.deadended = []
        self.spilled = []
        self.errored = []
        self.suspended = []

        self.split_paths = {}

        self._current_step = 0

        if isinstance(start, Path):
            self.active.append(start)
        elif isinstance(start, (tuple, list, set)):
            self.active.extend(start)
        elif start is None:
            self.active.append(self._project.path_generator.entry_point())
        else:
            raise AngrError('invalid "start" argument')

    #
    # Quick list access
    #

    @property
    def _a(self):
        return self.active[0]

    @property
    def _d(self):
        return self.deadended[0]

    @property
    def _spl(self):
        return self.spilled[0]

    @property
    def _e(self):
        return self.errored[0]

    @property
    def _su(self):
        return self.suspended[0]

    # ##
    # ## Overall analysis.
    # ##

    def pre_tick(self):
        """
        Provided for analyses to use for pre-tick actions.
        """
        pass

    def post_tick(self):
        """
        Provided for analyses to use for pre-tick actions.
        """
        pass

    def step(self):
        """
        Takes one step in the analysis (called by run()).
        """

        self.pre_tick()
        self.tick()
        self.filter()
        self.spill()
        self.post_tick()
        self._current_step += 1

        l.debug("After iteration: %s", self)
        return self

    def run(self, n=None):
        """
        Runs the analysis through completion (until done() returns True) or,
        if n is provided, n times.

            @params n: the maximum number of ticks
            @returns itself for chaining
        """
        global STOP_RUNS, PAUSE_RUNS  # pylint: disable=W0602,

        while not self.done and (n is None or n > 0):
            self.step()

            if STOP_RUNS:
                l.warning("%s stopping due to STOP_RUNS being set.", self)
                l.warning("... please call resume_analyses() and then this.run() if you want to resume execution.")
                break

            if PAUSE_RUNS:
                l.warning("%s pausing due to PAUSE_RUNS being set.", self)
                l.warning("... please call disable_singlestep() before continuing if you don't want to single-step.")

                try:
                    import ipdb as pdb  # pylint: disable=F0401,
                except ImportError:
                    import pdb
                pdb.set_trace()

            if n is not None:
                n -= 1
        return self

    @property
    def done(self):
        """
        True if the analysis is done.
        """
        return len(self.active) == 0

    #
    # Utility functions.
    #

    def __repr__(self):
        return "%d active, %d spilled, %d deadended, %d errored" % (
            len(self.active), len(self.spilled), len(self.deadended), len(self.errored))

    #
    # Analysis progression
    #

    def tick(self):
        """
        Takes one step in the analysis. Typically, this moves all active paths
        forward.

            @returns itself, for chaining
        """
        new_active = []

        #with concurrent.futures.ThreadPoolExecutor(max_workers=self._max_concurrency) as executor:
        #   future_to_path = {executor.submit(self.safe_tick_path, p): p for p in self.active}
        #   for future in concurrent.futures.as_completed(future_to_path):
        #       p = future_to_path[future]
        #       successors = future.result()

        for p in self.active:
            if p.errored:
                self.errored.append(p)
                continue

            l.debug("Ticking path %s", p)
            successors = self.tick_path(p)

            if len(successors) == 0:
                l.debug("Path %s has deadended.", p)
                if self._save_deadends:
                    self.deadended.append(self.suspend_path(p))
                else:
                    self.deadended.append(p.backtrace)
            else:
                l.debug("Path %s has produced %d successors.", p, len(successors))
                l.debug("... addresses: %s", [ "0x%x"%s.addr for s in successors ])
                if len(successors) == 1:
                    successors[0].path_id = p.path_id
                else:
                    self.split_paths[p.path_id] = [succ.path_id for succ in successors]

            new_active.extend(successors)

        self.active = new_active
        return self

    def safe_tick_path(self, p):
        try:
            return self.tick_path(p)
        except (AngrError, simuvex.SimError, claripy.ClaripyError):
            self.errored.append(p)
            return [ ]

    def tick_path(self, p):  # pylint: disable=R0201
        """
        Ticks a single path forward. This should return a sequence of successor
        paths.
        """
        #if hasattr(self, 'trace'):
        #   print "SETTING TRACE"
        #   __import__('sys').settrace(self.trace)
        return p.successors

    ###
    ### Path termination.
    ###

    def filter_path(self, p):  # pylint: disable=W0613,R0201
        """
        Returns True if the given path should be kept in the analysis, False
        otherwise.
        """
        return True

    def filter_paths(self, paths):
        """
        Given a list of paths, returns filters them and returns the rest.
        """
        return [p for p in paths if self.filter_path(p)]

    def filter(self):
        """
        Filters the active paths, in-place.
        """
        old_active = self.active[ :: ]

        l.debug("before filter: %d paths", len(self.active))
        self.active = self.filter_paths(self.active)
        l.debug("after filter: %d paths", len(self.active))

<<<<<<< HEAD
        #if len(self.active) > 1:
        #   import ipdb; ipdb.set_trace()
=======
        for a in old_active:
            if a not in self.active:
                self.deadended.append(a)
>>>>>>> 051b6e6b

    ###
    ### State explosion control (spilling paths).
    ###

    def path_comparator(self, a, b):  # pylint: disable=W0613,R0201
        """
        This function should compare paths a and b, to determine which should
        have a higher priority in the analysis. It's used as the cmp argument
        to sort.
        """
        return 0

    def prioritize_paths(self, paths):
        """
        This function is called to sort a list of paths, to prioritize
        the analysis of paths. Should return a list of paths, with higher-
        priority paths first.
        """

        paths.sort(cmp=self.path_comparator)
        return paths

    def spill_paths(self, active, spilled):  # pylint: disable=R0201
        """
        Called with the currently active and spilled paths to spill some
        paths. Should return the new active and spilled paths.
        """

        l.debug("spill_paths received %d active and %d spilled paths.", len(active), len(spilled))
        prioritized = self.prioritize_paths(active + spilled)
        new_active = prioritized[:self._max_active]
        new_spilled = prioritized[self._max_active:]
        l.debug("... %d active and %d spilled paths.", len(new_active), len(new_spilled))
        return new_active, new_spilled

    def spill(self):
        """
        Spills/unspills paths, in-place.
        """
        new_active, new_spilled = self.spill_paths(self.active, self.spilled)

        num_suspended = 0
        num_resumed = 0

        for p in new_active:
            if p in self.spilled:
                num_resumed += 1
                #p.resume(self._project)

        for p in new_spilled:
            if p in self.active:
                num_suspended += 1
                self.suspend_path(p)

        l.debug("resumed %d and suspended %d", num_resumed, num_suspended)

        self.active, self.spilled = new_active, new_spilled

    def suspend_path(self, p):
        """
        Suspends and returns a state.

        @param p: the path
        @returns the path
        """
        # TODO: Path doesn't provide suspend() now. What should we replace it with?
        # p.suspend(do_pickle=self._pickle_paths)
        return p

from .errors import AngrError
from .path import Path<|MERGE_RESOLUTION|>--- conflicted
+++ resolved
@@ -347,14 +347,9 @@
         self.active = self.filter_paths(self.active)
         l.debug("after filter: %d paths", len(self.active))
 
-<<<<<<< HEAD
-        #if len(self.active) > 1:
-        #   import ipdb; ipdb.set_trace()
-=======
         for a in old_active:
             if a not in self.active:
                 self.deadended.append(a)
->>>>>>> 051b6e6b
 
     ###
     ### State explosion control (spilling paths).
