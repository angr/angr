--- conflicted
+++ resolved
@@ -25,13 +25,8 @@
 
     global ansi_color_enabled  # pylint:disable=global-statement
     # https://no-color.org/
-<<<<<<< HEAD
-    no_nocolor = os.environ.get("NO_COLOR", None) is None
-    ansi_color_enabled = isatty and no_nocolor
-=======
     no_color = os.environ.get("NO_COLOR", "")
     ansi_color_enabled = isatty and not no_color
->>>>>>> 171c2607
 
 
 def ansi_color(s: str, color: str | None) -> str:
