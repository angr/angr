import logging

import claripy
import archinfo

from .sim_type import SimTypeChar
from .sim_type import SimTypePointer
from .sim_type import SimTypeFixedSizeArray
from .sim_type import SimTypeArray
from .sim_type import SimTypeString
from .sim_type import SimTypeFunction
from .sim_type import SimTypeFloat
from .sim_type import SimTypeDouble
from .sim_type import SimStruct

from .state_plugins.sim_action_object import SimActionObject

l = logging.getLogger("angr.calling_conventions")

# TODO: This file contains explicit and implicit byte size assumptions all over. A good attempt to fix them was made.
# If your architecture hails from the astral plane, and you're reading this, start fixing here.

class PointerWrapper(object):
    def __init__(self, value):
        self.value = value


class AllocHelper(object):
    def __init__(self, ptr, grow_like_stack, reverse_result):
        self.ptr = ptr
        self.grow_like_stack = grow_like_stack
        self.reverse_result = reverse_result

    def dump(self, val, state, endness='Iend_BE'):
        if self.grow_like_stack:
            self.ptr -= val.length // state.arch.byte_width
            state.memory.store(self.ptr, val, endness=endness)
            return self.ptr.reversed if self.reverse_result else self.ptr
        else:
            state.memory.store(self.ptr, val, endness=endness)
            out = self.ptr
            self.ptr += val.length // state.arch.byte_width
            return out.reversed if self.reverse_result else out


class SimFunctionArgument(object):
    def __init__(self, size):
        self.size = size

    def __ne__(self, other):
        return not self == other

    def check_value(self, value):
        if not isinstance(value, claripy.ast.Base) and self.size is None:
            raise TypeError("Only claripy objects may be stored through SimFunctionArgument when size is not provided")
        if self.size is not None and isinstance(value, claripy.ast.Base) and self.size*8 < value.length:
            raise TypeError("%s doesn't fit in an argument of size %d" % (value, self.size))

    def set_value(self, state, value, **kwargs):
        raise NotImplementedError

    def get_value(self, state, **kwargs):
        raise NotImplementedError


class SimRegArg(SimFunctionArgument):
    def __init__(self, reg_name, size, alt_offsets=None):
        SimFunctionArgument.__init__(self, size)
        self.reg_name = reg_name
        self.alt_offsets = {} if alt_offsets is None else alt_offsets

    def __repr__(self):
        return "<%s>" % self.reg_name

    def __eq__(self, other):
        return type(other) is SimRegArg and self.reg_name == other.reg_name

    def _fix_offset(self, state, size):
        """
        This is a hack to deal with small values being stored at offsets into large registers unpredictably
        """
        offset = state.arch.registers[self.reg_name][0]
        if size in self.alt_offsets:
            return offset + self.alt_offsets[size]
        elif size < self.size and state.arch.register_endness == 'Iend_BE':
            return offset + (self.size - size)
        return offset

    def set_value(self, state, value, endness=None, size=None, **kwargs):   # pylint: disable=unused-argument
        self.check_value(value)
        if endness is None: endness = state.arch.register_endness
        if isinstance(value, (int, long)): value = claripy.BVV(value, self.size*8)
        if size is None: size = min(self.size, value.length / 8)
        offset = self._fix_offset(state, size)
        state.registers.store(offset, value, endness=endness, size=size)

    def get_value(self, state, endness=None, size=None, **kwargs):          # pylint: disable=unused-argument
        if endness is None: endness = state.arch.register_endness
        if size is None: size = self.size
        offset = self._fix_offset(state, size)
        return state.registers.load(offset, endness=endness, size=size)


class SimStackArg(SimFunctionArgument):
    def __init__(self, stack_offset, size):
        SimFunctionArgument.__init__(self, size)
        self.stack_offset = stack_offset

    def __repr__(self):
        return "[%#x]" % self.stack_offset

    def __eq__(self, other):
        return type(other) is SimStackArg and self.stack_offset == other.stack_offset

    def set_value(self, state, value, endness=None, stack_base=None):    # pylint: disable=arguments-differ
        self.check_value(value)
        if endness is None: endness = state.arch.memory_endness
        if stack_base is None: stack_base = state.regs.sp
        if isinstance(value, (int, long)): value = claripy.BVV(value, self.size*8)
        state.memory.store(stack_base + self.stack_offset, value, endness=endness, size=value.length/8)

    def get_value(self, state, endness=None, stack_base=None, size=None):           # pylint: disable=arguments-differ
        if endness is None: endness = state.arch.memory_endness
        if stack_base is None: stack_base = state.regs.sp
        return state.memory.load(stack_base + self.stack_offset, endness=endness, size=size or self.size)


class SimComboArg(SimFunctionArgument):
    def __init__(self, locations):
        super(SimComboArg, self).__init__(sum(x.size for x in locations))
        self.locations = locations

    def __repr__(self):
        return 'SimComboArg(%s)' % repr(self.locations)

    def __eq__(self, other):
        return type(other) is SimComboArg and all(a == b for a, b in zip(self.locations, other.locations))

    def set_value(self, state, value, endness=None, **kwargs):
        # TODO: This code needs to be reworked for variable byte with and the Third Endness
        self.check_value(value)
        if endness is None: endness = state.arch.memory_endness
        if isinstance(value, (int, long)):
            value = claripy.BVV(value, self.size*state.arch.byte_width)
        elif isinstance(value, float):
            if self.size not in (4, 8):
                raise ValueError("What do I do with a float %d bytes long" % self.size)
            value = claripy.FPV(value, claripy.FSORT_FLOAT if self.size == 4 else claripy.FSORT_DOUBLE)
        cur = 0
        for loc in reversed(self.locations):
<<<<<<< HEAD
            loc.set_value(state, value[cur*state.arch.byte_width + loc.size*state.arch.byte_width - 1:cur*state.arch.byte_width], endness, **kwargs)
=======
            loc.set_value(state, value[cur*8 + loc.size*8 - 1:cur*8], endness=endness, **kwargs)
>>>>>>> 0dfb851b
            cur += loc.size

    def get_value(self, state, endness=None, **kwargs):
        if endness is None: endness = state.arch.memory_endness
        vals = []
        for loc in self.locations:
            vals.append(loc.get_value(state, endness, **kwargs))
        return claripy.Concat(*vals)


class ArgSession(object):
    """
    A class to keep track of the state accumulated in laying parameters out into memory
    """
    def __init__(self, cc):
        self.cc = cc
        self.real_args = None
        self.fp_iter = None
        self.int_iter = None
        self.both_iter = None

        if cc.args is None:
            self.fp_iter = cc.fp_args
            self.int_iter = cc.int_args
            self.both_iter = cc.both_args
        else:
            self.real_args = iter(cc.args)

    # TODO: use safer errors than TypeError and ValueError
    def next_arg(self, is_fp, size=None):
        if self.real_args is not None:
            try:
                arg = next(self.real_args)
                if is_fp and self.cc.is_fp_arg(arg) is False:
                    raise TypeError("Can't put a float here - concrete arg positions are specified")
                elif not is_fp and self.cc.is_fp_arg(arg) is True:
                    raise TypeError("Can't put an int here - concrete arg positions are specified")
            except StopIteration:
                raise TypeError("Accessed too many arguments - concrete number are specified")
        else:
            try:
                if is_fp:
                    arg = next(self.fp_iter)
                else:
                    arg = next(self.int_iter)
            except StopIteration:
                try:
                    arg = next(self.both_iter)
                except StopIteration:
                    raise TypeError("Accessed too many arguments - exhausted all positions?")

        if size is not None and size > arg.size:
            arg = self.upsize_arg(arg, is_fp, size)
        return arg

    def upsize_arg(self, arg, is_fp, size):
        if not is_fp:
            raise ValueError("You can't fit a integral value of size %d into an argument of size %d!" % (size, arg.size))
        if not isinstance(arg, SimStackArg):
            raise ValueError("I don't know how to handle this? please report to @rhelmot")

        arg_size = arg.size
        locations = [arg]
        while arg_size < size:
            next_arg = self.next_arg(is_fp, None)
            arg_size += next_arg.size
            locations.append(next_arg)

        return SimComboArg(locations)


class SimCC(object):
    """
    A calling convention allows you to extract from a state the data passed from function to
    function by calls and returns. Most of the methods provided by SimCC that operate on a state
    assume that the program is just after a call but just before stack frame allocation, though
    this may be overridden with the `stack_base` parameter to each individual method.

    This is the base class for all calling conventions.

    An instance of this class allows it to be tweaked to the way a specific function should be called.
    """
    def __init__(self, arch, args=None, ret_val=None, sp_delta=None, func_ty=None):
        """
        :param arch:        The Archinfo arch for this CC
        :param args:        A list of SimFunctionArguments describing where the arguments go
        :param ret_val:     A SimFunctionArgument describing where the return value goes
        :param sp_delta:    The amount the stack pointer changes over the course of this function - CURRENTLY UNUSED
        :parmm func_ty:     A SimType for the function itself
        """
        if func_ty is not None:
            if not isinstance(func_ty, SimTypeFunction):
                raise TypeError("Function prototype must be a function!")

        self.arch = arch
        self.args = args
        self.ret_val = ret_val
        self.sp_delta = sp_delta
        self.func_ty = func_ty if func_ty is None else func_ty.with_arch(arch)

    @classmethod
    def from_arg_kinds(cls, arch, fp_args, ret_fp=False, sizes=None, sp_delta=None, func_ty=None):
        """
        Get an instance of the class that will extract floating-point/integral args correctly.

        :param arch:        The Archinfo arch for this CC
        :param fp_args:     A list, with one entry for each argument the function can take. True if the argument is fp,
                            false if it is integral.
        :param ret_fp:      True if the return value for the function is fp.
        :param sizes:       Optional: A list, with one entry for each argument the function can take. Each entry is the
                            size of the corresponding argument in bytes.
        :param sp_delta:    The amount the stack pointer changes over the course of this function - CURRENTLY UNUSED
        :parmm func_ty:     A SimType for the function itself
        """
        basic = cls(arch, sp_delta=sp_delta, func_ty=func_ty)
        basic.args = basic.arg_locs(fp_args, sizes)
        basic.ret_val = basic.fp_return_val if ret_fp else basic.return_val
        return basic

    #
    # Here are all the things a subclass needs to specify!
    #

    ARG_REGS = None                 # A list of all the registers used for integral args, in order (names or offsets)
    FP_ARG_REGS = None              # A list of all the registers used for floating point args, in order
    STACKARG_SP_BUFF = 0            # The amount of stack space reserved between the saved return address
                                    # (if applicable) and the arguments. Probably zero.
    STACKARG_SP_DIFF = 0            # The amount of stack space reserved for the return address
    RETURN_ADDR = None              # The location where the return address is stored, as a SimFunctionArgument
    RETURN_VAL = None               # The location where the return value is stored, as a SimFunctionArgument
    FP_RETURN_VAL = None            # The location where floating-point argument return values are stored
    ARCH = None                     # The archinfo.Arch class that this CC must be used for, if relevant
    CALLEE_CLEANUP = False          # Whether the callee has to deallocate the stack space for the arguments

    STACK_ALIGNMENT = 1             # the alignment requirement of the stack pointer at function start BEFORE call

    #
    # Here are several things you MAY want to override to change your cc's convention
    #

    @property
    def int_args(self):
        """
        Iterate through all the possible arg positions that can only be used to store integer or pointer values
        Does not take into account customizations.

        Returns an iterator of SimFunctionArguments
        """
        if self.ARG_REGS is None:
            raise NotImplementedError()
        for reg in self.ARG_REGS:            # pylint: disable=not-an-iterable
            yield SimRegArg(reg, self.arch.bytes)

    @property
    def both_args(self):
        """
        Iterate through all the possible arg positions that can be used to store any kind of argument
        Does not take into account customizations.

        Returns an iterator of SimFunctionArguments
        """
        turtle = self.STACKARG_SP_BUFF + self.STACKARG_SP_DIFF
        while True:
            yield SimStackArg(turtle, self.arch.bytes)
            turtle += self.arch.bytes

    @property
    def fp_args(self):
        """
        Iterate through all the possible arg positions that can only be used to store floating point values
        Does not take into account customizations.

        Returns an iterator of SimFunctionArguments
        """
        if self.FP_ARG_REGS is None:
            raise NotImplementedError()
        for reg in self.FP_ARG_REGS:        # pylint: disable=not-an-iterable
            yield SimRegArg(reg, self.arch.registers[reg][1])

    def is_fp_arg(self, arg):
        """
        This should take a SimFunctionArgument instance and return whether or not that argument is a floating-point
        argument.

        Returns True for MUST be a floating point arg,
                False for MUST NOT be a floating point arg,
                None for when it can be either.
        """
        if arg in self.int_args:
            return False
        if arg in self.fp_args or arg == self.FP_RETURN_VAL:
            return True
        return None

    ArgSession = ArgSession     # import this from global scope so SimCC subclasses can subclass it if they like
    @property
    def arg_session(self):
        """
        Return an arg session.

        A session provides the control interface necessary to describe how integral and floating-point arguments are
        laid out into memory. The default behavior is that there are a finite list of int-only and fp-only argument
        slots, and an infinite number of generic slots, and when an argument of a given type is requested, the most
        slot available is used. If you need different behavior, subclass ArgSession.
        """
        return self.ArgSession(self)

    def stack_space(self, args):
        """
        :param args:        A list of SimFunctionArguments

        :returns:           The number of bytes that should be allocated on the stack to store all these args,
                            NOT INCLUDING the return address.
        """
        out = self.STACKARG_SP_DIFF
        for arg in args:
            if isinstance(arg, SimStackArg):
                out = max(out, arg.stack_offset + self.arch.bytes)

        out += self.STACKARG_SP_BUFF
        return out

    @property
    def return_val(self):
        """
        The location the return value is stored.
        """
        # pylint: disable=unsubscriptable-object
        return self.RETURN_VAL if self.ret_val is None else self.ret_val

    @property
    def fp_return_val(self):
        return self.FP_RETURN_VAL if self.ret_val is None else self.ret_val

    @property
    def return_addr(self):
        """
        The location the return address is stored.
        """
        return self.RETURN_ADDR

    #
    # Useful functions!
    #

    @staticmethod
    def is_fp_value(val):
        return isinstance(val, (float, claripy.ast.FP)) or \
                (isinstance(val, claripy.ast.Base) and val.op.startswith('fp')) or \
                (isinstance(val, claripy.ast.Base) and val.op == 'Reverse' and val.args[0].op.startswith('fp'))

    def arg_locs(self, is_fp, sizes=None):
        """
        Pass this a list of whether each parameter is floating-point or not, and get back a list of
        SimFunctionArguments. Optionally, pass a list of argument sizes (in bytes) as well.

        If you've customized this CC, this will sanity-check the provided locations with the given list.
        """
        session = self.arg_session
        if sizes is None: sizes = [self.arch.bytes]*len(is_fp)
        return [session.next_arg(ifp, size=sz) for ifp, sz in zip(is_fp, sizes)]

    def arg(self, state, index, stack_base=None):
        """
        Returns a bitvector expression representing the nth argument of a function.

        `stack_base` is an optional pointer to the top of the stack at the function start. If it is not
        specified, use the current stack pointer.

        WARNING: this assumes that none of the arguments are floating-point and they're all single-word-sized, unless
        you've customized this CC.
        """
        session = self.arg_session
        if self.args is None:
            arg_loc = [session.next_arg(False) for _ in xrange(index + 1)][-1]
        else:
            arg_loc = self.args[index]

        return arg_loc.get_value(state, stack_base=stack_base)

    def get_args(self, state, is_fp=None, sizes=None, stack_base=None):
        """
        `is_fp` should be a list of booleans specifying whether each corresponding argument is floating-point -
        True for fp and False for int. For a shorthand to assume that all the parameters are int, pass the number of
        parameters as an int.

        If you've customized this CC, you may omit this parameter entirely. If it is provided, it is used for
        sanity-checking.

        `sizes` is an optional list of argument sizes, in bytes. Be careful about using this if you've made explicit
        the arg locations, since it might decide to combine two locations into one if an arg is too big.

        `stack_base` is an optional pointer to the top of the stack at the function start. If it is not
        specified, use the current stack pointer.

        Returns a list of bitvector expressions representing the arguments of a function.
        """
        if sizes is None and self.func_ty is not None:
            sizes = [arg.size for arg in self.func_ty.args]
        if is_fp is None:
            if self.args is None:
                if self.func_ty is None:
                    raise ValueError("You must either customize this CC or pass a value to is_fp!")
                else:
                    arg_locs = self.arg_locs()
            else:
                arg_locs = self.args

        elif type(is_fp) is int:
            if self.args is not None and len(self.args) != is_fp:
                raise ValueError("Bad number of args requested: got %d, expected %d" % (is_fp, len(self.args)))
            arg_locs = self.arg_locs([False]*is_fp, sizes)
        else:
            arg_locs = self.arg_locs(is_fp, sizes)

        return [loc.get_value(state, stack_base=stack_base) for loc in arg_locs]

    def setup_callsite(self, state, ret_addr, args, stack_base=None, alloc_base=None, grow_like_stack=True):
        """
        This function performs the actions of the caller getting ready to jump into a function.

        :param state:           The SimState to operate on
        :param ret_addr:        The address to return to when the called function finishes
        :param args:            The list of arguments that that the called function will see
        :param stack_base:      An optional pointer to use as the top of the stack, circa the function entry point
        :param alloc_base:      An optional pointer to use as the place to put excess argument data
        :param grow_like_stack: When allocating data at alloc_base, whether to allocate at decreasing addresses

        The idea here is that you can provide almost any kind of python type in `args` and it'll be translated to a
        binary format to be placed into simulated memory. Lists (representing arrays) must be entirely elements of the
        same type and size, while tuples (representing structs) can be elements of any type and size.
        If you'd like there to be a pointer to a given value, wrap the value in a `PointerWrapper`. Any value
        that can't fit in a register will be automatically put in a
        PointerWrapper.

        If stack_base is not provided, the current stack pointer will be used, and it will be updated.
        If alloc_base is not provided, the current stack pointer will be used, and it will be updated.
        You might not like the results if you provide stack_base but not alloc_base.

        grow_like_stack controls the behavior of allocating data at alloc_base. When data from args needs to be wrapped
        in a pointer, the pointer needs to point somewhere, so that data is dumped into memory at alloc_base. If you
        set alloc_base to point to somewhere other than the stack, set grow_like_stack to False so that sequencial
        allocations happen at increasing addresses.
        """
        allocator = AllocHelper(alloc_base if alloc_base is not None else state.regs.sp,
                grow_like_stack,
                self.arch.memory_endness == 'Iend_LE')

        if self.func_ty is not None:
            vals = [self._standardize_value(arg, ty, state, allocator.dump) for arg, ty in zip(args, self.func_ty.args)]
        else:
            vals = [self._standardize_value(arg, None, state, allocator.dump) for arg in args]

        arg_session = self.arg_session
        arg_locs = [None]*len(args)
        for i, (arg, val) in enumerate(zip(args, vals)):
            if self.is_fp_value(arg) or \
                    (self.func_ty is not None and isinstance(self.func_ty.args[i], SimTypeFloat)):
                arg_locs[i] = arg_session.next_arg(is_fp=True, size=val.length // state.arch.byte_width)
                continue
            if val.length > state.arch.bits or (self.func_ty is None and isinstance(arg, (str, unicode, list, tuple))):
                vals[i] = allocator.dump(val, state)
            elif val.length < state.arch.bits:
                if self.arch.memory_endness == 'Iend_LE':
                    vals[i] = val.concat(claripy.BVV(0, state.arch.bits - val.length))
                else:
                    vals[i] = claripy.BVV(0, state.arch.bits - val.length).concat(val)
            arg_locs[i] = arg_session.next_arg(is_fp=False, size=vals[i].length // state.arch.byte_width)

        if alloc_base is None:
            state.regs.sp = allocator.ptr

        if stack_base is None:
            state.regs.sp -= self.stack_space(arg_locs)

            # handle alignment
            while claripy.is_true((state.regs.sp + self.STACKARG_SP_DIFF) % self.STACK_ALIGNMENT != 0):
                state.regs.sp -= 1

        for loc, val in zip(arg_locs, vals):
            if val.length > loc.size * 8:
                raise ValueError("Can't fit value {} into location {}".format(repr(val), repr(loc)))
            loc.set_value(state, val, endness='Iend_BE', stack_base=stack_base)
        self.return_addr.set_value(state, ret_addr, stack_base=stack_base)

    def teardown_callsite(self, state, return_val=None, arg_types=None, force_callee_cleanup=False):
        """
        This function performs the actions of the callee as it's getting ready to return.
        It returns the address to return to.

        :param state:                   The state to mutate
        :param return_val:              The value to return
        :param arg_types:               The fp-ness of each of the args. Used to calculate sizes to clean up
        :param force_callee_cleanup:    If we should clean up the stack allocation for the arguments even if it's not
                                        the callee's job to do so

        TODO: support the stack_base parameter from setup_callsite...? Does that make sense in this context?
        Maybe it could make sense by saying that you pass it in as something like the "saved base pointer" value?
        """
        if return_val is not None:
            self.set_return_val(state, return_val)

        ret_addr = self.return_addr.get_value(state)

        if state.arch.sp_offset is not None:
            if force_callee_cleanup or self.CALLEE_CLEANUP:
                if arg_types is not None:
                    session = self.arg_session
                    state.regs.sp += self.stack_space([session.next_arg(x) for x in arg_types])
                elif self.args is not None:
                    state.regs.sp += self.stack_space(self.args)
                else:
                    l.warning("Can't perform callee cleanup when I have no idea how many arguments there are! Assuming 0")
                    state.regs.sp += self.STACKARG_SP_DIFF
            else:
                state.regs.sp += self.STACKARG_SP_DIFF

        return ret_addr


    # pylint: disable=unused-argument
    def get_return_val(self, state, is_fp=None, size=None, stack_base=None):
        """
        Get the return value out of the given state
        """
        ty = self.func_ty.returnty if self.func_ty is not None else None
        if self.ret_val is not None:
            loc = self.ret_val
        elif is_fp is not None:
            loc = self.FP_RETURN_VAL if is_fp else self.RETURN_VAL
        elif ty is not None:
            loc = self.FP_RETURN_VAL if isinstance(ty, SimTypeFloat) else self.RETURN_VAL
        else:
            loc = self.RETURN_VAL

        if loc is None:
            raise NotImplementedError("This SimCC doesn't know how to get this value - should be implemented")

        val = loc.get_value(state, stack_base=stack_base, size=None if ty is None else ty.size//state.arch.byte_width)
        if self.is_fp_arg(loc) or self.is_fp_value(val) or isinstance(ty, SimTypeFloat):
            val = val.raw_to_fp()
        return val

    def set_return_val(self, state, val, is_fp=None, size=None, stack_base=None):
        """
        Set the return value into the given state
        """
        ty = self.func_ty.returnty if self.func_ty is not None else None
        try:
            betterval = self._standardize_value(val, ty, state, None)
        except AttributeError:
            raise ValueError("Can't fit value %s into a return value" % repr(val))

        if self.ret_val is not None:
            loc = self.ret_val
        elif is_fp is not None:
            loc = self.FP_RETURN_VAL if is_fp else self.RETURN_VAL
        elif ty is not None:
            loc = self.FP_RETURN_VAL if isinstance(ty, SimTypeFloat) else self.RETURN_VAL
        else:
            loc = self.FP_RETURN_VAL if self.is_fp_value(val) else self.RETURN_VAL

        if loc is None:
            raise NotImplementedError("This SimCC doesn't know how to store this value - should be implemented")
        loc.set_value(state, betterval, endness='Iend_BE', stack_base=stack_base)


    #
    # Helper functions
    #

    @staticmethod
    def _standardize_value(arg, ty, state, alloc):
        check = ty is not None
        if isinstance(arg, SimActionObject):
            return SimCC._standardize_value(arg.ast, ty, state, alloc)
        elif isinstance(arg, PointerWrapper):
            if check and not isinstance(ty, SimTypePointer):
                raise TypeError("Type mismatch: expected %s, got pointer-wrapper" % ty.name)

            real_value = SimCC._standardize_value(arg.value, ty.pts_to if check else None, state, alloc)
            return alloc(real_value, state)

        elif isinstance(arg, str):
            # TODO: when we switch to py3, distinguish between str and bytes
            # by null-terminating str but not bytes :/
            arg += '\0'
            ref = False
            if check:
                if isinstance(ty, SimTypePointer) and \
                        isinstance(ty.pts_to, SimTypeChar):
                    ref = True
                elif isinstance(ty, SimTypeFixedSizeArray) and \
                        isinstance(ty.elem_type, SimTypeChar):
                    ref = False
                    if len(arg) > ty.length:
                        raise TypeError("String %s is too long for %s" % (repr(arg), ty.name))
                    arg = arg.ljust(ty.length, '\0')
                elif isinstance(ty, SimTypeArray) and \
                        isinstance(ty.elem_type, SimTypeChar):
                    ref = True
                    if ty.length is not None:
                        if len(arg) > ty.length:
                            raise TypeError("String %s is too long for %s" % (repr(arg), ty.name))
                        arg = arg.ljust(ty.length, '\0')
                elif isinstance(ty, SimTypeString):
                    ref = False
                    if len(arg) > ty.length + 1:
                        raise TypeError("String %s is too long for %s" % (repr(arg), ty.name))
                    arg = arg.ljust(ty.length + 1, '\0')
                else:
                    raise TypeError("Type mismatch: Expected %s, got char*" % ty.name)
            val = SimCC._standardize_value(map(ord, arg), SimTypeFixedSizeArray(SimTypeChar(), len(arg)), state, alloc)
            if ref:
                val = alloc(val, state)
            return val

        elif isinstance(arg, list):
            ref = False
            subty = None
            if check:
                if isinstance(ty, SimTypePointer):
                    ref = True
                    subty = ty.pts_to
                elif isinstance(ty, SimTypeFixedSizeArray):
                    ref = False
                    subty = ty.elem_type
                    if len(arg) != ty.length:
                        raise TypeError("Array %s is the wrong length for %s" % (repr(arg), ty.name))
                elif isinstance(ty, SimTypeArray):
                    ref = True
                    subty = ty.elem_type
                    if ty.length is not None:
                        if len(arg) != ty.length:
                            raise TypeError("Array %s is the wrong length for %s" % (repr(arg), ty.name))
                else:
                    raise TypeError("Type mismatch: Expected %s, got char*" % ty.name)
            else:
                types = map(type, arg)
                if types[1:] != types[:-1]:
                    raise TypeError("All elements of list must be of same type")

            val = claripy.Concat(*[SimCC._standardize_value(sarg, subty, state, alloc) for sarg in arg])
            if ref:
                val = alloc(val, state)
            return val

        elif isinstance(arg, tuple):
            if check:
                if not isinstance(ty, SimStruct):
                    raise TypeError("Type mismatch: Expected %s, got tuple (i.e. struct)" % ty.name)
                if len(arg) != len(ty.fields):
                    raise TypeError("Wrong number of fields in struct, expected %d got %d" % (len(ty.fields), len(arg)))
                return claripy.Concat(*[SimCC._standardize_value(sarg, sty, state, alloc)
                                        for sarg, sty
                                        in zip(arg, ty.fields.values())])
            else:
                return claripy.Concat(*[SimCC._standardize_value(sarg, None, state, alloc) for sarg in arg])

        elif isinstance(arg, (int, long)):
            if check and isinstance(ty, SimTypeFloat):
                return SimCC._standardize_value(float(arg), ty, state, alloc)

            val = state.se.BVV(arg, ty.size if check else state.arch.bits)
            if state.arch.memory_endness == 'Iend_LE':
                val = val.reversed
            return val

        elif isinstance(arg, float):
            sort = claripy.FSORT_FLOAT
            if check:
                if isinstance(ty, SimTypeDouble):
                    sort = claripy.FSORT_DOUBLE
                elif isinstance(ty, SimTypeFloat):
                    pass
                else:
                    raise TypeError("Type mismatch: expectd %s, got float" % ty.name)
            else:
                sort = claripy.FSORT_DOUBLE if state.arch.bits == 64 else claripy.FSORT_FLOAT

            val = claripy.fpToIEEEBV(claripy.FPV(arg, sort))
            if state.arch.memory_endness == 'Iend_LE':
                val = val.reversed      # pylint: disable=no-member
            return val

        elif isinstance(arg, claripy.ast.FP):
            val = claripy.fpToIEEEBV(arg)
            if state.arch.memory_endness == 'Iend_LE':
                val = val.reversed      # pylint: disable=no-member
            return val

        elif isinstance(arg, claripy.ast.Base):
            # yikes
            if state.arch.memory_endness == 'Iend_LE' and arg.length == state.arch.bits:
                arg = arg.reversed
            return arg

        else:
            raise TypeError("I don't know how to serialize %s." % repr(arg))

    def __repr__(self):
        return "<" + self.__class__.__name__ + '>'

    @classmethod
    def _match(cls, arch, args, sp_delta):
        if cls.ARCH is not None and not isinstance(arch, cls.ARCH):
            return False
        if sp_delta != cls.STACKARG_SP_DIFF:
            return False

        sample_inst = cls(arch)
        all_fp_args = list(sample_inst.fp_args)
        all_int_args = list(sample_inst.int_args)
        both_iter = sample_inst.both_args
        some_both_args = [next(both_iter) for _ in xrange(len(args))]

        for arg in args:
            if arg not in all_fp_args and arg not in all_int_args and arg not in some_both_args:
                return False

        return True


class SimLyingRegArg(SimRegArg):
    """
    A register that LIES about the types it holds
    """
    def __init__(self, name):
        # TODO: This looks byte-related.  Make sure to use Arch.byte_width
        super(SimLyingRegArg, self).__init__(name, 8)

    def get_value(self, state, size=None, endness=None, **kwargs):
        #val = super(SimLyingRegArg, self).get_value(state, **kwargs)
        val = getattr(state.regs, self.reg_name)
        if endness and endness != state.args.register_endness:
            val = val.reversed
        if size == 4:
            val = claripy.fpToFP(claripy.fp.RM_RNE, val.raw_to_fp(), claripy.FSORT_FLOAT)
        return val

    def set_value(self, state, val, size=None, endness=None, **kwargs):
        if size == 4:
            if state.arch.register_endness == 'IEnd_LE' and endness == 'IEnd_BE':
                # pylint: disable=no-member
                val = claripy.fpToFP(claripy.fp.RM_RNE, val.reversed.raw_to_fp(), claripy.FSORT_DOUBLE).reversed
            else:
                val = claripy.fpToFP(claripy.fp.RM_RNE, val.raw_to_fp(), claripy.FSORT_DOUBLE)
        if endness and endness != state.args.register_endness:
            val = val.reversed
        setattr(state.regs, self.reg_name, val)
        #super(SimLyingRegArg, self).set_value(state, val, endness=endness, **kwargs)

class SimCCCdecl(SimCC):
    ARG_REGS = [] # All arguments are passed in stack
    FP_ARG_REGS = []
    STACKARG_SP_DIFF = 4 # Return address is pushed on to stack by call
    RETURN_VAL = SimRegArg('eax', 4)
    FP_RETURN_VAL = SimLyingRegArg('st0')
    RETURN_ADDR = SimStackArg(0, 4)
    ARCH = archinfo.ArchX86

class SimCCStdcall(SimCCCdecl):
    CALLEE_CLEANUP = True

class SimCCX86LinuxSyscall(SimCC):
    ARG_REGS = ['ebx', 'ecx', 'edx', 'esi', 'edi', 'ebp']
    FP_ARG_REGS = []
    RETURN_VAL = SimRegArg('eax', 4)
    RETURN_ADDR = SimRegArg('ip_at_syscall', 4)
    ARCH = archinfo.ArchX86

    @classmethod
    def _match(cls, arch, args, sp_delta): # pylint: disable=unused-argument
        # never appears anywhere except syscalls
        return False

    @staticmethod
    def syscall_num(state):
        return state.regs.eax

class SimCCX86WindowsSyscall(SimCC):
    # TODO: Make sure the information is correct
    ARG_REGS = [ ]
    FP_ARG_REGS = [ ]
    RETURN_VAL = SimRegArg('eax', 4)
    RETURN_ADDR = SimRegArg('ip_at_syscall', 4)
    ARCH = archinfo.ArchX86

    @classmethod
    def _match(cls, arch, args, sp_delta):  # pylint: disable=unused-argument
        # never appears anywhere except syscalls
        return False

    @staticmethod
    def syscall_num(state):
        return state.regs.eax

class SimCCSystemVAMD64(SimCC):
    ARG_REGS = ['rdi', 'rsi', 'rdx', 'rcx', 'r8', 'r9']
    FP_ARG_REGS = ['xmm0', 'xmm1', 'xmm2', 'xmm3', 'xmm4', 'xmm5', 'xmm6', 'xmm7']
    STACKARG_SP_DIFF = 8 # Return address is pushed on to stack by call
    RETURN_ADDR = SimStackArg(0, 8)
    RETURN_VAL = SimRegArg('rax', 8)
    FP_RETURN_VAL = SimRegArg('xmm0', 32)
    ARCH = archinfo.ArchAMD64
    STACK_ALIGNMENT = 16

    def __init__(self, arch, args=None, ret_val=None, sp_delta=None, func_ty=None):
        super(SimCCSystemVAMD64, self).__init__(arch, args, ret_val, sp_delta, func_ty)

        # Remove the ret address on stack
        if self.args is not None:
            self.args = [ i for i in self.args if not (isinstance(i, SimStackArg) and i.stack_offset == 0x0) ]

    @classmethod
    def _match(cls, arch, args, sp_delta):
        if cls.ARCH is not None and not isinstance(arch, cls.ARCH):
            return False
        #if sp_delta != cls.STACKARG_SP_DIFF:
        #    return False

        sample_inst = cls(arch)
        all_fp_args = list(sample_inst.fp_args)
        all_int_args = list(sample_inst.int_args)
        both_iter = sample_inst.both_args
        some_both_args = [next(both_iter) for _ in xrange(len(args))]

        for arg in args:
            if arg not in all_fp_args and arg not in all_int_args and arg not in some_both_args:
                if isinstance(arg, SimStackArg) and arg.stack_offset == 0:
                    continue        # ignore return address?
                return False

        return True

class SimCCAMD64LinuxSyscall(SimCC):
    ARG_REGS = ['rdi', 'rsi', 'rdx', 'r10', 'r8', 'r9']
    RETURN_VAL = SimRegArg('rax', 8)
    RETURN_ADDR = SimRegArg('ip_at_syscall', 8)
    ARCH = archinfo.ArchAMD64

    @staticmethod
    def _match(arch, args, sp_delta):   # pylint: disable=unused-argument
        # doesn't appear anywhere but syscalls
        return False

    @staticmethod
    def syscall_num(state):
        return state.regs.rax

class SimCCAMD64WindowsSyscall(SimCC):
    # TODO: Make sure the information is correct
    ARG_REGS = [ ]
    FP_ARG_REGS = [ ]
    RETURN_VAL = SimRegArg('rax', 8)
    RETURN_ADDR = SimRegArg('ip_at_syscall', 8)
    ARCH = archinfo.ArchAMD64

    @classmethod
    def _match(cls, arch, args, sp_delta):  # pylint: disable=unused-argument
        # never appears anywhere except syscalls
        return False

    @staticmethod
    def syscall_num(state):
        return state.regs.rax

class SimCCARM(SimCC):
    ARG_REGS = [ 'r0', 'r1', 'r2', 'r3' ]
    FP_ARG_REGS = []    # TODO: ???
    RETURN_ADDR = SimRegArg('lr', 4)
    RETURN_VAL = SimRegArg('r0', 4)
    ARCH = archinfo.ArchARM

class SimCCARMLinuxSyscall(SimCC):
    # TODO: Make sure all the information is correct
    ARG_REGS = [ 'r0', 'r1', 'r2', 'r3' ]
    FP_ARG_REGS = []    # TODO: ???
    RETURN_ADDR = SimRegArg('ip_at_syscall', 4)
    RETURN_VAL = SimRegArg('r0', 4)
    ARCH = archinfo.ArchARM

    @classmethod
    def _match(cls, arch, args, sp_delta):  # pylint: disable=unused-argument
        # never appears anywhere except syscalls
        return False

    @staticmethod
    def syscall_num(state):
        return state.regs.r7

class SimCCAArch64(SimCC):
    ARG_REGS = [ 'x0', 'x1', 'x2', 'x3', 'x4', 'x5', 'x6', 'x7' ]
    FP_ARG_REGS = []    # TODO: ???
    RETURN_ADDR = SimRegArg('lr', 8)
    RETURN_VAL = SimRegArg('x0', 8)
    ARCH = archinfo.ArchAArch64

class SimCCAArch64LinuxSyscall(SimCC):
    # TODO: Make sure all the information is correct
    ARG_REGS = [ 'x0', 'x1', 'x2', 'x3', 'x4', 'x5', 'x6', 'x7' ]
    FP_ARG_REGS = []    # TODO: ???
    RETURN_VAL = SimRegArg('x0', 8)
    RETURN_ADDR = SimRegArg('ip_at_syscall', 8)
    ARCH = archinfo.ArchAArch64

    @classmethod
    def _match(cls, arch, args, sp_delta):  # pylint: disable=unused-argument
        # never appears anywhere except syscalls
        return False

    @staticmethod
    def syscall_num(state):
        return state.regs.x8

class SimCCO32(SimCC):
    ARG_REGS = [ 'a0', 'a1', 'a2', 'a3' ]
    FP_ARG_REGS = []    # TODO: ???
    STACKARG_SP_BUFF = 16
    RETURN_ADDR = SimRegArg('lr', 4)
    RETURN_VAL = SimRegArg('v0', 4)
    ARCH = archinfo.ArchMIPS32

class SimCCO32LinuxSyscall(SimCC):
    # TODO: Make sure all the information is correct
    ARG_REGS = [ 'a0', 'a1', 'a2', 'a3' ]
    FP_ARG_REGS = []    # TODO: ???
    RETURN_VAL = SimRegArg('v0', 4)
    RETURN_ADDR = SimRegArg('ip_at_syscall', 4)
    ARCH = archinfo.ArchMIPS32

    @classmethod
    def _match(cls, arch, args, sp_delta):  # pylint: disable=unused-argument
        # never appears anywhere except syscalls
        return False

    @staticmethod
    def syscall_num(state):
        return state.regs.v0

class SimCCO64(SimCC):      # TODO: add n32 and n64
    ARG_REGS = [ 'a0', 'a1', 'a2', 'a3' ]
    FP_ARG_REGS = []    # TODO: ???
    STACKARG_SP_BUFF = 32
    RETURN_ADDR = SimRegArg('lr', 8)
    RETURN_VAL = SimRegArg('v0', 8)
    ARCH = archinfo.ArchMIPS64

class SimCCO64LinuxSyscall(SimCC):
    # TODO: Make sure all the information is correct
    ARG_REGS = [ 'a0', 'a1', 'a2', 'a3' ]
    FP_ARG_REGS = []    # TODO: ???
    RETURN_VAL = SimRegArg('v0', 8)
    RETURN_ADDR = SimRegArg('ip_at_syscall', 8)
    ARCH = archinfo.ArchMIPS64

    @classmethod
    def _match(cls, arch, args, sp_delta):  # pylint: disable=unused-argument
        # never appears anywhere except syscalls
        return False

    @staticmethod
    def syscall_num(state):
        return state.regs.v0

class SimCCPowerPC(SimCC):
    ARG_REGS = [ 'r3', 'r4', 'r5', 'r6', 'r7', 'r8', 'r9', 'r10' ]
    FP_ARG_REGS = []    # TODO: ???
    STACKARG_SP_BUFF = 8
    RETURN_ADDR = SimRegArg('lr', 4)
    RETURN_VAL = SimRegArg('r3', 4)
    ARCH = archinfo.ArchPPC32

class SimCCPowerPCLinuxSyscall(SimCC):
    # TODO: Make sure all the information is correct
    ARG_REGS = ['r3', 'r4', 'r5', 'r6', 'r7', 'r8', 'r9', 'r10']
    FP_ARG_REGS = [ ]
    RETURN_VAL = SimRegArg('r3', 4)
    RETURN_ADDR = SimRegArg('ip_at_syscall', 4)
    ARCH = archinfo.ArchPPC32

    @classmethod
    def _match(cls, arch, args, sp_delta):  # pylint: disable=unused-argument
        # never appears anywhere except syscalls
        return False

    @staticmethod
    def syscall_num(state):
        return state.regs.r0

class SimCCPowerPC64(SimCC):
    ARG_REGS = [ 'r3', 'r4', 'r5', 'r6', 'r7', 'r8', 'r9', 'r10' ]
    FP_ARG_REGS = []    # TODO: ???
    STACKARG_SP_BUFF = 0x70
    RETURN_ADDR = SimRegArg('lr', 8)
    RETURN_VAL = SimRegArg('r3', 8)
    ARCH = archinfo.ArchPPC64

class SimCCPowerPC64LinuxSyscall(SimCC):
    # TODO: Make sure all the information is correct
    ARG_REGS = [ ]
    FP_ARG_REGS = [ ]
    RETURN_VAL = SimRegArg('r3', 8)
    RETURN_ADDR = SimRegArg('ip_at_syscall', 8)
    ARCH = archinfo.ArchPPC64

    @classmethod
    def _match(cls, arch, args, sp_delta):  # pylint: disable=unused-argument
        # never appears anywhere except syscalls
        return False

    @staticmethod
    def syscall_num(state):
        return state.regs.r0

class SimCCUnknown(SimCC):
    """
    Represent an unknown calling convention.
    """
    @staticmethod
    def _match(arch, args, sp_delta): # pylint: disable=unused-argument
        # It always returns True
        return True

    def __repr__(self):
        return "<SimCCUnknown - %s %s sp_delta=%d>" % (self.arch.name, self.args, self.sp_delta)

CC = [ SimCCCdecl, SimCCSystemVAMD64, SimCCARM, SimCCO32, SimCCO64, SimCCPowerPC, SimCCPowerPC64, SimCCAArch64 ]
DEFAULT_CC = {
    'AMD64': SimCCSystemVAMD64,
    'X86': SimCCCdecl,
    'ARMEL': SimCCARM,
    'ARMHF': SimCCARM,
    'MIPS32': SimCCO32,
    'MIPS64': SimCCO64,
    'PPC32': SimCCPowerPC,
    'PPC64': SimCCPowerPC64,
    'AARCH64': SimCCAArch64,
    'AVR': SimCCUnknown,
    'MSP': SimCCUnknown
}


def register_default_cc(arch, cc):
    DEFAULT_CC[arch] = cc

SYSCALL_CC = {
    'X86': {
        'default': SimCCX86LinuxSyscall,
        'Linux': SimCCX86LinuxSyscall,
        'Windows': SimCCX86WindowsSyscall,
        'CGC': SimCCX86LinuxSyscall,
    },
    'AMD64': {
        'default': SimCCAMD64LinuxSyscall,
        'Linux': SimCCAMD64LinuxSyscall,
        'Windows': SimCCAMD64WindowsSyscall,
    },
    'ARMEL': {
        'default': SimCCARMLinuxSyscall,
        'Linux': SimCCARMLinuxSyscall,
    },
    'ARMHF': {
        'default': SimCCARMLinuxSyscall,
        'Linux': SimCCARMLinuxSyscall,
    },
    'AARCH64': {
        'default': SimCCAArch64LinuxSyscall,
        'Linux': SimCCAArch64LinuxSyscall,
    },
    'MIPS32': {
        'default': SimCCO32LinuxSyscall,
        'Linux': SimCCO32LinuxSyscall,
    },
    'MIPS64': {
        'default': SimCCO64LinuxSyscall,
        'Linux': SimCCO64LinuxSyscall,
    },
    'PPC32': {
        'default': SimCCPowerPCLinuxSyscall,
        'Linux': SimCCPowerPCLinuxSyscall,
    },
    'PPC64': {
        'default': SimCCPowerPC64LinuxSyscall,
        'Linux': SimCCPowerPC64LinuxSyscall,
    },
}


def register_syscall_cc(arch, os, cc):
    if not SYSCALL_CC.has_key(arch):
        SYSCALL_CC[arch] = {}
    SYSCALL_CC[arch][os] = cc

SyscallCC = SYSCALL_CC
DefaultCC = DEFAULT_CC<|MERGE_RESOLUTION|>--- conflicted
+++ resolved
@@ -148,11 +148,7 @@
             value = claripy.FPV(value, claripy.FSORT_FLOAT if self.size == 4 else claripy.FSORT_DOUBLE)
         cur = 0
         for loc in reversed(self.locations):
-<<<<<<< HEAD
-            loc.set_value(state, value[cur*state.arch.byte_width + loc.size*state.arch.byte_width - 1:cur*state.arch.byte_width], endness, **kwargs)
-=======
-            loc.set_value(state, value[cur*8 + loc.size*8 - 1:cur*8], endness=endness, **kwargs)
->>>>>>> 0dfb851b
+            loc.set_value(state, value[cur*state.arch.byte_width + loc.size*state.arch.byte_width - 1:cur*state.arch.byte_width], endness=endness, **kwargs)
             cur += loc.size
 
     def get_value(self, state, endness=None, **kwargs):
