--- conflicted
+++ resolved
@@ -33,13 +33,10 @@
     SimUnion,
     SimTypeBottom,
     parse_signature,
-<<<<<<< HEAD
-    SimTypeReference, SimTypedef, SimConst,
-=======
     SimTypeReference,
-    SimTypeRef,
+    SimTypedef,
+    SimConst,
     SimTypeBool,
->>>>>>> 16520e98
 )
 from .state_plugins.sim_action_object import SimActionObject
 
