--- conflicted
+++ resolved
@@ -318,20 +318,6 @@
                 l.info("Using stub SimProcedure for unresolved %s", export.name)
                 self.hook_symbol(export.rebased_addr, SIM_PROCEDURES['stubs']['ReturnUnconstrained'](display_name=export.name, is_stub=True))
 
-<<<<<<< HEAD
-=======
-    def rehook_symbol(self, new_address, symbol_name):
-
-        new_sim_procedures = {}
-        for key_address, simproc_obj in self._sim_procedures.items():
-            if simproc_obj.display_name == symbol_name:
-                new_sim_procedures[new_address] = simproc_obj
-            else:
-                new_sim_procedures[key_address] = simproc_obj
-
-        self._sim_procedures = new_sim_procedures
-
->>>>>>> 26f0db7b
     def _check_user_blacklists(self, f):
         """
         Has symbol name `f` been marked for exclusion by any of the user
