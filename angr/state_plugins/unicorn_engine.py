import os
import sys
import copy
import struct
import ctypes
import threading
import itertools
import pkg_resources
import logging
import pyvex
import claripy
import time
import binascii

from ..sim_options import UNICORN_HANDLE_TRANSMIT_SYSCALL
from ..errors import SimValueError, SimUnicornUnsupport, SimSegfaultError, SimMemoryError, SimMemoryMissingError, SimUnicornError
from .plugin import SimStatePlugin
from ..misc.testing import is_testing

l = logging.getLogger("angr.state_plugins.unicorn_engine")

try:
    import unicorn
except ImportError:
    l.warning("Unicorn is not installed. Support disabled.")
    unicorn = None

class MEM_PATCH(ctypes.Structure): # mem_update_t
    pass

MEM_PATCH._fields_ = [
        ('address', ctypes.c_uint64),
        ('length', ctypes.c_uint64),
        ('next', ctypes.POINTER(MEM_PATCH))
    ]

class TRANSMIT_RECORD(ctypes.Structure): # transmit_record_t
    pass

TRANSMIT_RECORD._fields_ = [
        ('data', ctypes.c_void_p),
        ('count', ctypes.c_uint32)
    ]

class STOP(object): # stop_t
    STOP_NORMAL         = 0
    STOP_STOPPOINT      = 1
    STOP_SYMBOLIC_MEM   = 2
    STOP_SYMBOLIC_REG   = 3
    STOP_ERROR          = 4
    STOP_SYSCALL        = 5
    STOP_EXECNONE       = 6
    STOP_ZEROPAGE       = 7
    STOP_NOSTART        = 8
    STOP_SEGFAULT       = 9
    STOP_ZERO_DIV       = 10
    STOP_NODECODE       = 11

    @staticmethod
    def name_stop(num):
        for item in dir(STOP):
            if item.startswith('STOP_') and getattr(STOP, item) == num:
                return item
        raise ValueError(num)

#
# Memory mapping errors - only used internally
#

class MemoryMappingError(Exception):
    pass

class AccessingZeroPageError(MemoryMappingError):
    pass

class FetchingZeroPageError(MemoryMappingError):
    pass

class SegfaultError(MemoryMappingError):
    pass

class MixedPermissonsError(MemoryMappingError):
    pass

#
# This annotation is added to constraints that Unicorn generates in aggressive concretization mode
#

class AggressiveConcretizationAnnotation(claripy.SimplificationAvoidanceAnnotation):
    def __init__(self, addr):
        claripy.SimplificationAvoidanceAnnotation.__init__(self)
        self.unicorn_start_addr = addr

#
# Because Unicorn leaks like crazy, we use one Uc object per thread...
#

_unicounter = itertools.count()

class Uniwrapper(unicorn.Uc if unicorn is not None else object):
    # pylint: disable=non-parent-init-called
    def __init__(self, arch, cache_key):
        l.debug("Creating unicorn state!")
        self.arch = arch
        self.cache_key = cache_key
        self.wrapped_mapped = set()
        self.wrapped_hooks = set()
        self.id = None
        unicorn.Uc.__init__(self, arch.uc_arch, arch.uc_mode)

    def hook_add(self, htype, callback, user_data=None, begin=1, end=0, arg1=0):
        h = unicorn.Uc.hook_add(self, htype, callback, user_data=user_data, begin=begin, end=end, arg1=arg1)
        #l.debug("Hook: %s,%s -> %s", htype, callback.__name__, h)
        self.wrapped_hooks.add(h)
        return h

    def hook_del(self, h):
        #l.debug("Clearing hook %s", h)
        h = unicorn.Uc.hook_del(self, h)
        self.wrapped_hooks.discard(h)
        return h

    def mem_map(self, addr, size, perms=7):
        #l.debug("Mapping %d bytes at %#x", size, addr)
        m = unicorn.Uc.mem_map(self, addr, size, perms=perms)
        self.wrapped_mapped.add((addr, size))
        return m

    def mem_unmap(self, addr, size):
        #l.debug("Unmapping %d bytes at %#x", size, addr)
        m = unicorn.Uc.mem_unmap(self, addr, size)
        self.wrapped_mapped.discard((addr, size))
        return m

    def mem_reset(self):
        #l.debug("Resetting memory.")
        for addr,size in self.wrapped_mapped:
            #l.debug("Unmapping %d bytes at %#x", size, addr)
            unicorn.Uc.mem_unmap(self, addr, size)
        self.wrapped_mapped.clear()

    def hook_reset(self):
        #l.debug("Resetting hooks.")
        for h in self.wrapped_hooks:
            #l.debug("Clearing hook %s", h)
            unicorn.Uc.hook_del(self, h)
        self.wrapped_hooks.clear()

    def reset(self):
        self.mem_reset()
        #self.hook_reset()
        #l.debug("Reset complete.")

_unicorn_tls = threading.local()
_unicorn_tls.uc = None

class _VexCacheInfo(ctypes.Structure):
    _fields_ = [
        ("num_levels", ctypes.c_uint),
        ("num_caches", ctypes.c_uint),
        ("caches", ctypes.c_void_p),
        ("icaches_maintain_coherence", ctypes.c_bool),
    ]

class _VexArchInfo(ctypes.Structure):
    _fields_ = [
        ("hwcaps", ctypes.c_uint),
        ("endness", ctypes.c_int),
        ("hwcache_info", _VexCacheInfo),
        ("ppc_icache_line_szB", ctypes.c_int),
        ("ppc_dcbz_szB", ctypes.c_uint),
        ("ppc_dcbzl_szB", ctypes.c_uint),
        ("arm64_dMinLine_lg2_szB", ctypes.c_uint),
        ("arm64_iMinLine_lg2_szB", ctypes.c_uint),
        ("x86_cr0", ctypes.c_uint),
    ]

def _load_native():
    if sys.platform == 'darwin':
        libfile = 'angr_native.dylib'
    elif sys.platform in ('win32', 'cygwin'):
        libfile = 'angr_native.dll'
    else:
        libfile = 'angr_native.so'

    try:
        angr_path = pkg_resources.resource_filename('angr', os.path.join('lib', libfile))
        h = ctypes.CDLL(angr_path)

        VexArch = ctypes.c_int
        uc_err = ctypes.c_int
        state_t = ctypes.c_void_p
        stop_t = ctypes.c_int
        uc_engine_t = ctypes.c_void_p

        def _setup_prototype(handle, func, restype, *argtypes):
            realname = 'simunicorn_' + func
            _setup_prototype_explicit(handle, realname, restype, *argtypes)
            setattr(handle, func, getattr(handle, realname))

        def _setup_prototype_explicit(handle, func, restype, *argtypes):
            getattr(handle, func).restype = restype
            getattr(handle, func).argtypes = argtypes

        #_setup_prototype_explicit(h, 'logSetLogLevel', None, ctypes.c_uint64)
        _setup_prototype(h, 'alloc', state_t, uc_engine_t, ctypes.c_uint64)
        _setup_prototype(h, 'dealloc', None, state_t)
        _setup_prototype(h, 'hook', None, state_t)
        _setup_prototype(h, 'unhook', None, state_t)
        _setup_prototype(h, 'start', uc_err, state_t, ctypes.c_uint64, ctypes.c_uint64)
        _setup_prototype(h, 'stop', None, state_t, stop_t)
        _setup_prototype(h, 'sync', ctypes.POINTER(MEM_PATCH), state_t)
        _setup_prototype(h, 'bbl_addrs', ctypes.POINTER(ctypes.c_uint64), state_t)
        _setup_prototype(h, 'stack_pointers', ctypes.POINTER(ctypes.c_uint64), state_t)
        _setup_prototype(h, 'bbl_addr_count', ctypes.c_uint64, state_t)
        _setup_prototype(h, 'syscall_count', ctypes.c_uint64, state_t)
        _setup_prototype(h, 'destroy', None, ctypes.POINTER(MEM_PATCH))
        _setup_prototype(h, 'step', ctypes.c_uint64, state_t)
        _setup_prototype(h, 'stop_reason', stop_t, state_t)
        _setup_prototype(h, 'activate', None, state_t, ctypes.c_uint64, ctypes.c_uint64, ctypes.c_char_p)
        _setup_prototype(h, 'set_stops', None, state_t, ctypes.c_uint64, ctypes.POINTER(ctypes.c_uint64))
        _setup_prototype(h, 'cache_page', ctypes.c_bool, state_t, ctypes.c_uint64, ctypes.c_uint64, ctypes.c_char_p, ctypes.c_uint64)
        _setup_prototype(h, 'uncache_page', None, state_t, ctypes.c_uint64)
        _setup_prototype(h, 'enable_symbolic_reg_tracking', None, state_t, VexArch, _VexArchInfo)
        _setup_prototype(h, 'disable_symbolic_reg_tracking', None, state_t)
        _setup_prototype(h, 'symbolic_register_data', None, state_t, ctypes.c_uint64, ctypes.POINTER(ctypes.c_uint64))
        _setup_prototype(h, 'get_symbolic_registers', ctypes.c_uint64, state_t, ctypes.POINTER(ctypes.c_uint64))
        _setup_prototype(h, 'stopping_register', ctypes.c_uint64, state_t)
        _setup_prototype(h, 'stopping_memory', ctypes.c_uint64, state_t)
        _setup_prototype(h, 'is_interrupt_handled', ctypes.c_bool, state_t)
        _setup_prototype(h, 'set_transmit_sysno', None, state_t, ctypes.c_uint32, ctypes.c_uint64)
        _setup_prototype(h, 'process_transmit', ctypes.POINTER(TRANSMIT_RECORD), state_t, ctypes.c_uint32)
        _setup_prototype(h, 'set_tracking', None, state_t, ctypes.c_bool, ctypes.c_bool)
        _setup_prototype(h, 'executed_pages', ctypes.c_uint64, state_t)

        l.info('native plugin is enabled')

        return h
    except (OSError, AttributeError) as e:
        l.warning('failed loading "%s", unicorn support disabled (%s)', libfile, e)
        raise ImportError("Unable to import native SimUnicorn support") from e

try:
    _UC_NATIVE = _load_native()
    #_UC_NATIVE.logSetLogLevel(2)
except ImportError:
    _UC_NATIVE = None


class Unicorn(SimStatePlugin):
    '''
    setup the unicorn engine for a state
    '''

    UC_CONFIG = {} # config cache for each arch

    def __init__(
        self,
        syscall_hooks=None,
        cache_key=None,
        unicount=None,
        symbolic_var_counts=None,
        symbolic_inst_counts=None,
        concretized_asts=None,
        always_concretize=None,
        never_concretize=None,
        concretize_at=None,
        concretization_threshold_memory=None,
        concretization_threshold_registers=None,
        concretization_threshold_instruction=None,
        cooldown_symbolic_registers=100,
        cooldown_symbolic_memory=100,
        cooldown_nonunicorn_blocks=100,
        cooldown_stop_point=1,
        max_steps=1000000,
    ):
        """
        Initializes the Unicorn plugin for angr. This plugin handles communication with
        UnicornEngine.
        """

        SimStatePlugin.__init__(self)

        self._syscall_pc = None
        self.jumpkind = 'Ijk_Boring'
        self.error = None
        self.errno = 0
        self.trap_ip = None

        self.cache_key = hash(self) if cache_key is None else cache_key

        # cooldowns to avoid thrashing in and out of unicorn
        # the countdown vars are the CURRENT counter that is counting down
        # when they hit zero execution will start
        # the cooldown vars are the settings for what the countdown should start at
        # the val is copied from cooldown to countdown on check fail
        self.cooldown_nonunicorn_blocks = cooldown_nonunicorn_blocks
        self.cooldown_symbolic_registers = cooldown_symbolic_registers
        self.cooldown_symbolic_memory = cooldown_symbolic_memory
        self.cooldown_stop_point = cooldown_stop_point
        self.countdown_nonunicorn_blocks = 0
        self.countdown_symbolic_registers = 0
        self.countdown_symbolic_memory = 0
        self.countdown_stop_point = 0

        # the default step limit
        self.max_steps = max_steps

        self.steps = 0
        self._mapped = 0
        self._uncache_pages = []

        # following variables are used in python level hook
        # we cannot see native hooks from python
        self.syscall_hooks = { } if syscall_hooks is None else syscall_hooks

        # native state in libsimunicorn
        self._uc_state = None
        self.stop_reason = None

        # this is the counter for the unicorn count
        self._unicount = next(_unicounter) if unicount is None else unicount

        #
        # Selective concretization stuff
        #

        # this is the number of times specific symbolic variables have kicked us out of unicorn
        self.symbolic_var_counts = { } if symbolic_var_counts is None else symbolic_var_counts

        # this is the number of times we've been kept out of unicorn at given instructions
        self.symbolic_inst_counts = { } if symbolic_inst_counts is None else symbolic_inst_counts

        # these are threshold for the number of times that we tolerate being kept out of unicorn
        # before we start concretizing
        self.concretization_threshold_memory = concretization_threshold_memory
        self.concretization_threshold_registers = concretization_threshold_registers
        self.concretization_threshold_instruction = concretization_threshold_instruction

        # these are sets of names of variables that should either always or never
        # be concretized
        self.always_concretize = set() if always_concretize is None else always_concretize
        self.never_concretize = set() if never_concretize is None else never_concretize
        self.concretize_at = set() if concretize_at is None else concretize_at

        # this is a record of the ASTs for which we've added concretization constraints
        self._concretized_asts = set() if concretized_asts is None else concretized_asts

        # the address to use for concrete transmits
        self.transmit_addr = None

        self.time = None

    @SimStatePlugin.memo
    def copy(self, _memo):
        u = Unicorn(
            syscall_hooks=dict(self.syscall_hooks),
            cache_key=self.cache_key,
            #unicount=self._unicount,
            symbolic_var_counts = dict(self.symbolic_var_counts),
            symbolic_inst_counts = dict(self.symbolic_inst_counts),
            concretized_asts = set(self._concretized_asts),
            always_concretize = set(self.always_concretize),
            never_concretize = set(self.never_concretize),
            concretize_at = set(self.concretize_at),
            concretization_threshold_memory = self.concretization_threshold_memory,
            concretization_threshold_registers = self.concretization_threshold_registers,
            concretization_threshold_instruction = self.concretization_threshold_instruction,
            cooldown_nonunicorn_blocks=self.cooldown_nonunicorn_blocks,
            cooldown_symbolic_registers=self.cooldown_symbolic_registers,
            cooldown_symbolic_memory=self.cooldown_symbolic_memory,
            max_steps=self.max_steps,
        )
        u.countdown_nonunicorn_blocks = self.countdown_nonunicorn_blocks
        u.countdown_symbolic_registers = self.countdown_symbolic_registers
        u.countdown_symbolic_memory = self.countdown_symbolic_memory
        u.countdown_stop_point = self.countdown_stop_point
        u.transmit_addr = self.transmit_addr
        u._uncache_pages = list(self._uncache_pages)
        return u

    def merge(self, others, merge_conditions, common_ancestor=None): # pylint: disable=unused-argument
        self.cooldown_nonunicorn_blocks = max(
            self.cooldown_nonunicorn_blocks,
            max(o.cooldown_nonunicorn_blocks for o in others)
        )
        self.cooldown_symbolic_registers = max(
            self.cooldown_symbolic_registers,
            max(o.cooldown_symbolic_registers for o in others)
        )
        self.cooldown_symbolic_memory = max(
            self.cooldown_symbolic_memory,
            max(o.cooldown_symbolic_memory for o in others)
        )
        self.countdown_nonunicorn_blocks = max(
            self.countdown_nonunicorn_blocks,
            max(o.countdown_nonunicorn_blocks for o in others)
        )
        self.countdown_symbolic_registers = max(
            self.countdown_symbolic_registers,
            max(o.countdown_symbolic_registers for o in others)
        )
        self.countdown_symbolic_memory = max(
            self.countdown_symbolic_memory,
            max(o.countdown_symbolic_memory for o in others)
        )
        self.countdown_stop_point = max(
            self.countdown_stop_point,
            max(o.countdown_stop_point for o in others)
        )

        # get a fresh unicount, just in case
        self._unicount = next(_unicounter)

        # keep these guys, since merging them sounds like a pain
        #self.symbolic_var_counts
        #self.symbolic_inst_counts

        # these are threshold for the number of times that we tolerate being kept out of unicorn
        # before we start concretizing
        self.concretization_threshold_memory = min(
            self.concretization_threshold_memory,
            min(o.concretization_threshold_memory for o in others)
        )
        self.concretization_threshold_registers = min(
            self.concretization_threshold_registers,
            min(o.concretization_threshold_registers for o in others)
        )
        self.concretization_threshold_instruction = min(
            self.concretization_threshold_instruction,
            min(o.concretization_threshold_instruction for o in others)
        )

        # these are sets of names of variables that should either always or never
        # be concretized
        self.always_concretize.union(*[o.always_concretize for o in others])
        self.never_concretize.union(*[o.never_concretize for o in others])
        self.concretize_at.union(*[o.concretize_at for o in others])

        # intersect these so that we know to add future constraints properly
        self._concretized_asts.intersection(*[o._concretized_asts for o in others])

        # I guess always lie to the static analysis?
        return False

    def widen(self, others): # pylint: disable=unused-argument
        l.warning("Can't widen the unicorn plugin!")

    def __getstate__(self):
        d = dict(self.__dict__)
        del d['_uc_state']
        del d['cache_key']
        del d['_unicount']
        return d

    def __setstate__(self, s):
        self.__dict__.update(s)
        self._unicount = next(_unicounter)
        self._uc_state = None
        self.cache_key = hash(self)
        _unicorn_tls.uc = None

    def set_state(self, state):
        SimStatePlugin.set_state(self, state)
        if state.arch.name == "MIPS32":
            self._unicount = next(_unicounter)

    @property
    def _reuse_unicorn(self):
        return self.state.arch.name != "MIPS32"

    @property
    def uc(self):
        new_id = next(_unicounter)

        if (
            not hasattr(_unicorn_tls, "uc") or
            _unicorn_tls.uc is None or
            _unicorn_tls.uc.arch != self.state.arch or
            _unicorn_tls.uc.cache_key != self.cache_key
        ):
            _unicorn_tls.uc = Uniwrapper(self.state.arch, self.cache_key)
        elif _unicorn_tls.uc.id != self._unicount:
            if not self._reuse_unicorn:
                _unicorn_tls.uc = Uniwrapper(self.state.arch, self.cache_key)
            else:
                #l.debug("Reusing unicorn state!")
                _unicorn_tls.uc.reset()
        else:
            #l.debug("Reusing unicorn state!")
            pass

        _unicorn_tls.uc.id = new_id
        self._unicount = new_id
        return _unicorn_tls.uc

    @staticmethod
    def delete_uc():
        _unicorn_tls.uc = None

    @property
    def _uc_regs(self):
        return self.state.arch.uc_regs

    @property
    def _uc_prefix(self):
        return self.state.arch.uc_prefix

    @property
    def _uc_const(self):
        return self.state.arch.uc_const

    def _setup_unicorn(self):
        if self.state.arch.uc_mode is None:
            raise SimUnicornUnsupport("unsupported architecture %r" % self.state.arch)

    def set_stops(self, stop_points):
        _UC_NATIVE.set_stops(self._uc_state,
            ctypes.c_uint64(len(stop_points)),
            (ctypes.c_uint64 * len(stop_points))(*map(ctypes.c_uint64, stop_points))
        )

    def set_tracking(self, track_bbls, track_stack):
        _UC_NATIVE.set_tracking(self._uc_state, track_bbls, track_stack)

    def hook(self):
        #l.debug('adding native hooks')
        _UC_NATIVE.hook(self._uc_state) # prefer to use native hooks

        self.uc.hook_add(unicorn.UC_HOOK_MEM_UNMAPPED, self._hook_mem_unmapped, None, 1)

        arch = self.state.arch.qemu_name
        if arch == 'x86_64':
            self.uc.hook_add(unicorn.UC_HOOK_INTR, self._hook_intr_x86, None, 1, 0)
            self.uc.hook_add(unicorn.UC_HOOK_INSN, self._hook_syscall_x86_64, None, arg1=self._uc_const.UC_X86_INS_SYSCALL)
        elif arch == 'i386':
            self.uc.hook_add(unicorn.UC_HOOK_INTR, self._hook_intr_x86, None, 1, 0)
        elif arch == 'mips':
            self.uc.hook_add(unicorn.UC_HOOK_INTR, self._hook_intr_mips, None, 1, 0)
        elif arch == 'mipsel':
            self.uc.hook_add(unicorn.UC_HOOK_INTR, self._hook_intr_mips, None, 1, 0)
        else:
            raise SimUnicornUnsupport

    def _hook_intr_mips(self, uc, intno, user_data):
        self.trap_ip = self.uc.reg_read(unicorn.mips_const.UC_MIPS_REG_PC)

        if intno == 17: # EXCP_SYSCALL
            sysno = uc.reg_read(self._uc_regs['v0'])
            pc = uc.reg_read(self._uc_regs['pc'])
            l.debug('hit sys_%d at %#x', sysno, pc)
            self._syscall_pc = pc + 4
            self._handle_syscall(uc, user_data)
        else:
            l.warning('unhandled interrupt %d', intno)
            _UC_NATIVE.stop(self._uc_state, STOP.STOP_ERROR)

    def _hook_intr_x86(self, uc, intno, user_data):
        if _UC_NATIVE.is_interrupt_handled(self._uc_state):
            return

        if self.state.arch.bits == 32:
            self.trap_ip = self.uc.reg_read(unicorn.x86_const.UC_X86_REG_EIP)
        else:
            self.trap_ip = self.uc.reg_read(unicorn.x86_const.UC_X86_REG_RIP)

        # http://wiki.osdev.org/Exceptions
        if intno == 0:
            # divide by zero
            _UC_NATIVE.stop(self._uc_state, STOP.STOP_ZERO_DIV)
        elif intno == 0x80:
            if self.state.arch.bits == 32:
                self._hook_syscall_i386(uc, user_data)
            else:
                self._hook_syscall_x86_64(uc, user_data)
        else:
            l.warning('unhandled interrupt %d', intno)
            _UC_NATIVE.stop(self._uc_state, STOP.STOP_ERROR)

    def _hook_syscall_x86_64(self, uc, user_data):
        sysno = uc.reg_read(self._uc_regs['rax'])
        pc = uc.reg_read(self._uc_regs['rip'])
        l.debug('hit sys_%d at %#x', sysno, pc)
        self._syscall_pc = pc + 2 # skip syscall instruction
        self._handle_syscall(uc, user_data)

    def _hook_syscall_i386(self, uc, user_data):
        sysno = uc.reg_read(self._uc_regs['eax'])
        pc = uc.reg_read(self._uc_regs['eip'])
        l.debug('hit sys_%d at %#x', sysno, pc)
        self._syscall_pc = pc + 2
        if not self._quick_syscall(sysno):
            self._handle_syscall(uc, user_data)

    def _quick_syscall(self, sysno):
        if sysno in self.syscall_hooks:
            self.syscall_hooks[sysno](self.state)
            return True
        else:
            return False

    def _handle_syscall(self, uc, user_data): #pylint:disable=unused-argument
        # unicorn does not support syscall, we should giveup emulation
        # and send back to SimProcedure. (ignore is always False)
        l.info('stop emulation')
        self.jumpkind = 'Ijk_Sys_syscall'
        _UC_NATIVE.stop(self._uc_state, STOP.STOP_SYSCALL)

    def _concretize(self, d):
        cd = self.state.solver.eval_to_ast(d, 1)[0]
        if hash(d) not in self._concretized_asts:
            constraint = (d == cd).annotate(AggressiveConcretizationAnnotation(self.state.regs.ip))
            self.state.add_constraints(constraint)
            self._concretized_asts.add(hash(d))
        return cd

    def _symbolic_passthrough(self, d):
        if not d.symbolic:
            return d
        elif options.UNICORN_AGGRESSIVE_CONCRETIZATION in self.state.options:
            return self._concretize(d)
        elif len(d.variables & self.never_concretize) > 0:
            return d
        elif d.variables.issubset(self.always_concretize):
            return self._concretize(d)
        elif self.state.solver.eval(self.state.ip) in self.concretize_at:
            return self._concretize(d)
        else:
            return d

    def _report_symbolic_blocker(self, d, from_where):
        if options.UNICORN_THRESHOLD_CONCRETIZATION in self.state.options:
            if self.concretization_threshold_instruction is not None:
                addr = self.state.solver.eval(self.state.ip)
                count = self.symbolic_inst_counts.get(addr, 0)
                l.debug("... inst count for %s: %d", addr, count)
                self.symbolic_inst_counts[addr] = count + 1
                if count >= self.concretization_threshold_instruction:
                    self.concretize_at.add(addr)

            threshold = (
                self.concretization_threshold_memory if from_where == 'mem' else
                self.concretization_threshold_registers
            )
            if threshold is None:
                return

            for v in d.variables:
                old_count = self.symbolic_var_counts.get(v, 0)
                l.debug("... %s: %d", v, old_count)
                self.symbolic_var_counts[v] = old_count + 1
                if old_count >= threshold:
                    self.always_concretize.add(v)

    def _process_value(self, d, from_where):
        """
        Pre-process an AST for insertion into unicorn.

        :param d: the AST
        :param from_where: the ID of the memory region it comes from ('mem' or 'reg')
        :returns: the value to be inserted into Unicorn, or None
        """
        if len(d.annotations):
            l.debug("Blocking annotated AST.")
            return None
        elif not d.symbolic:
            return d
        else:
            l.debug("Processing AST with variables %s.", d.variables)

        dd = self._symbolic_passthrough(d)

        if not dd.symbolic:
            if d.symbolic:
                l.debug("... concretized")
            return dd
        elif from_where == 'reg' and options.UNICORN_SYM_REGS_SUPPORT in self.state.options:
            l.debug("... allowing symbolic register")
            return dd
        else:
            l.debug("... denied")
            return None

    def _hook_mem_unmapped(self, uc, access, address, size, value, user_data, size_extension=True): #pylint:disable=unused-argument
        """
        This callback is called when unicorn needs to access data that's not yet present in memory.
        """
        # FIXME check angr hooks at `address`

        if size_extension:
            start = address & (0xfffffffffffff0000)
            length = ((address + size + 0xffff) & (0xfffffffffffff0000)) - start
        else:
            start = address & (0xffffffffffffff000)
            length = ((address + size + 0xfff) & (0xffffffffffffff000)) - start

        if (start == 0 or ((start + length) & ((1 << self.state.arch.bits) - 1)) == 0) and options.UNICORN_ZEROPAGE_GUARD in self.state.options:
            # sometimes it happens because of %fs is not correctly set
            self.error = 'accessing zero page [%#x, %#x] (%#x)' % (address, address + length - 1, access)
            l.warning(self.error)

            # tell uc_state to rollback
            _UC_NATIVE.stop(self._uc_state, STOP.STOP_ZEROPAGE)
            return False

        ret = False
        try:
            best_effort_read = size_extension
            ret = self._hook_mem_unmapped_core(uc, access, start, length, best_effort_read=best_effort_read)

        except AccessingZeroPageError:
            # raised when STRICT_PAGE_ACCESS is enabled
            if not size_extension:
                _UC_NATIVE.stop(self._uc_state, STOP.STOP_SEGFAULT)
                ret = False

        except FetchingZeroPageError:
            # raised when trying to execute code on an unmapped page
            if not size_extension:
                self.error = 'fetching empty page [%#x, %#x]' % (start, start + length - 1)
                l.warning(self.error)
                _UC_NATIVE.stop(self._uc_state, STOP.STOP_EXECNONE)
                ret = False

        except SimMemoryError:
            if not size_extension:
                raise

        except SegfaultError:
            if not size_extension:
                _UC_NATIVE.stop(self._uc_state, STOP.STOP_SEGFAULT)
                ret = False

        except MixedPermissonsError:
            if not size_extension:
                # weird... it shouldn't be raised at all
                l.error('MixedPermissionsError is raised when size-extension is disabled. Please report it.')
                _UC_NATIVE.stop(self._uc_state, STOP.STOP_SEGFAULT)
                ret = False

        except unicorn.UcError as ex:
            if not size_extension:
                if ex.errno == 11:
                    # Mapping failed. Probably because of size extension... let's try to redo it without size extension
                    pass
                else:
                    # just raise the exception
                    raise

        finally:
            if size_extension and not ret:
                # retry without size-extension if size-extension was enabled
                # any exception will not be caught
                ret = self._hook_mem_unmapped(uc, access, address, size, value, user_data, size_extension=False)

        return ret

    def _hook_mem_unmapped_core(self, uc, access, start, length, best_effort_read=True):

        PAGE_SIZE = 4096

        addr = start
        end_addr = start + length
        perms = set()
        missing_pages = [ ]
        while addr < end_addr:

            try:
                perm = self.state.memory.permissions(addr)
                if perm.symbolic:
                    perms.add(7)
                elif options.ENABLE_NX not in self.state.options:
                    perms.add(perm.args[0] | 4)
                else:
                    perms.add(perm.args[0])
            except SimMemoryMissingError:
                missing_pages.append(addr)

            addr += PAGE_SIZE

        if len(perms) == 0 and len(missing_pages) > 0:
            # all pages are missing
            if options.STRICT_PAGE_ACCESS in self.state.options:
                raise AccessingZeroPageError()
            elif access == unicorn.UC_MEM_FETCH_UNMAPPED:
                raise FetchingZeroPageError()
            else:
                # initialize the memory page, but do not overwrite existing pages
                self.state.memory.map_region(start, length, 3)
                perm = 3

        elif len(missing_pages) == 0 and len(perms) == 1:
            # no page is missing, and all pages have the same permission
            # great!
            perm = list(perms)[0]

        else:
            # either pages have different permissions, or only some of the pages are missing
            # give up
            raise MixedPermissonsError()

        try:
            ret_on_segv = True if best_effort_read else False
            items = self.state.memory.mem.load_objects(start, length, ret_on_segv=ret_on_segv)
        except SimSegfaultError:
            raise SegfaultError

        if access == unicorn.UC_MEM_FETCH_UNMAPPED and len(items) == 0:
            # we can not initialize an empty page then execute on it
            raise FetchingZeroPageError()

        data = bytearray(length)
        taint = [ ] # this is a list to reference a nonlocal variable. we're using the list like an Option<c array>

        def _taint(pos, chunk_size):
            if not taint:
                taint.append(ctypes.create_string_buffer(int(length)))
            offset = ctypes.cast(ctypes.addressof(taint[0]) + pos - start, ctypes.POINTER(ctypes.c_char))
            ctypes.memset(offset, 0x2, chunk_size) # mark them as TAINT_SYMBOLIC

        def _missing(pos, chunk_size, data=data):
            if options.CGC_ZERO_FILL_UNCONSTRAINED_MEMORY not in self.state.options:
                _taint(pos, chunk_size)
            else:
                data[pos-start:pos-start+chunk_size] = b"\0"*chunk_size

        # fill out the data in reverse
        last_missing = start + length - 1
        for mo_addr,mo in reversed(items):
            if not mo.includes(last_missing):
                #print "MISSING: %x, %d" % (mo.last_addr+1, last_missing-mo.last_addr)
                _missing(mo.last_addr+1, last_missing-mo.last_addr)
                last_missing = mo.last_addr

            # investigate the chunk, taint if symbolic
            chunk_size = last_missing - mo_addr + 1
            chunk = mo.bytes_at(mo_addr, chunk_size)
            d = self._process_value(chunk, 'mem')
            if d is None:
                #print "TAINT: %x, %d" % (mo_addr, chunk_size)
                _taint(mo_addr, chunk_size)
            else:
                s = self.state.solver.eval(d, cast_to=bytes)
                data[mo_addr-start:mo_addr-start+chunk_size] = s
            last_missing = mo_addr - 1

        # handle missing bytes at the beginning
        if last_missing != start - 1:
            #print "MISSING START: %x, %d" % (start, last_missing - start + 1)
            _missing(start, last_missing - start + 1)

        # do the mapping
        l.info('mmap [%#x, %#x], %d%s (because %d)', start, start + length - 1, perm, ' (symbolic)' if taint else '', access)
        if not taint and not perm & 2:
            # page is non-writable, handle it with native code
            l.debug('caching non-writable page')
            out = _UC_NATIVE.cache_page(self._uc_state, start, length, bytes(data), perm)
            return out
        else:
            # if the memory range has already been mapped, or it somehow fails sanity checks, mem_map() may fail with
            # a unicorn.UcError raised. THe exception will be caught outside.
            uc.mem_map(start, length, perm)
            uc.mem_write(start, bytes(data))
            self._mapped += 1
            _UC_NATIVE.activate(self._uc_state, start, length, taint[0] if taint else None)
            return True

    def uncache_page(self, addr):
        self._uncache_pages.append(addr & ~0xfff)

    def setup(self):
        self._setup_unicorn()
        self.set_regs()
        # tricky: using unicorn handle form unicorn.Uc object
        self._uc_state = _UC_NATIVE.alloc(self.uc._uch, self.cache_key)
        if UNICORN_HANDLE_TRANSMIT_SYSCALL in self.state.options and self.state.has_plugin('cgc'):
            if self.transmit_addr is None:
                l.error("You haven't set the address for concrete transmits!!!!!!!!!!!")
                self.transmit_addr = 0
            _UC_NATIVE.set_transmit_sysno(self._uc_state, 2, self.transmit_addr)

        # just fyi there's a GDT in memory
        _UC_NATIVE.activate(self._uc_state, 0x1000, 0x1000, None)

    def start(self, step=None):
        self.jumpkind = 'Ijk_Boring'
        self.countdown_nonunicorn_blocks = self.cooldown_nonunicorn_blocks

        for addr in self._uncache_pages:
            l.info("Un-caching writable page %#x", addr)
            _UC_NATIVE.uncache_page(self._uc_state, addr)
        self._uncache_pages = []

        # should this be in setup?
        if options.UNICORN_SYM_REGS_SUPPORT in self.state.options and \
           options.UNICORN_AGGRESSIVE_CONCRETIZATION not in self.state.options:
            archinfo = copy.deepcopy(self.state.arch.vex_archinfo)
            archinfo['hwcache_info']['caches'] = 0
            archinfo['hwcache_info'] = _VexCacheInfo(**archinfo['hwcache_info'])
            _UC_NATIVE.enable_symbolic_reg_tracking(
                self._uc_state,
                getattr(pyvex.pvc, self.state.arch.vex_arch),
                _VexArchInfo(**archinfo),
            )

            # TODO: refactor
            # first, check to see if *any* registers are symbolic, so that we
            # can optimize the case where there aren't any. (N.B.: "optimize"
            # does not refer to constructing the set of symbolic register
            # offsets, but rather to not having to lift each block etc.)
            if not self._check_registers(report=False):
                highest_reg_offset, reg_size = max(self.state.arch.registers.values())
                symbolic_offsets = set(range(0, highest_reg_offset+reg_size))
                items = self.state.registers.mem.load_objects(0, highest_reg_offset+reg_size)
                for start,v in items:
                    end = v.last_addr + 1
                    vv = self._symbolic_passthrough(v.object)

                    if not vv.symbolic:
                        symbolic_offsets.difference_update(range(start, end))
                    else:
                        symbolic_offsets.difference_update(b for b,vb in enumerate(vv.chop(8), start) if not vb.symbolic)

                # for register flagged systems, we should save off all CC regs together
                if self.state.arch.name == 'X86' and symbolic_offsets & set(range(40, 56)):
                    symbolic_offsets.update(range(40, 56))
                elif self.state.arch.name == 'AMD64' and symbolic_offsets & set(range(144, 176)):
                    symbolic_offsets.update(range(144, 176))

                sym_regs_array = (ctypes.c_uint64 * len(symbolic_offsets))(*map(ctypes.c_uint64, symbolic_offsets))
                _UC_NATIVE.symbolic_register_data(self._uc_state, len(symbolic_offsets), sym_regs_array)
            else:
                _UC_NATIVE.symbolic_register_data(self._uc_state, 0, None)

        addr = self.state.solver.eval(self.state.ip)
        l.info('started emulation at %#x (%d steps)', addr, self.max_steps if step is None else step)
        self.time = time.time()
        self.errno = _UC_NATIVE.start(self._uc_state, addr, self.max_steps if step is None else step)
        self.time = time.time() - self.time

    def finish(self):
        # do the superficial synchronization
        self.get_regs()
        self.steps = _UC_NATIVE.step(self._uc_state)
        self.stop_reason = _UC_NATIVE.stop_reason(self._uc_state)

        # figure out why we stopped
        if self.stop_reason == STOP.STOP_SYMBOLIC_REG:
            stopping_register = _UC_NATIVE.stopping_register(self._uc_state)
            self._report_symbolic_blocker(self.state.registers.load(stopping_register, 1), 'reg')
        elif self.stop_reason == STOP.STOP_SYMBOLIC_MEM:
            stopping_memory = _UC_NATIVE.stopping_memory(self._uc_state)
            self._report_symbolic_blocker(self.state.memory.load(stopping_memory, 1), 'mem')

        if self.stop_reason == STOP.STOP_NOSTART and self.steps > 0:
            raise SimUnicornError("Got STOP_NOSTART but a positive number of steps. This indicates a serious unicorn bug.")

        addr = self.state.solver.eval(self.state.ip)
        l.info('finished emulation at %#x after %d steps: %s', addr, self.steps, STOP.name_stop(self.stop_reason))

        # should this be in destroy?
        _UC_NATIVE.disable_symbolic_reg_tracking(self._uc_state)

        # syncronize memory contents - head is a linked list of memory updates
        head = _UC_NATIVE.sync(self._uc_state)
        p_update = head
        while bool(p_update):
            update = p_update.contents
            address, length = update.address, update.length
            if 0x1000 <= address < 0x2000:
                l.warning("Emulation touched fake GDT at 0x1000, discarding changes")
            else:
                s = bytes(self.uc.mem_read(address, int(length)))
                l.debug('...changed memory: [%#x, %#x] = %s', address, address + length, binascii.hexlify(s))
                self.state.memory.store(address, s)

            p_update = update.next

        _UC_NATIVE.destroy(head)    # free the linked list

        # adjust the countdowns
        #if self.steps >= 128:
        #   self.cooldown_symbolic_registers = 16
        #   self.cooldown_symbolic_memory = 16

        # process the concrete transmits
        i = 0
        stdout = self.state.posix.get_fd(1)

        while True:
            record = _UC_NATIVE.process_transmit(self._uc_state, i)
            if not bool(record):
                break

            string = ctypes.string_at(record.contents.data, record.contents.count)
            stdout.write_data(string)
            i += 1

        if self.stop_reason in (STOP.STOP_NORMAL, STOP.STOP_SYSCALL):
            self.countdown_nonunicorn_blocks = 0
        elif self.stop_reason == STOP.STOP_STOPPOINT:
            self.countdown_nonunicorn_blocks = 0
            self.countdown_stop_point = self.cooldown_stop_point
        elif self.stop_reason == STOP.STOP_SYMBOLIC_REG:
            #if self.steps < 128:
            #   self.cooldown_symbolic_registers = min(self.cooldown_symbolic_registers * 2, 256)
            self.countdown_symbolic_registers = self.cooldown_symbolic_registers
        elif self.stop_reason == STOP.STOP_SYMBOLIC_MEM:
            #if self.steps < 128:
            #   self.cooldown_symbolic_memory = min(self.cooldown_symbolic_memory * 2, 256)
            self.countdown_symbolic_memory = self.cooldown_symbolic_memory
        else:
            self.countdown_nonunicorn_blocks = self.cooldown_nonunicorn_blocks

        if not is_testing and self.time != 0 and self.steps / self.time < 10: # TODO: make this tunable
            l.info(
                "Unicorn stepped %d block%s in %fsec (%f blocks/sec), enabling cooldown",
                self.steps,
                '' if self.steps == 1 else 's',
                self.time,
                self.steps/self.time
            )
            self.countdown_nonunicorn_blocks = self.cooldown_nonunicorn_blocks
        else:
            l.info(
                "Unicorn stepped %d block%s in %fsec (%f blocks/sec)",
                self.steps,
                '' if self.steps == 1 else 's',
                self.time,
                self.steps/self.time if self.time != 0 else float('nan')
            )

        # get the address list out of the state
        if options.UNICORN_TRACK_BBL_ADDRS in self.state.options:
            bbl_addrs = _UC_NATIVE.bbl_addrs(self._uc_state)
            #bbl_addr_count = _UC_NATIVE.bbl_addr_count(self._uc_state)
            # why is bbl_addr_count unused?
            self.state.history.recent_bbl_addrs = bbl_addrs[:self.steps]
        # get the stack pointers
        if options.UNICORN_TRACK_STACK_POINTERS in self.state.options:
            stack_pointers = _UC_NATIVE.stack_pointers(self._uc_state)
            self.state.scratch.stack_pointer_list = stack_pointers[:self.steps]
        # syscall counts
        self.state.history.recent_syscall_count = _UC_NATIVE.syscall_count(self._uc_state)
        # executed page set
        self.state.scratch.executed_pages_set = set()
        while True:
            page = _UC_NATIVE.executed_pages(self._uc_state)
            if page == 2**64 - 1:
                break
            self.state.scratch.executed_pages_set.add(page)

    def destroy(self):
        #l.debug("Unhooking.")
        _UC_NATIVE.unhook(self._uc_state)
        self.uc.hook_reset()

        #l.debug('deallocting native state %#x', self._uc_state)
        _UC_NATIVE.dealloc(self._uc_state)
        self._uc_state = None

        # there's something we're not properly resetting for syscalls, so
        # we'll clear the state when they happen
        if self.stop_reason not in (STOP.STOP_NORMAL, STOP.STOP_STOPPOINT, STOP.STOP_SYMBOLIC_MEM, STOP.STOP_SYMBOLIC_REG):
            self.delete_uc()

        #l.debug("Resetting the unicorn state.")
        self.uc.reset()

    def set_regs(self):
        ''' setting unicorn registers '''
        uc = self.uc

        if self.state.arch.qemu_name == 'x86_64':
            fs = self.state.solver.eval(self.state.regs.fs)
            gs = self.state.solver.eval(self.state.regs.gs)
            self.write_msr(fs, 0xC0000100)
            self.write_msr(gs, 0xC0000101)
            flags = self._process_value(self.state.regs.eflags, 'reg')
            if flags is None:
                raise SimValueError('symbolic eflags')
            uc.reg_write(self._uc_const.UC_X86_REG_EFLAGS, self.state.solver.eval(flags))
        elif self.state.arch.qemu_name == 'i386':
            flags = self._process_value(self.state.regs.eflags, 'reg')
            if flags is None:
                raise SimValueError('symbolic eflags')
<<<<<<< HEAD
            uc.reg_write(self._uc_const.UC_X86_REG_EFLAGS, self.state.se.eval(flags))
            fs = self.state.se.eval(self.state.regs.fs) << 16
            gs = self.state.se.eval(self.state.regs.gs) << 16
            gdt = self.state.project.simos.generate_gdt(fs, gs)
            self.setup_gdt(gdt)
=======
            uc.reg_write(self._uc_const.UC_X86_REG_EFLAGS, self.state.solver.eval(flags))
            fs = self.state.solver.eval(self.state.regs.fs) << 16
            gs = self.state.solver.eval(self.state.regs.gs) << 16
            self.setup_gdt(fs, gs)
>>>>>>> a5af2836

        for r, c in self._uc_regs.items():
            if r in self.reg_blacklist:
                continue
            v = self._process_value(getattr(self.state.regs, r), 'reg')
            if v is None:
                    raise SimValueError('setting a symbolic register')
            # l.debug('setting $%s = %#x', r, self.state.solver.eval(v))
            uc.reg_write(c, self.state.solver.eval(v))

        if self.state.arch.name in ('X86', 'AMD64'):
            # sync the fp clerical data
            c3210 = self.state.solver.eval(self.state.regs.fc3210)
            top = self.state.solver.eval(self.state.regs.ftop[2:0])
            rm = self.state.solver.eval(self.state.regs.fpround[1:0])
            control = 0x037F | (rm << 10)
            status = (top << 11) | c3210
            uc.reg_write(unicorn.x86_const.UC_X86_REG_FPCW, control)
            uc.reg_write(unicorn.x86_const.UC_X86_REG_FPSW, status)

            # we gotta convert the 64-bit doubles values to 80-bit extended precision!
            uc_offset = unicorn.x86_const.UC_X86_REG_FP0
            vex_offset = self.state.arch.registers['fpu_regs'][0]
            vex_tag_offset = self.state.arch.registers['fpu_tags'][0]
            tag_word = 0
            for _ in range(8):
                tag = self.state.solver.eval(self.state.registers.load(vex_tag_offset, size=1))
                tag_word <<= 2
                if tag == 0:
                    tag_word |= 3       # unicorn doesn't care about any value other than 3 for setting
                else:
                    val = self._process_value(self.state.registers.load(vex_offset, size=8), 'reg')
                    if val is None:
                        raise SimValueError('setting a symbolic fp register')
                    val = self.state.solver.eval(val)

                    sign = bool(val & 0x8000000000000000)
                    exponent = (val & 0x7FF0000000000000) >> 52
                    mantissa =  val & 0x000FFFFFFFFFFFFF
                    if exponent not in (0, 0x7FF): # normal value
                        exponent = exponent - 1023 + 16383
                        mantissa <<= 11
                        mantissa |= 0x8000000000000000  # set integer part bit, implicit to double
                    elif exponent == 0:     # zero or subnormal value
                        mantissa = 0
                    elif exponent == 0x7FF:    # nan or infinity
                        exponent = 0x7FFF
                        if mantissa != 0:
                            mantissa = 0x8000000000000000
                        else:
                            mantissa = 0xFFFFFFFFFFFFFFFF

                    if sign:
                        exponent |= 0x8000

                    uc.reg_write(uc_offset, (exponent, mantissa))

                uc_offset += 1
                vex_offset += 8
                vex_tag_offset += 1

            uc.reg_write(unicorn.x86_const.UC_X86_REG_FPTAG, tag_word)

    def setup_gdt(self, gdt):
        uc = self.uc

        uc.mem_map(gdt.addr, gdt.limit)
        uc.mem_write(gdt.addr + 8, gdt.table)
        uc.reg_write(self._uc_const.UC_X86_REG_GDTR, (0, gdt.addr, gdt.limit, 0x0))

        uc.reg_write(self._uc_const.UC_X86_REG_CS, gdt.cs)
        uc.reg_write(self._uc_const.UC_X86_REG_DS, gdt.ds)
        uc.reg_write(self._uc_const.UC_X86_REG_ES, gdt.es)
        uc.reg_write(self._uc_const.UC_X86_REG_SS, gdt.ss)
        uc.reg_write(self._uc_const.UC_X86_REG_FS, gdt.fs)
        uc.reg_write(self._uc_const.UC_X86_REG_GS, gdt.gs)
        # if programs want to access this memory....... let them
        # uc.mem_unmap(GDT_ADDR, GDT_LIMIT)



    # do NOT call either of these functions in a callback, lmao
    def read_msr(self, msr=0xC0000100):
        setup_code = b'\x0f\x32'
        BASE = 0x100B000000

        uc = self.uc
        uc.mem_map(BASE, 0x1000)
        uc.mem_write(BASE, setup_code)
        uc.reg_write(self._uc_const.UC_X86_REG_RCX, msr)
        uc.emu_start(BASE, BASE + len(setup_code))
        uc.mem_unmap(BASE, 0x1000)

        a = uc.reg_read(self._uc_const.UC_X86_REG_RAX)
        d = uc.reg_read(self._uc_const.UC_X86_REG_RDX)
        return (d << 32) + a

    def write_msr(self, val, msr=0xC0000100):
        setup_code = b'\x0f\x30'
        BASE = 0x100B000000

        uc = self.uc
        uc.mem_map(BASE, 0x1000)
        uc.mem_write(BASE, setup_code)
        uc.reg_write(self._uc_const.UC_X86_REG_RCX, msr)
        uc.reg_write(self._uc_const.UC_X86_REG_RAX, val & 0xFFFFFFFF)
        uc.reg_write(self._uc_const.UC_X86_REG_RDX, val >> 32)
        uc.emu_start(BASE, BASE + len(setup_code))
        uc.mem_unmap(BASE, 0x1000)

    reg_blacklist = ('cs', 'ds', 'es', 'fs', 'gs', 'ss', 'mm0', 'mm1', 'mm2', 'mm3', 'mm4', 'mm5', 'mm6', 'mm7')

    def get_regs(self):
        ''' loading registers from unicorn '''

        # first, get the ignore list (in case of symbolic registers)
        if options.UNICORN_SYM_REGS_SUPPORT in self.state.options:
            highest_reg_offset, reg_size = max(self.state.arch.registers.values())
            symbolic_list = (ctypes.c_uint64*(highest_reg_offset + reg_size))()
            num_regs = _UC_NATIVE.get_symbolic_registers(self._uc_state, symbolic_list)

            # we take the approach of saving off the symbolic regs and then writing them back
            saved_registers = [ ]
            cur_group = None
            last = None
            for i in sorted(symbolic_list[:num_regs]):
                if cur_group is None:
                    cur_group = i
                elif i != last + 1 or cur_group//self.state.arch.bytes != i//self.state.arch.bytes:
                    saved_registers.append((
                        cur_group, self.state.registers.load(cur_group, last-cur_group+1)
                    ))
                    cur_group = i
                last = i
            if cur_group is not None:
                saved_registers.append((
                    cur_group, self.state.registers.load(cur_group, last-cur_group+1)
                ))

        # now we sync registers out of unicorn
        for r, c in self._uc_regs.items():
            if r in self.reg_blacklist:
                continue
            v = self.uc.reg_read(c)
            # l.debug('getting $%s = %#x', r, v)
            setattr(self.state.regs, r, v)

        # some architecture-specific register fixups
        if self.state.arch.name in ('X86', 'AMD64'):
            if self.jumpkind.startswith('Ijk_Sys'):
                self.state.registers.store('ip_at_syscall', self.state.regs.ip - 2)

            # update the eflags
            self.state.regs.eflags = self.state.solver.BVV(self.uc.reg_read(self._uc_const.UC_X86_REG_EFLAGS), self.state.arch.bits)

            # sync the fp clerical data
            status = self.uc.reg_read(unicorn.x86_const.UC_X86_REG_FPSW)
            c3210 = status & 0x4700
            top = (status & 0x3800) >> 11
            control = self.uc.reg_read(unicorn.x86_const.UC_X86_REG_FPCW)
            rm = (control & 0x0C00) >> 10
            self.state.regs.fpround = rm
            self.state.regs.fc3210 = c3210
            self.state.regs.ftop = top

            # sync the stx registers
            # we gotta round the 80-bit extended precision values to 64-bit doubles!
            uc_offset = unicorn.x86_const.UC_X86_REG_FP0
            vex_offset = self.state.arch.registers['fpu_regs'][0]
            vex_tag_offset = self.state.arch.registers['fpu_tags'][0] + 7
            tag_word = self.uc.reg_read(unicorn.x86_const.UC_X86_REG_FPTAG)

            for _ in range(8):
                if tag_word & 3 == 3:
                    self.state.registers.store(vex_tag_offset, 0, size=1)
                else:
                    self.state.registers.store(vex_tag_offset, 1, size=1)

                    mantissa, exponent = self.uc.reg_read(uc_offset)
                    sign = bool(exponent & 0x8000)
                    exponent = (exponent & 0x7FFF)
                    if exponent not in (0, 0x7FFF): # normal value
                        exponent = exponent - 16383 + 1023
                        if exponent <= 0:   # underflow to zero
                            exponent = 0
                            mantissa = 0
                        elif exponent >= 0x7FF: # overflow to infinity
                            exponent = 0x7FF
                            mantissa = 0
                    elif exponent == 0:     # zero or subnormal value
                        mantissa = 0
                    elif exponent == 0x7FFF:    # nan or infinity
                        exponent = 0x7FF
                        if mantissa != 0:
                            mantissa = 0xFFFF

                    val = 0x8000000000000000 if sign else 0
                    val |= exponent << 52
                    val |= (mantissa >> 11) & 0xFFFFFFFFFFFFF
                    # the mantissa calculation is to convert from the 64-bit mantissa to 52-bit
                    # additionally, extended precision keeps around an high bit that we don't care about
                    # so 11-shift, not 12

                    self.state.registers.store(vex_offset, val, size=8)

                uc_offset += 1
                vex_offset += 8
                tag_word >>= 2
                vex_tag_offset -= 1

        # now, we restore the symbolic registers
        if options.UNICORN_SYM_REGS_SUPPORT in self.state.options:
            for o,r in saved_registers:
                self.state.registers.store(o, r)

    def _check_registers(self, report=True):
        ''' check if this state might be used in unicorn (has no concrete register)'''
        for r in self.state.arch.uc_regs.keys():
            v = getattr(self.state.regs, r)
            processed_v = self._process_value(v, 'reg')
            if processed_v is None or processed_v.symbolic:
                #l.info('detected symbolic register %s', r)
                if report:
                    self._report_symbolic_blocker(v, 'reg')
                return False

        if self.state.arch.vex_conditional_helpers:
            flags = ccall._get_flags(self.state)[0]
            processed_flags = self._process_value(flags, 'reg')
            if processed_flags is None or processed_flags.symbolic:
                #l.info("detected symbolic rflags/eflags")
                if report:
                    self._report_symbolic_blocker(flags, 'reg')
                return False

        #l.debug('passed quick check')
        return True



from ..engines.vex import ccall
from .. import sim_options as options

from angr.sim_state import SimState
SimState.register_default('unicorn', Unicorn)<|MERGE_RESOLUTION|>--- conflicted
+++ resolved
@@ -1084,18 +1084,13 @@
             flags = self._process_value(self.state.regs.eflags, 'reg')
             if flags is None:
                 raise SimValueError('symbolic eflags')
-<<<<<<< HEAD
+
             uc.reg_write(self._uc_const.UC_X86_REG_EFLAGS, self.state.se.eval(flags))
             fs = self.state.se.eval(self.state.regs.fs) << 16
             gs = self.state.se.eval(self.state.regs.gs) << 16
             gdt = self.state.project.simos.generate_gdt(fs, gs)
             self.setup_gdt(gdt)
-=======
-            uc.reg_write(self._uc_const.UC_X86_REG_EFLAGS, self.state.solver.eval(flags))
-            fs = self.state.solver.eval(self.state.regs.fs) << 16
-            gs = self.state.solver.eval(self.state.regs.gs) << 16
-            self.setup_gdt(fs, gs)
->>>>>>> a5af2836
+
 
         for r, c in self._uc_regs.items():
             if r in self.reg_blacklist:
