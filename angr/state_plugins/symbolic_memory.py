#!/usr/bin/env python
from collections import defaultdict

import logging
import itertools

l = logging.getLogger("angr.state_plugins.symbolic_memory")

import claripy
from ..storage.memory import SimMemory
from ..storage.paged_memory import SimPagedMemory
from ..storage.memory_object import SimMemoryObject

DEFAULT_MAX_SEARCH = 8

class MultiwriteAnnotation(claripy.Annotation):
    @property
    def eliminatable(self):
        return False
    @property
    def relocateable(self):
        return True

def _multiwrite_filter(mem, ast): #pylint:disable=unused-argument
    # this is a huge hack, but so is the whole multiwrite crap
    return any(isinstance(a, MultiwriteAnnotation) for a in ast._uneliminatable_annotations)

class SimSymbolicMemory(SimMemory): #pylint:disable=abstract-method
    _CONCRETIZATION_STRATEGIES = [ 'symbolic', 'symbolic_approx', 'any', 'any_approx', 'max', 'max_approx',
                                   'symbolic_nonzero', 'symbolic_nonzero_approx', 'norepeats' ]
    _SAFE_CONCRETIZATION_STRATEGIES = [ 'symbolic', 'symbolic_approx' ]

    def __init__(
        self, memory_backer=None, permissions_backer=None, mem=None, memory_id="mem",
        endness=None, abstract_backer=False, check_permissions=None,
        read_strategies=None, write_strategies=None, stack_region_map=None, generic_region_map=None
    ):
        SimMemory.__init__(self,
                           endness=endness,
                           abstract_backer=abstract_backer,
                           stack_region_map=stack_region_map,
                           generic_region_map=generic_region_map
                           )
        self.id = memory_id

        if check_permissions is None:
            check_permissions = self.category == 'mem'
        self.mem = SimPagedMemory(
            memory_backer=memory_backer,
            permissions_backer=permissions_backer,
            check_permissions=check_permissions
        ) if mem is None else mem

        # set up the strategies
        self.read_strategies = read_strategies
        self.write_strategies = write_strategies


    #
    # Lifecycle management
    #

    def copy(self):
        """
        Return a copy of the SimMemory.
        """
        #l.debug("Copying %d bytes of memory with id %s." % (len(self.mem), self.id))
        c = SimSymbolicMemory(
            mem=self.mem.branch(),
            memory_id=self.id,
            endness=self.endness,
            abstract_backer=self._abstract_backer,
            read_strategies=[ s.copy() for s in self.read_strategies ],
            write_strategies=[ s.copy() for s in self.write_strategies ],
            stack_region_map=self._stack_region_map,
            generic_region_map=self._generic_region_map
        )

        return c

    #
    # Merging stuff
    #

    def _changes_to_merge(self, others):
        changed_bytes = set()

        for o in others:  # pylint:disable=redefined-outer-name
            changed_bytes |= self.changed_bytes(o)

        return changed_bytes

    def merge(self, others, merge_conditions, common_ancestor=None):
        """
        Merge this SimMemory with the other SimMemory
        """

        changed_bytes = self._changes_to_merge(others)

        l.info("Merging %d bytes", len(changed_bytes))
        l.info("... %s has changed bytes %s", self.id, changed_bytes)

        self.read_strategies = self._merge_strategies(self.read_strategies, *[
            o.read_strategies for o in others
        ])
        self.write_strategies = self._merge_strategies(self.write_strategies, *[
            o.write_strategies for o in others
        ])
        merged_bytes = self._merge(others, changed_bytes, merge_conditions=merge_conditions)

        return len(merged_bytes) > 0

    @staticmethod
    def _merge_strategies(*strategy_lists):
        if len(set(len(sl) for sl in strategy_lists)) != 1:
            raise SimMergeError("unable to merge memories with amounts of strategies")

        merged_strategies = [ ]
        for strategies in zip(*strategy_lists):
            if len(set(s.__class__ for s in strategies)) != 1:
                raise SimMergeError("unable to merge memories with different types of strategies")

            unique = list(set(strategies))
            if len(unique) > 1:
                unique[0].merge(unique[1:])
            merged_strategies.append(unique[0])
        return merged_strategies

    def widen(self, others):
        changed_bytes = self._changes_to_merge(others)
        l.info("Memory %s widening bytes %s", self.id, changed_bytes)
        self._merge(others, changed_bytes, is_widening=True)
        return len(changed_bytes) > 0

    def _merge(self, others, changed_bytes, merge_conditions=None, is_widening=False):
        all_memories = [self] + others
        if merge_conditions is None:
            merge_conditions = [ None ] * len(all_memories)

        merged_to = None
        merged_objects = set()
        merged_bytes = set()
        for b in sorted(changed_bytes):
            if merged_to is not None and not b >= merged_to:
                l.info("merged_to = %d ... already merged byte 0x%x", merged_to, b)
                continue
            l.debug("... on byte 0x%x", b)

            memory_objects = []
            unconstrained_in = []

            # first get a list of all memory objects at that location, and
            # all memories that don't have those bytes
            for sm, fv in zip(all_memories, merge_conditions):
                if b in sm.mem:
                    l.info("... present in %s", fv)
                    memory_objects.append((sm.mem[b], fv))
                else:
                    l.info("... not present in %s", fv)
                    unconstrained_in.append((sm, fv))

            mos = set(mo for mo,_ in memory_objects)
            mo_bases = set(mo.base for mo, _ in memory_objects)
            mo_lengths = set(mo.length for mo, _ in memory_objects)

            if not unconstrained_in and not (mos - merged_objects):
                continue

            # first, optimize the case where we are dealing with the same-sized memory objects
            if len(mo_bases) == 1 and len(mo_lengths) == 1 and not unconstrained_in:
                our_mo = self.mem[b]
                to_merge = [(mo.object, fv) for mo, fv in memory_objects]

                # Update `merged_to`
                mo_base = list(mo_bases)[0]
                merged_to = mo_base + list(mo_lengths)[0]

                merged_val = self._merge_values(
                    to_merge, memory_objects[0][0].length, is_widening=is_widening
                )

                if options.ABSTRACT_MEMORY in self.state.options:
                    # merge check for abstract memory
                    if not to_merge[0][0].uninitialized and self.state.se.backends.vsa.identical(merged_val, to_merge[0][0]):
                        continue

                # do the replacement
                new_object = self.mem.replace_memory_object(our_mo, merged_val)
                merged_objects.add(new_object)
                merged_objects.update(mos)

                merged_bytes.add(b)

            else:
                # get the size that we can merge easily. This is the minimum of
                # the size of all memory objects and unallocated spaces.
                min_size = min([mo.length - (b - mo.base) for mo, _ in memory_objects])
                for um, _ in unconstrained_in:
                    for i in range(0, min_size):
                        if b + i in um:
                            min_size = i
                            break
                merged_to = b + min_size
                l.info("... determined minimum size of %d", min_size)

                # Now, we have the minimum size. We'll extract/create expressions of that
                # size and merge them
                extracted = [(mo.bytes_at(b, min_size), fv) for mo, fv in memory_objects] if min_size != 0 else []
                created = [
                    (self.get_unconstrained_bytes("merge_uc_%s_%x" % (uc.id, b), min_size * 8), fv) for
                    uc, fv in unconstrained_in
                ]
                to_merge = extracted + created

                merged_val = self._merge_values(to_merge, min_size, is_widening=is_widening)

                if options.ABSTRACT_MEMORY in self.state.options:
                    # merge check for abstract memory
                    if (not unconstrained_in or not unconstrained_in[0][0] is self) \
                            and self.state.se.backends.vsa.identical(merged_val, to_merge[0][0]):
                        continue

                self.store(b, merged_val, endness='Iend_BE', inspect=False)  # do not convert endianness again

                merged_bytes.add(b)

        return merged_bytes

    def set_state(self, s):
        SimMemory.set_state(self, s)
        self.mem.state = s

        if self.state is not None:
            if self.read_strategies is None:
                self._create_default_read_strategies()
            if self.write_strategies is None:
                self._create_default_write_strategies()

    def _create_default_read_strategies(self):
        self.read_strategies = [ ]
        if options.APPROXIMATE_MEMORY_INDICES in self.state.options:
            # first, we try to resolve the read address by approximation
            self.read_strategies.append(
                concretization_strategies.SimConcretizationStrategyRange(1024, exact=False),
            )

        # then, we try symbolic reads, with a maximum width of a kilobyte
        self.read_strategies.append(
            concretization_strategies.SimConcretizationStrategyRange(1024)
        )

        if options.CONSERVATIVE_READ_STRATEGY not in self.state.options:
            # finally, we concretize to any one solution
            self.read_strategies.append(
                concretization_strategies.SimConcretizationStrategyAny(),
            )

    def _create_default_write_strategies(self):
        self.write_strategies = [ ]
        if options.APPROXIMATE_MEMORY_INDICES in self.state.options:
            if options.SYMBOLIC_WRITE_ADDRESSES not in self.state.options:
                # we try to resolve a unique solution by approximation
                self.write_strategies.append(
                    concretization_strategies.SimConcretizationStrategySingle(exact=False),
                )
            else:
                # we try a solution range by approximation
                self.write_strategies.append(
                    concretization_strategies.SimConcretizationStrategyRange(128, exact=False)
                )

        if options.SYMBOLIC_WRITE_ADDRESSES in self.state.options:
            # we try to find a range of values
            self.write_strategies.append(
                concretization_strategies.SimConcretizationStrategyRange(128)
            )
        else:
            # we try to find a range of values, but only for ASTs annotated with the multiwrite annotation
            self.write_strategies.append(concretization_strategies.SimConcretizationStrategyRange(
                128,
                filter=_multiwrite_filter
            ))

        # finally, we just grab the maximum solution
        if options.CONSERVATIVE_WRITE_STRATEGY not in self.state.options:
            self.write_strategies.append(
                concretization_strategies.SimConcretizationStrategyMax()
            )

    #
    # Symbolicizing!
    #

    def make_symbolic(self, name, addr, length=None):
        """
        Replaces `length` bytes starting at `addr` with a symbolic variable named name. Adds a constraint equaling that
        symbolic variable to the value previously at `addr`, and returns the variable.
        """
        l.debug("making %s bytes symbolic", length)

        if isinstance(addr, str):
            addr, length = self.state.arch.registers[addr]
        else:
            if length is None:
                raise Exception("Unspecified length!")

        r = self.load(addr, length)

        v = self.get_unconstrained_bytes(name, r.size())
        self.store(addr, v)
        self.state.add_constraints(r == v)
        l.debug("... eq constraints: %s", r == v)
        return v

    #
    # Address concretization
    #

    def _resolve_size_range(self, size):
        if not self.state.se.symbolic(size):
            i = self.state.se.eval(size)
            if i > self._maximum_concrete_size:
                raise SimMemoryLimitError("Concrete size %d outside of allowable limits" % i)
            return i, i

        if options.APPROXIMATE_MEMORY_SIZES in self.state.options:
            max_size_approx = self.state.se.max_int(size, exact=True)
            min_size_approx = self.state.se.min_int(size, exact=True)

            if max_size_approx < self._maximum_symbolic_size_approx:
                return min_size_approx, max_size_approx

        max_size = self.state.se.max_int(size)
        min_size = self.state.se.min_int(size)

        if min_size > self._maximum_symbolic_size:
            self.state.history.add_event('memory_limit', message="Symbolic size %d outside of allowable limits" % min_size, size=size)
            if options.BEST_EFFORT_MEMORY_STORING not in self.state.options:
                raise SimMemoryLimitError("Symbolic size %d outside of allowable limits" % min_size)
            else:
                min_size = self._maximum_symbolic_size

        return min_size, min(max_size, self._maximum_symbolic_size)

    #
    # Concretization strategies
    #

    def _apply_concretization_strategies(self, addr, strategies, action):
        """
        Applies concretization strategies on the address until one of them succeeds.
        """

        # we try all the strategies in order
        for s in strategies:
            # first, we trigger the SimInspect breakpoint and give it a chance to intervene
            e = addr
            self.state._inspect(
                'address_concretization', BP_BEFORE, address_concretization_strategy=s,
                address_concretization_action=action, address_concretization_memory=self,
                address_concretization_expr=e, address_concretization_add_constraints=True
            )
            s = self.state._inspect_getattr('address_concretization_strategy', s)
            e = self.state._inspect_getattr('address_concretization_expr', addr)

            # if the breakpoint None'd out the strategy, we skip it
            if s is None:
                continue

            # let's try to apply it!
            try:
                a = s.concretize(self, e)
            except SimUnsatError:
                a = None

            # trigger the AFTER breakpoint and give it a chance to intervene
            self.state._inspect(
                'address_concretization', BP_AFTER,
                address_concretization_result=a
            )
            a = self.state._inspect_getattr('address_concretization_result', a)

            # return the result if not None!
            if a is not None:
                return a

        # well, we tried
        raise SimMemoryAddressError(
            "Unable to concretize address for %s with the provided strategies." % action
        )

    def concretize_write_addr(self, addr, strategies=None):
        """
        Concretizes an address meant for writing.

            :param addr:            An expression for the address.
            :param strategies:      A list of concretization strategies (to override the default).
            :returns:               A list of concrete addresses.
        """

        if isinstance(addr, (int, long)):
            return [ addr ]
        elif not self.state.se.symbolic(addr):
            return [ self.state.se.eval(addr) ]

        strategies = self.write_strategies if strategies is None else strategies
        return self._apply_concretization_strategies(addr, strategies, 'store')

    def concretize_read_addr(self, addr, strategies=None):
        """
        Concretizes an address meant for reading.

            :param addr:            An expression for the address.
            :param strategies:      A list of concretization strategies (to override the default).
            :returns:               A list of concrete addresses.
        """

        if isinstance(addr, (int, long)):
            return [ addr ]
        elif not self.state.se.symbolic(addr):
            return [ self.state.se.eval(addr) ]

        strategies = self.read_strategies if strategies is None else strategies
        return self._apply_concretization_strategies(addr, strategies, 'load')

    def normalize_address(self, addr, is_write=False):
        return self.concretize_read_addr(addr)

    #
    # Memory reading
    #

    def _fill_missing(self, addr, num_bytes, inspect=True, events=True):
        name = "%s_%x" % (self.id, addr)
        all_missing = [
            self.get_unconstrained_bytes(name, min(self.mem._page_size, num_bytes)*8, source=i, inspect=inspect,
                                         events=events)
            for i in range(addr, addr+num_bytes, self.mem._page_size)
        ]
        if self.category == 'reg' and self.state.arch.register_endness == 'Iend_LE':
            all_missing = [ a.reversed for a in all_missing ]
        elif self.category != 'reg' and self.state.arch.memory_endness == 'Iend_LE':
            all_missing = [ a.reversed for a in all_missing ]
        b = self.state.se.Concat(*all_missing) if len(all_missing) > 1 else all_missing[0]

        if events:
            self.state.history.add_event('uninitialized', memory_id=self.id, addr=addr, size=num_bytes)
        default_mo = SimMemoryObject(b, addr)
        self.state.scratch.push_priv(True)
        self.mem.store_memory_object(default_mo, overwrite=False)
        self.state.scratch.pop_priv()
        return default_mo

    def _read_from(self, addr, num_bytes, inspect=True, events=True, ret_on_segv=False):
        items = self.mem.load_objects(addr, num_bytes, ret_on_segv=ret_on_segv)

        # optimize the case where we have a single object return
        if len(items) == 1 and items[0][1].includes(addr) and items[0][1].includes(addr + num_bytes - 1):
            return items[0][1].bytes_at(addr, num_bytes)

        segments = [ ]
        last_missing = addr + num_bytes - 1
        for mo_addr,mo in reversed(items):
            if not mo.includes(last_missing):
                # add missing bytes
                start_addr = mo.last_addr + 1
                end_addr = last_missing - mo.last_addr
                fill_mo = self._fill_missing(start_addr, end_addr, inspect=inspect, events=events)
                segments.append(fill_mo.bytes_at(start_addr, end_addr).reversed)
                last_missing = mo.last_addr

            # add the normal segment
            segments.append(mo.bytes_at(mo_addr, last_missing - mo_addr + 1))
            last_missing = mo_addr - 1

        # handle missing bytes at the beginning
        if last_missing != addr - 1:
            start_addr = addr
            end_addr = last_missing - addr + 1
            fill_mo = self._fill_missing(start_addr, end_addr, inspect=inspect, events=events)
            segments.append(fill_mo.bytes_at(start_addr, end_addr))

        # reverse the segments to put them in the right order
        segments.reverse()

        # and combine
        if len(segments) > 1:
            r = segments[0].concat(*segments[1:])
        elif len(segments) == 1:
            r = segments[0]
        else:
            r = self.state.se.BVV(0, 0)
        return r

    def _load(self, dst, size, condition=None, fallback=None,
            inspect=True, events=True, ret_on_segv=False):
        if self.state.se.symbolic(size):
            l.warning("Concretizing symbolic length. Much sad; think about implementing.")

        # for now, we always load the maximum size
        _,max_size = self._resolve_size_range(size)
        if options.ABSTRACT_MEMORY not in self.state.options and self.state.se.symbolic(size):
            self.state.add_constraints(size == max_size, action=True)

        if max_size == 0:
            self.state.history.add_event('memory_limit', message="0-length read")

        size = max_size
        if self.state.se.symbolic(dst) and options.AVOID_MULTIVALUED_READS in self.state.options:
            return [ ], self.get_unconstrained_bytes("symbolic_read_unconstrained", size*8), [ ]

        # get a concrete set of read addresses
        try:
            addrs = self.concretize_read_addr(dst)
        except SimMemoryError:
            if options.CONSERVATIVE_READ_STRATEGY in self.state.options:
                return [ ], self.get_unconstrained_bytes(
                    "symbolic_read_unconstrained", size*8
                ), [ ]
            else:
                raise

        read_value = self._read_from(addrs[0], size, inspect=inspect,
                events=events, ret_on_segv=ret_on_segv)
        constraint_options = [ dst == addrs[0] ]

        for a in addrs[1:]:
            read_value = self.state.se.If(dst == a, self._read_from(a, size, inspect=inspect, events=events),
                                          read_value)
            constraint_options.append(dst == a)

        if len(constraint_options) > 1:
            load_constraint = [ self.state.se.Or(*constraint_options) ]
        elif not self.state.se.symbolic(constraint_options[0]):
            load_constraint = [ ]
        else:
            load_constraint = [ constraint_options[0] ]

        if condition is not None:
            read_value = self.state.se.If(condition, read_value, fallback)
            load_constraint = [ self.state.se.Or(self.state.se.And(condition, *load_constraint), self.state.se.Not(condition)) ]

        return addrs, read_value, load_constraint

    def _find(self, start, what, max_search=None, max_symbolic_bytes=None, default=None, step=1):
        if max_search is None:
            max_search = DEFAULT_MAX_SEARCH

        if isinstance(start, (int, long)):
            start = self.state.se.BVV(start, self.state.arch.bits)

        constraints = [ ]
        remaining_symbolic = max_symbolic_bytes
        seek_size = len(what)/8
        symbolic_what = self.state.se.symbolic(what)
        l.debug("Search for %d bytes in a max of %d...", seek_size, max_search)

        chunk_start = 0
        chunk_size = max(0x100, seek_size + 0x80)
        chunk = self.load(start, chunk_size, endness="Iend_BE")

        cases = [ ]
        match_indices = [ ]
        offsets_matched = [ ] # Only used in static mode

        for i in itertools.count(step=step):
            l.debug("... checking offset %d", i)
            if i > max_search - seek_size:
                l.debug("... hit max size")
                break
            if remaining_symbolic is not None and remaining_symbolic == 0:
                l.debug("... hit max symbolic")
                break
            if i - chunk_start > chunk_size - seek_size:
                l.debug("loading new chunk")
                chunk_start += chunk_size - seek_size + 1
                chunk = self.load(start+chunk_start, chunk_size,
                        endness="Iend_BE", ret_on_segv=True)

            chunk_off = i-chunk_start
            b = chunk[chunk_size*8 - chunk_off*8 - 1 : chunk_size*8 - chunk_off*8 - seek_size*8]
            cases.append([b == what, start + i])
            match_indices.append(i)

            if self.state.mode == 'static':
                si = b._model_vsa
                what_si = what._model_vsa

                if isinstance(si, claripy.vsa.StridedInterval):
                    if not si.intersection(what_si).is_empty:
                        offsets_matched.append(start + i)

                    if si.identical(what_si):
                        break

                    if si.cardinality != 1:
                        if remaining_symbolic is not None:
                            remaining_symbolic -= 1
                else:
                    # Comparison with other types (like IfProxy or ValueSet) is not supported
                    if remaining_symbolic is not None:
                        remaining_symbolic -= 1

            else:
                # other modes (e.g. symbolic mode)
                if not b.symbolic and not symbolic_what and self.state.se.eval(b) == self.state.se.eval(what):
                    l.debug("... found concrete")
                    break
                else:
                    if b.symbolic and remaining_symbolic is not None:
                        remaining_symbolic -= 1

        if self.state.mode == 'static':
            r = self.state.se.ESI(self.state.arch.bits)
            for off in offsets_matched:
                r = r.union(off)

            constraints = [ ]
            return r, constraints, match_indices

        else:
            if default is None:
                l.debug("... no default specified")
                default = 0
                constraints += [ self.state.se.Or(*[ c for c,_ in cases]) ]

            #l.debug("running ite_cases %s, %s", cases, default)
            r = self.state.se.ite_cases(cases, default)
            return r, constraints, match_indices

    def __contains__(self, dst):
        if isinstance(dst, (int, long)):
            addr = dst
        elif self.state.se.symbolic(dst):
            l.warning("Currently unable to do SimMemory.__contains__ on symbolic variables.")
            return False
        else:
            addr = self.state.se.eval(dst)
        return addr in self.mem

    def was_written_to(self, dst):
        if isinstance(dst, (int, long)):
            addr = dst
        elif self.state.se.symbolic(dst):
            l.warning("Currently unable to do SimMemory.was_written_to on symbolic variables.")
            return False
        else:
            addr = self.state.se.eval(dst)
        return self.mem.contains_no_backer(addr)

    #
    # Writes
    #

    def _store(self, req):
        l.debug("Doing a store...")
        req._adjust_condition(self.state)

        max_bytes = req.data.length/8

        if req.size is None:
            req.size = claripy.BVV(max_bytes, req.data.length)

        if self.state.solver.symbolic(req.size):
            if options.AVOID_MULTIVALUED_WRITES in self.state.options:
                return req
            if options.CONCRETIZE_SYMBOLIC_WRITE_SIZES in self.state.options:
                new_size = self.state.solver.eval(req.size)
                req.constraints.append(req.size == new_size)
                req.size = new_size

        if self.state.solver.symbolic(req.addr) and options.AVOID_MULTIVALUED_WRITES in self.state.options:
            return req

        if not self.state.solver.symbolic(req.size) and self.state.solver.eval(req.size) > req.data.length/8:
            raise SimMemoryError("Not enough data for requested storage size (size: {}, data: {})".format(req.size, req.data))

        req.constraints += [self.state.solver.ULE(req.size, max_bytes)]

        condition = req.condition if req.condition is not None else claripy.BoolV(True)

        #
        # First, resolve the addresses
        #

        try:
            req.actual_addresses = sorted(self.concretize_write_addr(req.addr))
        except SimMemoryError:
            if options.CONSERVATIVE_WRITE_STRATEGY in self.state.options:
                return req
            else:
                raise

        if type(req.addr) not in (int, long) and req.addr.symbolic:
            conditional_constraint = self.state.solver.Or(*[ req.addr == a for a in req.actual_addresses ])
            if (conditional_constraint.symbolic or  # if the constraint is symbolic
                    conditional_constraint.is_false()):  # if it makes the state go unsat
                req.constraints.append(conditional_constraint)

        #
        # Prepare memory objects
        #
        # If we have only one address to write to we handle it as concrete, disregarding symbolic or not
        if not self.state.solver.symbolic(req.size) and len(req.actual_addresses) == 1:
            store_list = self._store_fully_concrete(req.actual_addresses[0], req.size, req.data, req.endness, condition)
        elif not self.state.solver.symbolic(req.addr):
            store_list = self._store_symbolic_size(req.addr, req.size, req.data, req.endness, condition)
        elif not self.state.solver.symbolic(req.size):
            store_list = self._store_symbolic_addr(req.addr, req.actual_addresses, req.size, req.data, req.endness, condition)
        else:
            store_list = self._store_fully_symbolic(req.addr, req.actual_addresses, req.size, req.data, req.endness, condition)

        #
        # store it!!!
        #
        req.stored_values = []
        if (self.category == 'mem' and options.SIMPLIFY_MEMORY_WRITES in self.state.options) or \
           (self.category == 'reg' and options.SIMPLIFY_REGISTER_WRITES in self.state.options):
            for store_item in store_list:
                store_item['value'] = self.state.solver.simplify(store_item['value'])

                if req.endness == "Iend_LE" or (req.endness is None and self.endness == "Iend_LE"):
                    store_item['value'] = store_item['value'].reversed

                req.stored_values.append(store_item['value'])
                self._insert_memory_object(store_item['value'], store_item['addr'], store_item['size'])
        else:
            for store_item in store_list:
                if req.endness == "Iend_LE" or (req.endness is None and self.endness == "Iend_LE"):
                    store_item['value'] = store_item['value'].reversed

                req.stored_values.append(store_item['value'])
                self._insert_memory_object(store_item['value'], store_item['addr'], store_item['size'])

        l.debug("... done")
        req.completed = True
        return req

    def _insert_memory_object(self, value, address, size):
        value.make_uuid()
        self.state.scratch.dirty_addrs.update(range(address, address+size))
        mo = SimMemoryObject(value, address, length=size)
        self.mem.store_memory_object(mo)

    def _store_fully_concrete(self, address, size, data, endness, condition):
        size = self.state.solver.eval(size)
        if size < data.length/8:
            data = data[size*8-1:]
        address = self.state.solver.eval(address)
        try:
            original_value = self._read_from(address, size)
        except Exception as ex:
            #print ex
            raise ex
            return
        if endness == "Iend_LE" or (endness is None and self.endness == "Iend_LE"):
            original_value = original_value.reversed
        conditional_value = self.state.solver.If(condition, data, original_value)

        return [ dict(value=conditional_value, addr=address, size=size) ]


    def _store_symbolic_size(self, address, size, data, endness, condition):
        address = self.state.solver.eval(address)
        max_bytes = data.length/8
        original_value =  self._read_from(address, max_bytes)
        if endness == "Iend_LE" or (endness is None and self.endness == "Iend_LE"):
            original_value = original_value.reversed


        befores = original_value.chop(bits=8)
        afters = data.chop(bits=8)
        stored_value = self.state.se.Concat(*[
            self.state.solver.If(self.state.solver.UGT(size, i), a, b)
            for i, (a, b) in enumerate(zip(afters, befores))
        ])

        conditional_value = self.state.solver.If(condition, stored_value, original_value)

        return [ dict(value=conditional_value, addr=address, size=max_bytes) ]

    def _store_symbolic_addr(self, address,  addresses, size, data, endness, condition):
        size = self.state.solver.eval(size)
        segments = self._get_segments(addresses, size)

        original_values = [ self._read_from(segment['start'], segment['size']) for segment in segments ]
        if endness == "Iend_LE" or (endness is None and self.endness == "Iend_LE"):
            original_values = [ ov.reversed  for ov in original_values ]

        stored_values = []
        for segment, original_value  in zip(segments, original_values):
            conditional_value = original_value

            for opt in segment['options']:
                data_slice = data[((opt['idx']+segment['size'])*8)-1:opt['idx']*8]
                conditional_value = self.state.solver.If(self.state.solver.And(address == segment['start']-opt['idx'], condition), data_slice, conditional_value)

<<<<<<< HEAD
            stored_values.append(dict(value=conditional_value, addr=segment['start'], size=segment['size']))
=======
        for a,sv in zip(req.actual_addresses, req.stored_values):
            # here, we ensure the uuids are generated for every expression written to memory
            sv.make_uuid()
            size = len(sv)/8
            if self.category == 'mem':
                self.state.scratch.dirty_addrs.update(range(a, a+size))
            mo = SimMemoryObject(sv, a, length=size)
            self.mem.store_memory_object(mo)
>>>>>>> 6b2b797a

        return stored_values

    def _create_segment(self, addr, size, s_options, idx, segments):
        segment = dict(start=addr, size=size, options=s_options)
        segments.insert(idx, segment)

    def _split_segment(self, addr, segments):
        s_idx = self._get_segment_index(addr, segments)
        segment = segments[s_idx]
        if segment['start'] == addr:
            return s_idx
        assert segment['start'] < addr < segment['start'] + segment['size']
        size_prev = addr - segment['start']
        size_next = segment['size'] - size_prev
        assert size_prev != 0 and size_next != 0
        segments.pop(s_idx)
        self._create_segment(segment['start'], size_prev, segment['options'], s_idx, segments)
        self._create_segment(addr, size_next, [{"idx": opt["idx"] + size_prev} for opt in segment['options']], s_idx + 1, segments)
        return s_idx + 1

    def _add_segments_overlap(self, idx, addr, segments):
        for i in range(idx, len(segments)):
            segment = segments[i]
            if addr < segment['start'] + segment['size']:
                segments[i]["options"].append({"idx": segment['start'] - addr})

    def _get_segment_index(self, addr, segments):
        for i, segment in enumerate(segments):
            if segment['start'] <= addr and addr < segment['start'] + segment['size']:
                return i

        return -1

    def _get_segments(self, addrs, size):
        segments = []
        highest = 0
        for addr in addrs:
            if addr < highest:
                idx = self._split_segment(addr, segments)
                self._create_segment(highest, addr + size - highest, [], len(segments), segments)
                self._add_segments_overlap(idx, addr, segments)
            else:
                self._create_segment(addr, size, [{'idx': 0}], len(segments), segments)
            highest = addr + size
        return segments

    def _store_fully_symbolic(self, address, addresses, size, data, endness, condition):
        stored_values = [ ]
        byte_dict = defaultdict(list)
        max_bytes = data.length/8

        # chop data into byte-chunks
        original_values = [self._read_from(a, max_bytes) for a in addresses]
        if endness == "Iend_LE" or (endness is None and self.endness == "Iend_LE"):
            original_values = [ ov.reversed  for ov in original_values ]
        data_bytes = data.chop(bits=8)

        for a, fv in zip(addresses, original_values):
            original_bytes = fv.chop(8)
            for index, (d_byte, o_byte) in enumerate(zip(data_bytes, original_bytes)):
                # create a dict of all all possible values for a certain address
                byte_dict[a+index].append((a, index, d_byte, o_byte))

        for byte_addr in sorted(byte_dict.keys()):
            write_list = byte_dict[byte_addr]
            # If this assertion fails something is really wrong!
            assert all(v[3] is write_list[0][3] for v in write_list)
            conditional_value = write_list[0][3]
            for a, index, d_byte, o_byte in write_list:
                # create the ast for each byte
                conditional_value = self.state.solver.If(self.state.se.And(address == a, size > index, condition), d_byte, conditional_value)

            stored_values.append(dict(value=conditional_value, addr=byte_addr, size=1))

        return stored_values

    def _store_with_merge(self, req):
        req._adjust_condition(self.state)

        dst = req.addr
        cnt = req.data
        size = req.size
        endness = req.endness

        req.stored_values = [ ]

        if options.ABSTRACT_MEMORY not in self.state.options:
            raise SimMemoryError('store_with_merge is not supported without abstract memory.')

        l.debug("Doing a store with merging...")

        addrs = self.concretize_write_addr(dst)

        if len(addrs) == 1:
            l.debug("... concretized to 0x%x", addrs[0])
        else:
            l.debug("... concretized to %d values", len(addrs))

        if size is None:
            # Full length
            length = len(cnt)
        else:
            raise NotImplementedError()

        for addr in addrs:
            # First we load old values
            old_val = self._read_from(addr, length / 8)
            assert isinstance(old_val, claripy.Bits)

            # FIXME: This is a big hack
            def is_reversed(o):
                if isinstance(o, claripy.Bits) and o.op == 'Reverse':
                    return True
                return False

            def can_be_reversed(o):
                om = o._model_vsa
                if isinstance(om, claripy.vsa.StridedInterval) and om.is_integer:
                    return True
                return False

            if endness == 'Iend_LE': cnt = cnt.reversed

            reverse_it = False
            if is_reversed(cnt):
                if is_reversed(old_val):
                    cnt = cnt.args[0]
                    old_val = old_val.args[0]
                    reverse_it = True
                elif can_be_reversed(old_val):
                    cnt = cnt.args[0]
                    reverse_it = True
            if isinstance(old_val, (int, long, claripy.bv.BVV)):
                merged_val = self.state.se.SI(bits=len(old_val), to_conv=old_val)
            else:
                merged_val = old_val
            merged_val = merged_val.union(cnt)
            if reverse_it:
                merged_val = merged_val.reversed

            # Write the new value
            self.store(addr, merged_val, size=size)

            req.stored_values.append(merged_val)

        req.completed = True

        # TODO: revisit the following lines
        req.constraints = [ ]

        return req

    def get_unconstrained_bytes(self, name, bits, source=None, inspect=True, events=True):
        """
        Get some consecutive unconstrained bytes.
        :param name: Name of the unconstrained variable
        :param bits: Size of the unconstrained variable
        :param source: Where those bytes are read from. Currently it is only used in under-constrained symbolic
                    execution so that we can track the allocation depth.
        :return: The generated variable
        """

        if (self.category == 'mem' and
                options.CGC_ZERO_FILL_UNCONSTRAINED_MEMORY in self.state.options):
            # CGC binaries zero-fill the memory for any allocated region
            # Reference: (https://github.com/CyberGrandChallenge/libcgc/blob/master/allocate.md)
            return self.state.se.BVV(0, bits)
        elif options.SPECIAL_MEMORY_FILL in self.state.options:
            return self.state._special_memory_filler(name, bits)
        else:
            kwargs = { }
            if options.UNDER_CONSTRAINED_SYMEXEC in self.state.options:
                if source is not None and type(source) in (int, long):
                    alloc_depth = self.state.uc_manager.get_alloc_depth(source)
                    kwargs['uc_alloc_depth'] = 0 if alloc_depth is None else alloc_depth + 1
            r = self.state.se.Unconstrained(name, bits, inspect=inspect, events=events, **kwargs)
            return r

    # Unconstrain a byte
    def unconstrain_byte(self, addr, inspect=True, events=True):
        unconstrained_byte = self.get_unconstrained_bytes("%s_unconstrain_0x%x" % (self.id, addr), 8, inspect=inspect,
                                                          events=events)
        self.store(addr, unconstrained_byte)

    # Replaces the differences between self and other with unconstrained bytes.
    def unconstrain_differences(self, other):
        changed_bytes = self.changed_bytes(other)
        l.debug("Will unconstrain %d %s bytes", len(changed_bytes), self.id)
        for b in changed_bytes:
            self.unconstrain_byte(b)

    @staticmethod
    def _is_uninitialized(a):
        return getattr(a._model_vsa, 'uninitialized', False)

    def _merge_values(self, to_merge, merged_size, is_widening=False):
        if options.ABSTRACT_MEMORY in self.state.options:
            if self.category == 'reg' and self.state.arch.register_endness == 'Iend_LE':
                should_reverse = True
            elif self.state.arch.memory_endness == 'Iend_LE':
                should_reverse = True
            else:
                should_reverse = False

            merged_val = to_merge[0][0]

            if should_reverse: merged_val = merged_val.reversed

            for tm,_ in to_merge[1:]:
                if should_reverse: tm = tm.reversed

                if self._is_uninitialized(tm):
                    continue
                if is_widening:
                    l.info("Widening %s %s...", merged_val, tm)
                    merged_val = merged_val.widen(tm)
                    l.info('... Widened to %s', merged_val)
                else:
                    l.info("Merging %s %s...", merged_val, tm)
                    merged_val = merged_val.union(tm)
                    l.info("... Merged to %s", merged_val)

            if should_reverse: merged_val = merged_val.reversed
        else:
            merged_val = self.state.se.BVV(0, merged_size*8)
            for tm,fv in to_merge:
                merged_val = self.state.se.If(fv, tm, merged_val)

        return merged_val

    def concrete_parts(self):
        """
        Return a dict containing the concrete values in memory.
        """
        d = { }
        for k,v in self.mem.iteritems():
            if not self.state.se.symbolic(v):
                d[k] = self.state.se.simplify(v)

        return d

    def dbg_print(self, indent=0):
        """
        Print out debugging information.
        """
        lst = []
        more_data = False
        for i, addr in enumerate(self.mem.iterkeys()):
            lst.append(addr)
            if i >= 20:
                more_data = True
                break

        for addr in sorted(lst):
            data = self.mem[addr]
            if isinstance(data, SimMemoryObject):
                memobj = data
                print "%s%xh: (%s)[%d]" % (" " * indent, addr, memobj, addr - memobj.base)
            else:
                print "%s%xh: <default data>" % (" " * indent, addr)
        if more_data:
            print "%s..." % (" " * indent)

    def _copy_contents(self, dst, src, size, condition=None, src_memory=None, dst_memory=None, inspect=True,
                      disable_actions=False):
        src_memory = self if src_memory is None else src_memory
        dst_memory = self if dst_memory is None else dst_memory

        _,max_size = self._resolve_size_range(size)
        if max_size == 0:
            return None, [ ]

        data = src_memory.load(src, max_size, inspect=inspect, disable_actions=disable_actions)
        dst_memory.store(dst, data, size=size, condition=condition, inspect=inspect, disable_actions=disable_actions)
        return data

    #
    # Things that are actually handled by SimPagedMemory
    #

    def changed_bytes(self, other):
        """
        Gets the set of changed bytes between self and `other`.

        :param other:   The other :class:`SimSymbolicMemory`.
        :returns:       A set of differing bytes
        """
        return self.mem.changed_bytes(other.mem)

    def replace_all(self, old, new):
        """
        Replaces all instances of expression old with expression new.

        :param old: A claripy expression. Must contain at least one named variable (to make
                    to make it possible to use the name index for speedup)
        :param new: The new variable to replace it with
        """

        return self.mem.replace_all(old, new)

    def addrs_for_name(self, n):
        """
        Returns addresses that contain expressions that contain a variable
        named `n`.
        """
        return self.mem.addrs_for_name(n)

    def addrs_for_hash(self, h):
        """
        Returns addresses that contain expressions that contain a variable
        with the hash of `h`.
        """
        return self.mem.addrs_for_hash(h)

    def replace_memory_object(self, old, new_content):
        """
        Replaces the memory object 'old' with a new memory object containing
        'new_content'.

        :param old:         A SimMemoryObject (i.e., one from memory_objects_for_hash() or
                            memory_objects_for_name())
        :param new_content: the content (claripy expression) for the new memory object
        """
        return self.mem.replace_memory_object(old, new_content)

    def memory_objects_for_name(self, n):
        """
        Returns a set of SimMemoryObjects that contain expressions that contain a variable
        with the name of n. This is useful for replacing those values, in one fell swoop,
        with replace_memory_object(), even if they've been partially overwritten.
        """
        return self.mem.memory_objects_for_name(n)

    def memory_objects_for_hash(self, n):
        """
        Returns a set of SimMemoryObjects that contain expressions that contain a variable
        with the hash of h. This is useful for replacing those values, in one fell swoop,
        with replace_memory_object(), even if they've been partially overwritten.
        """
        return self.mem.memory_objects_for_hash(n)

    def permissions(self, addr, permissions=None):
        """
        Retrieve the permissions of the page at address `addr`.

        :param addr:        address to get the page permissions
        :param permissions: Integer or BVV to optionally set page permissions to
        :return:            AST representing the permissions on the page
        """
        out = self.mem.permissions(addr, permissions)
        # if unicorn is in play and we've marked a page writable, it must be uncached
        if permissions is not None and self.state.solver.is_true(permissions & 2 == 2):
            if self.state.has_plugin('unicorn'):
                self.state.unicorn.uncache_page(addr)
        return out

    def map_region(self, addr, length, permissions, init_zero=False):
        """
        Map a number of pages at address `addr` with permissions `permissions`.
        :param addr: address to map the pages at
        :param length: length in bytes of region to map, will be rounded upwards to the page size
        :param permissions: AST of permissions to map, will be a bitvalue representing flags
        """
        return self.mem.map_region(addr, length, permissions, init_zero=init_zero)

    def unmap_region(self, addr, length):
        """
        Unmap a number of pages at address `addr`
        :param addr: address to unmap the pages at
        :param length: length in bytes of region to map, will be rounded upwards to the page size
        """
        return self.mem.unmap_region(addr, length)

SimSymbolicMemory.register_default('memory', SimSymbolicMemory)
SimSymbolicMemory.register_default('registers', SimSymbolicMemory)
from ..errors import SimUnsatError, SimMemoryError, SimMemoryLimitError, SimMemoryAddressError, SimMergeError
from .. import sim_options as options
from .inspect import BP_AFTER, BP_BEFORE
from .. import concretization_strategies<|MERGE_RESOLUTION|>--- conflicted
+++ resolved
@@ -737,8 +737,9 @@
         return req
 
     def _insert_memory_object(self, value, address, size):
-        value.make_uuid()
-        self.state.scratch.dirty_addrs.update(range(address, address+size))
+        value.make_uu/id()
+	if self.category == 'mem':
+        	self.state.scratch.dirty_addrs.update(range(address, address+size))
         mo = SimMemoryObject(value, address, length=size)
         self.mem.store_memory_object(mo)
 
@@ -795,18 +796,7 @@
                 data_slice = data[((opt['idx']+segment['size'])*8)-1:opt['idx']*8]
                 conditional_value = self.state.solver.If(self.state.solver.And(address == segment['start']-opt['idx'], condition), data_slice, conditional_value)
 
-<<<<<<< HEAD
             stored_values.append(dict(value=conditional_value, addr=segment['start'], size=segment['size']))
-=======
-        for a,sv in zip(req.actual_addresses, req.stored_values):
-            # here, we ensure the uuids are generated for every expression written to memory
-            sv.make_uuid()
-            size = len(sv)/8
-            if self.category == 'mem':
-                self.state.scratch.dirty_addrs.update(range(a, a+size))
-            mo = SimMemoryObject(sv, a, length=size)
-            self.mem.store_memory_object(mo)
->>>>>>> 6b2b797a
 
         return stored_values
 
