--- conflicted
+++ resolved
@@ -1,10 +1,5 @@
 from . import ux
 from . import autoimport
 from .loggers import Loggers
-<<<<<<< HEAD
-from . import graph
 from .range import IRange
-from .plugins import PluginHub, PluginPreset
-=======
-from .range import IRange
->>>>>>> 48878ca7
+from .plugins import PluginHub, PluginPreset