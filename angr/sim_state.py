import functools
import itertools
import contextlib
import weakref

import logging
l = logging.getLogger("angr.sim_state")

import claripy
import ana
from archinfo import arch_from_id
from .misc.ux import deprecated
from .misc.plugins import PluginHub, PluginPreset

def arch_overrideable(f):
    @functools.wraps(f)
    def wrapped_f(self, *args, **kwargs):
        if hasattr(self.arch, f.__name__):
            arch_f = getattr(self.arch, f.__name__)
            return arch_f(self, *args, **kwargs)
        else:
            return f(self, *args, **kwargs)
    return wrapped_f

from .state_plugins import default_plugins

# This is a counter for the state-merging symbolic variables
merge_counter = itertools.count()

class SimState(PluginHub, ana.Storable): # pylint: disable=R0904
    """
    The SimState represents the state of a program, including its memory, registers, and so forth.

    :ivar regs:         A convenient view of the state's registers, where each register is a property
    :ivar mem:          A convenient view of the state's memory, a :class:`angr.state_plugins.view.SimMemView`
    :ivar registers:    The state's register file as a flat memory region
    :ivar memory:       The state's memory as a flat memory region
    :ivar solver:       The symbolic solver and variable manager for this state
    :ivar inspect:      The breakpoint manager, a :class:`angr.state_plugins.inspect.SimInspector`
    :ivar log:          Information about the state's history
    :ivar scratch:      Information about the current execution step
    :ivar posix:        MISNOMER: information about the operating system or environment model
    :ivar libc:         Information about the standard library we are emulating
    :ivar cgc:          Information about the cgc environment
    :ivar uc_manager:   Control of under-constrained symbolic execution
    :ivar unicorn:      Control of the Unicorn Engine
    """

    def __init__(self, project=None, arch=None, plugins=None, memory_backer=None, permissions_backer=None, mode=None, options=None,
                 add_options=None, remove_options=None, special_memory_filler=None, os_name=None, plugins_preset=None):
        super(SimState, self).__init__()
        self.project = project
        self.arch = arch if arch is not None else project.arch.copy() if project is not None else None

        if type(self.arch) is str:
            self.arch = arch_from_id(self.arch)

        # the options
        if options is None:
            if mode is None:
                l.warning("SimState defaulting to symbolic mode.")
                mode = "symbolic"
            options = o.modes[mode]

        options = set(options)
        if add_options is not None:
            options |= add_options
        if remove_options is not None:
            options -= remove_options
        self.options = options
        self.mode = mode

        # plugins
        # 8<----------------- Compatibility layer -----------------
        plugins_preset = plugins_preset or DefaultPluginPreset()
        self.use_preset(plugins_preset)
        # ------------------- Compatibility layer --------------->8
        if plugins is not None:
            for n,p in plugins.iteritems():
                self.register_plugin(n, p)

        if not self.has_plugin('memory'):
            # we don't set the memory endness because, unlike registers, it's hard to understand
            # which endness the data should be read

            if o.ABSTRACT_MEMORY in self.options:
                # We use SimAbstractMemory in static mode
                # Convert memory_backer into 'global' region
                if memory_backer is not None:
                    memory_backer = {'global': memory_backer}

                # TODO: support permissions backer in SimAbstractMemory
                self.register_plugin('memory', SimAbstractMemory(memory_backer=memory_backer, memory_id="mem"))
            elif o.FAST_MEMORY in self.options:
                self.register_plugin('memory', SimFastMemory(memory_backer=memory_backer, memory_id="mem"))
            else:
                self.register_plugin('memory', SimSymbolicMemory(memory_backer=memory_backer, permissions_backer=permissions_backer, memory_id="mem"))
        if not self.has_plugin('registers'):
            if o.FAST_REGISTERS in self.options:
                self.register_plugin('registers', SimFastMemory(memory_id="reg", endness=self.arch.register_endness))
            else:
                self.register_plugin('registers', SimSymbolicMemory(memory_id="reg", endness=self.arch.register_endness))

        # OS name
        self.os_name = os_name

        # This is used in static mode as we don't have any constraints there
        self._satisfiable = True

        # states are big, so let's give them UUIDs for ANA right away to avoid
        # extra pickling
        self.make_uuid()

        self.uninitialized_access_handler = None
        self._special_memory_filler = special_memory_filler

        # this is a global condition, applied to all added constraints, memory reads, etc
        self._global_condition = None
        self.ip_constraints = []

    def _ana_getstate(self):
        s = dict(ana.Storable._ana_getstate(self))
        s = { k:v for k,v in s.iteritems() if k not in ('inspector', 'regs', 'mem')}
        s['_active_plugins'] = { k:v for k,v in s['_active_plugins'].iteritems() if k not in ('inspector', 'regs', 'mem') }
        return s

    def _ana_setstate(self, s):
        ana.Storable._ana_setstate(self, s)
        for p in self.plugins.values():
            p.set_state(self._get_weakref() if not isinstance(p, SimAbstractMemory) else self)
            if p.STRONGREF_STATE:
                p.set_strongref_state(self)

    def _get_weakref(self):
        return weakref.proxy(self)

    def _get_strongref(self):
        return self

    def __repr__(self):
        try:
            ip_str = "%#x" % self.addr
        except (SimValueError, SimSolverModeError):
            ip_str = repr(self.regs.ip)

        return "<SimState @ %s>" % ip_str

    #
    # Easier access to some properties
    #

    @property
    def plugins(self):
        # TODO: This shouldn't be access directly.
        return self._active_plugins

    @property
    def se(self):
        # TODO: Fix multiple names for the SimSolverEngine plugin.
        return self.get_plugin('solver_engine')

    @property
    def solver(self):
        # TODO: Fix multiple names for the SimSolverEngine plugin.
        return self.get_plugin('solver_engine')

    @property
    def inspect(self):
        # TODO: Fix multiple names for the SimInspector plugin.
        return self.get_plugin('inspector')

    @property
    def ip(self):
        """
        Get the instruction pointer expression, trigger SimInspect breakpoints, and generate SimActions.
        Use ``_ip`` to not trigger breakpoints or generate actions.

        :return: an expression
        """
        return self.regs.ip

    @ip.setter
    def ip(self, val):
        self.regs.ip = val

    @property
    def _ip(self):
        """
        Get the instruction pointer expression without triggering SimInspect breakpoints or generating SimActions.

        :return: an expression
        """
        return self.regs._ip

    @_ip.setter
    def _ip(self, val):
        """
        Set the instruction pointer without triggering SimInspect breakpoints or generating SimActions.

        :param val: The new instruction pointer.
        :return:    None
        """

        self.regs._ip = val

    @property
    def addr(self):
        """
        Get the concrete address of the instruction pointer, without triggering SimInspect breakpoints or generating
        SimActions. An integer is returned, or an exception is raised if the instruction pointer is symbolic.

        :return: an int
        """

        return self.se.eval_one(self.regs._ip)

    #
    # Plugin accessors
    #

    def __getattr__(self, v):
        try:
            return self.get_plugin(v)
        except NoPlugin:
            raise AttributeError(v)

    def _inspect(self, *args, **kwargs):
        if self.has_plugin('inspector'):
            self.inspect.action(*args, **kwargs)

    def _inspect_getattr(self, attr, default_value):
        if self.has_plugin('inspector'):
            if hasattr(self.inspect, attr):
                return getattr(self.inspect, attr)

        return default_value

    #
    # Plugins
    #

    def register_plugin(self, name, plugin):
        #l.debug("Adding plugin %s of type %s", name, plugin.__class__.__name__)
        self._set_plugin_state(plugin)
        return super(SimState, self).register_plugin(name, plugin)

    def _init_plugin(self, plugin_cls):
        plugin = plugin_cls()
        self._set_plugin_state(plugin)
        return plugin

    def _set_plugin_state(self, plugin):
        plugin.set_state(self._get_weakref() if not isinstance(plugin, SimAbstractMemory) else self)
        if plugin.STRONGREF_STATE:
            plugin.set_strongref_state(self)
        plugin.init_state()

    #
    # Constraint pass-throughs
    #

    def simplify(self, *args):
        """
        Simplify this state's constraints.
        """
        return self.se.simplify(*args)

    def add_constraints(self, *args, **kwargs):
        """
        Add some constraints to the state.

        You may pass in any number of symbolic booleans as variadic positional arguments.
        """
        if len(args) > 0 and isinstance(args[0], (list, tuple)):
            raise Exception("Tuple or list passed to add_constraints!")

        if o.TRACK_CONSTRAINTS in self.options and len(args) > 0:
            if o.SIMPLIFY_CONSTRAINTS in self.options:
                constraints = [ self.simplify(a) for a in args ]
            else:
                constraints = args

            self._inspect('constraints', BP_BEFORE, added_constraints=constraints)
            constraints = self._inspect_getattr("added_constraints", constraints)
            added = self.se.add(*constraints)
            self._inspect('constraints', BP_AFTER)

            # add actions for the added constraints
            if o.TRACK_CONSTRAINT_ACTIONS in self.options:
                for c in added:
                    sac = SimActionConstraint(self, c)
                    self.history.add_action(sac)
        else:
            # preserve the old action logic for when we don't track constraints (why?)
            if (
                'action' in kwargs and kwargs['action'] and
                o.TRACK_CONSTRAINT_ACTIONS in self.options and len(args) > 0
            ):
                for arg in args:
                    if self.se.symbolic(arg):
                        sac = SimActionConstraint(self, arg)
                        self.history.add_action(sac)

        if o.ABSTRACT_SOLVER in self.options and len(args) > 0:
            for arg in args:
                if self.se.is_false(arg):
                    self._satisfiable = False
                    return

                if self.se.is_true(arg):
                    continue

                # `is_true` and `is_false` does not use VSABackend currently (see commits 97a75366 and 2dfba73e in
                # claripy). There is a chance that VSA backend can in fact handle it.
                # Therefore we try to resolve it with VSABackend again
                if claripy.backends.vsa.is_false(arg):
                    self._satisfiable = False
                    return

                if claripy.backends.vsa.is_true(arg):
                    continue

                # It's neither True or False. Let's try to apply the condition

                # We take the argument, extract a list of constrained SIs out of it (if we could, of course), and
                # then replace each original SI the intersection of original SI and the constrained one.

                _, converted = self.se.constraint_to_si(arg)

                for original_expr, constrained_si in converted:
                    if not original_expr.variables:
                        l.error('Incorrect original_expression to replace in add_constraints(). ' +
                                'This is due to defects in VSA logics inside claripy. Please report ' +
                                'to Fish and he will fix it if he\'s free.')
                        continue

                    new_expr = constrained_si
                    self.registers.replace_all(original_expr, new_expr)
                    for _, region in self.memory.regions.items():
                        region.memory.replace_all(original_expr, new_expr)

                    l.debug("SimState.add_constraints: Applied to final state.")
        elif o.SYMBOLIC not in self.options and len(args) > 0:
            for arg in args:
                if self.se.is_false(arg):
                    self._satisfiable = False
                    return

    def satisfiable(self, **kwargs):
        """
        Whether the state's constraints are satisfiable
        """
        if o.ABSTRACT_SOLVER in self.options or o.SYMBOLIC not in self.options:
            extra_constraints = kwargs.pop('extra_constraints', ())
            for e in extra_constraints:
                if self.se.is_false(e):
                    return False

            return self._satisfiable
        else:
            return self.se.satisfiable(**kwargs)

    def downsize(self):
        """
        Clean up after the solver engine. Calling this when a state no longer needs to be solved on will reduce memory
        usage.
        """
        if 'solver_engine' in self.plugins:
            self.se.downsize()

    #
    # State branching operations
    #

    def step(self, **kwargs):
        """
        Perform a step of symbolic execution using this state.
        Any arguments to `AngrObjectFactory.successors` can be passed to this.

        :return: A SimSuccessors object categorizing the results of the step.
        """
        return self.project.factory.successors(self, **kwargs)

    def block(self, *args, **kwargs):
        """
        Represent the basic block at this state's instruction pointer.
        Any arguments to `AngrObjectFactory.block` can ba passed to this.

        :return: A Block object describing the basic block of code at this point.
        """
        if not args and 'addr' not in kwargs:
            kwargs['addr'] = self.addr
        return self.project.factory.block(*args, backup_state=self, **kwargs)

    # Returns a dict that is a copy of all the state's plugins
    def _copy_plugins(self):
        memo = {}
        out = {}
        for n, p in self.plugins.iteritems():
            if id(p) in memo:
                out[n] = memo[id(p)]
            else:
                out[n] = p.copy()
                memo[id(p)] = out[n]

        return out

    def copy(self):
        """
        Returns a copy of the state.
        """

        if self._global_condition is not None:
            raise SimStateError("global condition was not cleared before state.copy().")

        c_plugins = self._copy_plugins()
        state = SimState(project=self.project, arch=self.arch, plugins=c_plugins, options=self.options, mode=self.mode, os_name=self.os_name)

        state.uninitialized_access_handler = self.uninitialized_access_handler
        state._special_memory_filler = self._special_memory_filler
        state.ip_constraints = self.ip_constraints

        return state

    def merge(self, *others, **kwargs):
        """
        Merges this state with the other states. Returns the merging result, merged state, and the merge flag.

        :param states: the states to merge
        :param merge_conditions: a tuple of the conditions under which each state holds
        :param common_ancestor:  a state that represents the common history between the states being merged. Usually it
                                 is only available when EFFICIENT_STATE_MERGING is enabled, otherwise weak-refed states
                                 might be dropped from state history instances.
        :param plugin_whitelist: a list of plugin names that will be merged. If this option is given and is not None,
                                 any plugin that is not inside this list will not be merged, and will be created as a
                                 fresh instance in the new state.
        :param common_ancestor_history:
                                 a SimStateHistory instance that represents the common history between the states being
                                 merged. This is to allow optimal state merging when EFFICIENT_STATE_MERGING is
                                 disabled.
        :return: (merged state, merge flag, a bool indicating if any merging occured)
        """

        merge_conditions = kwargs.pop('merge_conditions', None)
        common_ancestor = kwargs.pop('common_ancestor', None)
        plugin_whitelist = kwargs.pop('plugin_whitelist', None)
        common_ancestor_history = kwargs.pop('common_ancestor_history', None)

        if len(kwargs) != 0:
            raise ValueError("invalid arguments: %s" % kwargs.keys())

        if merge_conditions is None:
            # TODO: maybe make the length of this smaller? Maybe: math.ceil(math.log(len(others)+1, 2))
            merge_flag = self.se.BVS("state_merge_%d" % merge_counter.next(), 16)
            merge_values = range(len(others)+1)
            merge_conditions = [ merge_flag == b for b in merge_values ]
        else:
            merge_conditions = [
                (self.se.true if len(mc) == 0 else self.se.And(*mc)) for mc in merge_conditions
            ]

        if len(set(o.arch.name for o in others)) != 1:
            raise SimMergeError("Unable to merge due to different architectures.")

        all_plugins = set(self.plugins.keys()) | set.union(*(set(o.plugins.keys()) for o in others))

        if plugin_whitelist is not None:
            all_plugins = all_plugins.intersection(set(plugin_whitelist))

        merged = self.copy()
        merging_occurred = False

        # fix parent
        merged.history.parent = self.history

        # plugins
        for p in all_plugins:
            our_plugin = merged.plugins[p] if p in merged.plugins else None
            their_plugins = [ (pl.plugins[p] if p in pl.plugins else None) for pl in others ]

            plugin_classes = (
                set([our_plugin.__class__]) | set(pl.__class__ for pl in their_plugins)
            ) - set([None.__class__])
            if len(plugin_classes) != 1:
                raise SimMergeError(
                    "There are differing plugin classes (%s) for plugin %s" % (plugin_classes, p)
                )
            plugin_class = plugin_classes.pop()

            our_filled_plugin = our_plugin if our_plugin is not None else merged.register_plugin(
                p, plugin_class()
            )
            their_filled_plugins = [
                (tp if tp is not None else t.register_plugin(p, plugin_class()))
                for t,tp in zip(others, their_plugins)
            ]

            plugin_common_ancestor = (
                common_ancestor.plugins[p] if
                (common_ancestor is not None and p in common_ancestor.plugins) else
                None
            )
            if plugin_common_ancestor is None and \
                    plugin_class is SimStateHistory and \
                    common_ancestor_history is not None:
                plugin_common_ancestor = common_ancestor_history

            plugin_state_merged = our_filled_plugin.merge(
                their_filled_plugins, merge_conditions, common_ancestor=plugin_common_ancestor,
            )
            if plugin_state_merged:
                l.debug('Merging occurred in %s', p)
                merging_occurred = True

        merged.add_constraints(merged.se.Or(*merge_conditions))
        return merged, merge_conditions, merging_occurred

    def widen(self, *others):
        """
        Perform a widening between self and other states
        :param others:
        :return:
        """

        if len(set(frozenset(o.plugins.keys()) for o in others)) != 1:
            raise SimMergeError("Unable to widen due to different sets of plugins.")
        if len(set(o.arch.name for o in others)) != 1:
            raise SimMergeError("Unable to widen due to different architectures.")

        widened = self.copy()
        widening_occurred = False

        # plugins
        for p in self.plugins:
            if p in ('solver_engine', 'unicorn'):
                continue
            plugin_state_widened = widened.plugins[p].widen([_.plugins[p] for _ in others])
            if plugin_state_widened:
                l.debug('Widening occured in %s', p)
                widening_occurred = True

        return widened, widening_occurred

    #############################################
    ### Accessors for tmps, registers, memory ###
    #############################################

    def reg_concrete(self, *args, **kwargs):
        """
        Returns the contents of a register but, if that register is symbolic,
        raises a SimValueError.
        """
        e = self.registers.load(*args, **kwargs)
        if self.se.symbolic(e):
            raise SimValueError("target of reg_concrete is symbolic!")
        return self.se.eval(e)

    def mem_concrete(self, *args, **kwargs):
        """
        Returns the contents of a memory but, if the contents are symbolic,
        raises a SimValueError.
        """
        e = self.memory.load(*args, **kwargs)
        if self.se.symbolic(e):
            raise SimValueError("target of mem_concrete is symbolic!")
        return self.se.eval(e)

    ###############################
    ### Stack operation helpers ###
    ###############################

    @arch_overrideable
    def stack_push(self, thing):
        """
        Push 'thing' to the stack, writing the thing to memory and adjusting the stack pointer.
        """
        # increment sp
        sp = self.regs.sp + self.arch.stack_change
        self.regs.sp = sp
        return self.memory.store(sp, thing, endness=self.arch.memory_endness)

    @arch_overrideable
    def stack_pop(self):
        """
        Pops from the stack and returns the popped thing. The length will be the architecture word size.
        """
        sp = self.regs.sp
        self.regs.sp = sp - self.arch.stack_change
        return self.memory.load(sp, self.arch.bits / 8, endness=self.arch.memory_endness)

    @arch_overrideable
    def stack_read(self, offset, length, bp=False):
        """
        Reads length bytes, at an offset into the stack.

        :param offset:  The offset from the stack pointer.
        :param length:  The number of bytes to read.
        :param bp:      If True, offset from the BP instead of the SP. Default: False.
        """
        sp = self.regs.bp if bp else self.regs.sp
        return self.memory.load(sp+offset, length, endness=self.arch.memory_endness)

    ###############################
    ### Other helpful functions ###
    ###############################

    def make_concrete_int(self, expr):
        if isinstance(expr, (int, long)):
            return expr

        if not self.se.symbolic(expr):
            return self.se.eval(expr)

        v = self.se.eval(expr)
        self.add_constraints(expr == v)
        return v

    # This handles the preparation of concrete function launches from abstract functions.
    @arch_overrideable
    def prepare_callsite(self, retval, args, cc='wtf'):
        #TODO
        pass

    def _stack_values_to_string(self, stack_values):
        """
        Convert each stack value to a string

        :param stack_values: A list of values
        :return: The converted string
        """

        strings = [ ]
        for stack_value in stack_values:
            if self.se.symbolic(stack_value):
                concretized_value = "SYMBOLIC - %s" % repr(stack_value)
            else:
                if len(self.se.eval_upto(stack_value, 2)) == 2:
                    concretized_value = repr(stack_value)
                else:
                    concretized_value = repr(stack_value)
            strings.append(concretized_value)

        return " .. ".join(strings)

    def dbg_print_stack(self, depth=None, sp=None):
        """
        Only used for debugging purposes.
        Return the current stack info in formatted string. If depth is None, the
        current stack frame (from sp to bp) will be printed out.
        """

        var_size = self.arch.bits / 8
        sp_sim = self.regs._sp
        bp_sim = self.regs._bp
        if self.se.symbolic(sp_sim) and sp is None:
            result = "SP is SYMBOLIC"
        elif self.se.symbolic(bp_sim) and depth is None:
            result = "BP is SYMBOLIC"
        else:
            sp_value = sp if sp is not None else self.se.eval(sp_sim)
            if self.se.symbolic(bp_sim):
                result = "SP = 0x%08x, BP is symbolic\n" % (sp_value)
                bp_value = None
            else:
                bp_value = self.se.eval(bp_sim)
                result = "SP = 0x%08x, BP = 0x%08x\n" % (sp_value, bp_value)
            if depth is None:
                # bp_value cannot be None here
                depth = (bp_value - sp_value) / var_size + 1 # Print one more value
            pointer_value = sp_value
            for i in xrange(depth):
                # For AbstractMemory, we wanna utilize more information from VSA
                stack_values = [ ]

                if o.ABSTRACT_MEMORY in self.options:
                    sp = self.regs._sp
                    segment_sizes = self.memory.get_segments(sp + i * var_size, var_size)

                    pos = i * var_size
                    for segment_size in segment_sizes:
                        stack_values.append(self.stack_read(pos, segment_size, bp=False))
                        pos += segment_size
                else:
                    stack_values.append(self.stack_read(i * var_size, var_size, bp=False))

                # Convert it into a big string!
                val = self._stack_values_to_string(stack_values)

                if pointer_value == sp_value:
                    line = "(sp)% 16x | %s" % (pointer_value, val)
                elif pointer_value == bp_value:
                    line = "(bp)% 16x | %s" % (pointer_value, val)
                else:
                    line = "% 20x | %s" % (pointer_value, val)

                pointer_value += var_size
                result += line + "\n"
        return result

    #
    # Other helper methods
    #

    def set_mode(self, mode):
        self.mode = mode
        self.options = set(o.modes[mode])

    @property
    def thumb(self):
        if not self.arch.name.startswith('ARM'):
            return False

        if self.regs.ip.symbolic:
            # return True when IP can *only* be odd
            new_state = self.copy()
            new_state.add_constraints(new_state.regs.ip % 2 == 1, new_state.regs.ip % 2 != 0)
            return new_state.satisfiable()

        else:
            concrete_ip = self.se.eval(self.regs.ip)
            return concrete_ip % 2 == 1

    #
    # Some pretty fancy global condition stuff!
    #

    @property
    def with_condition(self):
        @contextlib.contextmanager
        def ctx(c):
            old_condition = self._global_condition
            try:
                new_condition = c if old_condition is None else self.se.And(old_condition, c)
                self._global_condition = new_condition
                yield
            finally:
                self._global_condition = old_condition

        return ctx

    def _adjust_condition(self, c):
        if self._global_condition is None:
            return c
        elif c is None:
            return self._global_condition
        else:
            return self.se.And(self._global_condition, c)

    def _adjust_condition_list(self, conditions):
        if self._global_condition is None:
            return conditions
        elif len(conditions) == 0:
            return conditions.__class__((self._global_condition,))
        else:
            return conditions.__class__((self._adjust_condition(self.se.And(*conditions)),))

    #
    # Compatibility layer
    #

    @property
    def state(self):
        return self

    @property
    def length(self):
        return self.history.block_count

    @property
    def jumpkind(self):
        return self.scratch.jumpkind

    @property
    def last_actions(self):
        return self.history.recent_actions

    @property
    def history_iterator(self):
        return self.history.lineage

    @property
    def addr_trace(self):
        return self.history.addr_trace

    @property
    def trace(self):
        return self.history.trace

    @property
    def targets(self):
        return self.history.jump_targets

    @property
    def guards(self):
        return self.history.jump_guards

    @property
    def jumpkinds(self):
        return self.history.jumpkinds

    @property
    def events(self):
        return self.history.events

    @property
    def actions(self):
        return self.history.actions

    @property
    def reachable(self):
        return self.history.reachable()

    @deprecated
    def trim_history(self):
        self.history.trim()

from .state_plugins.symbolic_memory import SimSymbolicMemory
from .state_plugins.fast_memory import SimFastMemory
from .state_plugins.abstract_memory import SimAbstractMemory
<<<<<<< HEAD
from .errors import SimMergeError, SimValueError, SimStateError, SimSolverModeError, NoPlugin
=======
from .state_plugins.history import SimStateHistory
from .errors import SimMergeError, SimValueError, SimStateError, SimSolverModeError
>>>>>>> 48878ca7
from .state_plugins.inspect import BP_AFTER, BP_BEFORE
from .state_plugins.sim_action import SimActionConstraint
from .state_plugins import DefaultPluginPreset
from . import sim_options as o<|MERGE_RESOLUTION|>--- conflicted
+++ resolved
@@ -217,12 +217,6 @@
     #
     # Plugin accessors
     #
-
-    def __getattr__(self, v):
-        try:
-            return self.get_plugin(v)
-        except NoPlugin:
-            raise AttributeError(v)
 
     def _inspect(self, *args, **kwargs):
         if self.has_plugin('inspector'):
@@ -817,12 +811,8 @@
 from .state_plugins.symbolic_memory import SimSymbolicMemory
 from .state_plugins.fast_memory import SimFastMemory
 from .state_plugins.abstract_memory import SimAbstractMemory
-<<<<<<< HEAD
-from .errors import SimMergeError, SimValueError, SimStateError, SimSolverModeError, NoPlugin
-=======
 from .state_plugins.history import SimStateHistory
 from .errors import SimMergeError, SimValueError, SimStateError, SimSolverModeError
->>>>>>> 48878ca7
 from .state_plugins.inspect import BP_AFTER, BP_BEFORE
 from .state_plugins.sim_action import SimActionConstraint
 from .state_plugins import DefaultPluginPreset
