--- conflicted
+++ resolved
@@ -162,10 +162,6 @@
 from .manual_mergepoint import ManualMergepoint
 from .tech_builder import TechniqueBuilder
 from .stochastic import StochasticSearch
-<<<<<<< HEAD
 from .unique import UniqueSearch
 from .symbion import Symbion
 from ..errors import AngrError, AngrExplorationTechniqueError
-=======
-from .unique import UniqueSearch
->>>>>>> a1424287
