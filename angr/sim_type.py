--- conflicted
+++ resolved
@@ -166,8 +166,7 @@
         A type must have an arch associated in order to use this method.
         """
         raise NotImplementedError(f"extract_claripy is not implemented for {self}")
-
-<<<<<<< HEAD
+    
     @staticmethod
     def from_cle(cle_types: list[variable_type.VariableType], arch=None) -> list[SimType]:
         def encode_namespace(namespace, name):
@@ -291,7 +290,7 @@
         # The caller may want to preserve the correspondence between the input and output lists
         assert(len(constructed_types) == len(cle_types))
         return constructed_types
-=======
+
     def to_json(self, fields: Iterable[str] | None = None, memo: dict[str, SimTypeRef] | None = None) -> dict[str, Any]:
         """
         Serialize the type class to a JSON-compatible dictionary.
@@ -358,8 +357,6 @@
             kwargs[field] = value
         return cls(**kwargs)
 
->>>>>>> 16520e98
-
 class TypeRef(SimType):
     """
     A TypeRef is a reference to a type with a name. This allows for interactivity in type analysis, by storing a type
@@ -1657,13 +1654,8 @@
     _args = ("label",)
     _ident = "float"
 
-<<<<<<< HEAD
     def __init__(self, size=32, arch=None):
         super().__init__(size, arch=arch)
-=======
-    def __init__(self, size=32, label=None):
-        super().__init__(size, label=label)
->>>>>>> 16520e98
 
     sort = claripy.FSORT_FLOAT
     signed = True
