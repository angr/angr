--- conflicted
+++ resolved
@@ -1162,13 +1162,9 @@
     base = get_segdescr_base(state, descriptor)
     limit = get_segdescr_limit(state, descriptor)
 
-<<<<<<< HEAD
     # When a concrete target is set and memory is read directly from the process sometimes a negative offset
     # from a segment register is used
     if state.se.is_true(virtual_addr >= limit) and state.project.concrete_target is None:
-=======
-    if state.solver.is_true(virtual_addr >= limit):
->>>>>>> a5af2836
         return bad("virtual_addr >= limit")
 
     r = (base + virtual_addr).zero_extend(32)
