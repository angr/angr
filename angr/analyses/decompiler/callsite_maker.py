from typing import Optional, List, Tuple, Any, Set, TYPE_CHECKING
import copy
import logging

import archinfo
from ailment import Stmt, Expr

from angr.procedures.stubs.format_parser import FormatParser, FormatSpecifier
from angr.errors import SimMemoryMissingError
from angr.sim_type import SimTypeBottom, SimTypePointer, SimTypeChar, SimTypeInt
from angr.calling_conventions import SimRegArg, SimStackArg, SimCC
from angr.knowledge_plugins.key_definitions.constants import OP_BEFORE
from angr.analyses import Analysis, register_analysis

if TYPE_CHECKING:
<<<<<<< HEAD
=======
    from angr.knowledge_plugins.functions import Function
>>>>>>> 5476c22b
    from angr.storage.memory_mixins.paged_memory.pages.multi_values import MultiValues
    from angr.knowledge_plugins.key_definitions.live_definitions import LiveDefinitions
    from angr.knowledge_plugins.key_definitions.definition import Definition


l = logging.getLogger(name=__name__)


class CallSiteMaker(Analysis):
    """
    Add calling convention, declaration, and args to a call site.
    """
    def __init__(self, block, reaching_definitions=None, stack_pointer_tracker=None, ail_manager=None):
        self.block = block

        self._reaching_definitions = reaching_definitions
        self._stack_pointer_tracker = stack_pointer_tracker
        self._ail_manager = ail_manager

        self.result_block = None
        self.stack_arg_offsets: Optional[Set[Tuple[int,int]]] = None  # ins_addr, stack_offset

        self._analyze()

    def _analyze(self):

        if not self.block.statements:
            return

        last_stmt = self.block.statements[-1]

        if not type(last_stmt) is Stmt.Call:
            self.result_block = self.block
            return

        cc = None
        prototype = None
        func = None
        stack_arg_locs: List[SimStackArg] = [ ]
        stackarg_sp_diff = 0

        # priority:
        # 0. manually-specified call-site prototype
        # 1. function-specific prototype
        # 2. automatically recovered call-site prototype

        # manually-specified call-site prototype
        has_callsite_prototype = self.kb.callsite_prototypes.has_prototype(self.block.addr)
        if has_callsite_prototype:
            manually_specified = self.kb.callsite_prototypes.get_prototype_type(self.block.addr)
            if manually_specified:
                cc = self.kb.callsite_prototypes.get_cc(self.block.addr)
                prototype = self.kb.callsite_prototypes.get_prototype(self.block.addr)

        # function-specific prototype
        if cc is None or prototype is None:
            target = self._get_call_target(last_stmt)
            if target is not None and target in self.kb.functions:
                # function-specific logic when the calling target is known
                func = self.kb.functions[target]
                if func.prototype is None:
                    func.find_declaration()
                cc = func.calling_convention
                prototype = func.prototype

        # automatically recovered call-site prototype
        if (cc is None or prototype is None) and has_callsite_prototype:
            cc = self.kb.callsite_prototypes.get_cc(self.block.addr)
            prototype = self.kb.callsite_prototypes.get_prototype(self.block.addr)

        args = [ ]
        arg_locs = None
        if cc is None:
            l.warning('Call site %#x (callee %s) has an unknown calling convention.', self.block.addr, repr(func))
        else:
            stackarg_sp_diff = cc.STACKARG_SP_DIFF
            if prototype is not None:
                # Make arguments
                arg_locs = cc.arg_locs(prototype)
                if prototype.variadic:
                    # determine the number of variadic arguments
                    variadic_args = self._determine_variadic_arguments(func, cc, last_stmt)
                    if variadic_args:
                        callsite_ty = copy.copy(prototype)
                        callsite_ty.args = list(callsite_ty.args)
                        for _ in range(variadic_args):
                            callsite_ty.args.append(SimTypeInt().with_arch(self.project.arch))
                        arg_locs = cc.arg_locs(callsite_ty)

        if arg_locs is not None:
            for arg_loc in arg_locs:
                if type(arg_loc) is SimRegArg:
                    size = arg_loc.size
                    offset = arg_loc.check_offset(cc.arch)
                    args.append(Expr.Register(self._atom_idx(), None, offset, size * 8,
                                              reg_name=arg_loc.reg_name))
                elif type(arg_loc) is SimStackArg:

                    stack_arg_locs.append(arg_loc)
                    _, the_arg = self._resolve_stack_argument(last_stmt, arg_loc)

                    if the_arg is not None:
                        args.append(the_arg)
                    else:
                        args.append(None)

                else:
                    raise NotImplementedError('Not implemented yet.')

        # Remove the old call statement
        new_stmts = self.block.statements[:-1]

        # remove the statement that stores the return address
        if self.project.arch.call_pushes_ret:
            # check if the last statement is storing the return address onto the top of the stack
            if len(new_stmts) >= 1:
                the_stmt = new_stmts[-1]
                if isinstance(the_stmt, Stmt.Store) and isinstance(the_stmt.data, Expr.Const):
                    if isinstance(the_stmt.addr, Expr.StackBaseOffset) and \
                            the_stmt.data.value == self.block.addr + self.block.original_size:
                        # yes it is!
                        new_stmts = new_stmts[:-1]
        else:
            # if there is an lr register...
            lr_offset = None
            if archinfo.arch_arm.is_arm_arch(self.project.arch) or self.project.arch.name in {'PPC32', 'PPC64'}:
                lr_offset = self.project.arch.registers['lr'][0]
            elif self.project.arch.name in {'MIPS32', 'MIPS64'}:
                lr_offset = self.project.arch.registers['ra'][0]
            if lr_offset is not None:
                # remove the assignment to the lr register
                if len(new_stmts) >= 1:
                    the_stmt = new_stmts[-1]
                    if (isinstance(the_stmt, Stmt.Assignment)
                            and isinstance(the_stmt.dst, Expr.Register)
                            and the_stmt.dst.reg_offset == lr_offset
                    ):
                        # found it
                        new_stmts = new_stmts[:-1]

        # calculate stack offsets for arguments that are put on the stack. these offsets will be consumed by
        # simplification steps in the future, which may decide to remove statements that store arguments on the stack.
        if stack_arg_locs:
            sp_offset = self._stack_pointer_tracker.offset_before(last_stmt.ins_addr, self.project.arch.sp_offset)
            if sp_offset is None:
                l.warning("Failed to calculate the stack pointer offset at pc %#x. You may find redundant Store "
                          "statements.", last_stmt.ins_addr)
                self.stack_arg_offsets = None
            else:
                self.stack_arg_offsets = {
                    (last_stmt.ins_addr, sp_offset + arg.stack_offset - stackarg_sp_diff) for arg in stack_arg_locs
                }

        ret_expr = last_stmt.ret_expr
        # if ret_expr is None, it means in previous steps (such as during AIL simplification) we have deemed the return
        # value of this call statement as useless and is removed.

        if ret_expr is not None \
                and prototype is not None \
                and prototype.returnty is not None \
                and not isinstance(prototype.returnty, SimTypeBottom):
            # try to narrow the return expression if needed
            ret_type_bits = prototype.returnty.with_arch(self.project.arch).size
            if ret_expr.bits > ret_type_bits:
                ret_expr = ret_expr.copy()
                ret_expr.bits = ret_type_bits

        new_stmts.append(Stmt.Call(last_stmt.idx, last_stmt.target,
                                   calling_convention=cc,
                                   prototype=prototype,
                                   args=args,
                                   ret_expr=ret_expr,
                                   **last_stmt.tags,
                                   ))

        new_block = self.block.copy()
        new_block.statements = new_stmts

        self.result_block = new_block

    def _find_variable_from_definition(self, def_: "Definition"):
        """

        :param Definition def_: The reaching definition of a variable.
        :return:                The variable that is defined.
        """

        if def_.codeloc.block_addr != self.block.addr:
            l.warning("TODO: The definition comes from a different block %#x.", def_.codeloc.block_addr)
            return None

        stmt = self.block.statements[def_.codeloc.stmt_idx]
        if type(stmt) is Stmt.Assignment:
            return stmt.dst
        elif type(stmt) is Stmt.Store:
            return stmt.addr
        else:
            l.warning("TODO: Unsupported statement type %s for definitions.", type(stmt))
            return None

    def _resolve_register_argument(self, call_stmt, arg_loc) -> Tuple:

        size = arg_loc.size
        offset = arg_loc.check_offset(self.project.arch)

        if self._reaching_definitions is not None:
            # Find its definition
            ins_addr = call_stmt.tags['ins_addr']
            try:
                rd: 'LiveDefinitions' = self._reaching_definitions.get_reaching_definitions_by_insn(ins_addr, OP_BEFORE)
            except KeyError:
                return None, None

            try:
                vs: 'MultiValues' = rd.register_definitions.load(offset, size=size)
            except SimMemoryMissingError:
                return None, None
            values_and_defs_ = set()
            for values in vs.values():
                for value in values:
                    if value.concrete:
                        concrete_value = value._model_concrete.value
                    else:
                        concrete_value = None
                    for def_ in rd.extract_defs(value):
                        values_and_defs_.add((concrete_value, def_))

            if not values_and_defs_:
                l.warning("Did not find any reaching definition for register %s at instruction %x.",
                          arg_loc, ins_addr)
            elif len(values_and_defs_) > 1:
                l.warning("TODO: More than one reaching definition are found at instruction %x.",
                          ins_addr)
            else:
                # Find the definition
                # FIXME: Multiple definitions - we need phi nodes
                value, def_ = next(iter(values_and_defs_))
                variable = self._find_variable_from_definition(def_)
                return value, variable

        return None, None

    def _resolve_stack_argument(self, call_stmt, arg_loc) -> Tuple[Any,Any]:  # pylint:disable=unused-argument

        size = arg_loc.size
        offset = arg_loc.stack_offset
        if self.project.arch.call_pushes_ret:
            # adjust the offset
            offset -= self.project.arch.bytes

        # TODO: Support extracting values

        return None, Expr.Load(
            self._atom_idx(),
            Expr.Register(self._atom_idx(), None, self.project.arch.sp_offset, self.project.arch.bits) +
            Expr.Const(self._atom_idx(), None, offset, self.project.arch.bits),
            size,
            self.project.arch.memory_endness,
            func_arg=True,
        )

    @staticmethod
    def _get_call_target(stmt):
        """

        :param Stmt.Call stmt:
        :return:
        """

        if type(stmt.target) is Expr.Const:
            return stmt.target.value

        return None

    def _load_string(self, addr: int) -> bytes:

        s = b""
        while True:
            try:
                chunk = self.project.loader.memory.load(addr, 8)
                addr += 8
            except KeyError:
                return s

            if b"\x00" in chunk:
                # found a null byte
                s += chunk[:chunk.index(b"\x00")]
                return s
            s += chunk
            if len(s) > 2048:
                break

        return s

<<<<<<< HEAD
    def _determine_variadic_arguments(self, func, cc: SimCC, call_stmt) -> Optional[int]:
        if "printf" in func.name or "scanf" in func.name:
=======
    def _determine_variadic_arguments(self, func: Optional['Function'], cc: SimCC, call_stmt) -> Optional[int]:
        if func is not None and "printf" in func.name or "scanf" in func.name:
>>>>>>> 5476c22b
            return self._determine_variadic_arguments_for_format_strings(func, cc, call_stmt)
        return None

    def _determine_variadic_arguments_for_format_strings(self, func, cc: SimCC, call_stmt) -> Optional[int]:
        proto = func.prototype
        if proto is None:
            # TODO: Support cases where prototypes are not available
            return None

        #
        # get the format string
        #

        potential_fmt_args: List[int] = [ ]
        for idx, arg in enumerate(proto.args):
            if isinstance(arg, SimTypePointer) and isinstance(arg.pts_to, SimTypeChar):
                # find a char*
                # we assume this is the format string
                potential_fmt_args.append(idx)

        if not potential_fmt_args:
            return None

        fmt_str = None
        min_arg_count = (max(potential_fmt_args) + 1)
        arg_locs = cc.arg_locs(SimCC.guess_prototype([0]*min_arg_count, proto))

        for fmt_arg_idx in potential_fmt_args:
            arg_loc = arg_locs[fmt_arg_idx]

            if isinstance(arg_loc, SimRegArg):
                value, _ = self._resolve_register_argument(call_stmt, arg_loc)
            elif isinstance(arg_loc, SimStackArg):
                value, _ = self._resolve_stack_argument(call_stmt, arg_loc)
            else:
                # Unexpected type of argument
                l.warning("Unexpected type of argument type %s.", arg_loc.__class__)
                return None

            if isinstance(value, int):
                fmt_str = self._load_string(value)
                if fmt_str:
                    break

        if not fmt_str:
            return None

        #
        # parse the format string
        #

        parser = FormatParser(project=self.project)
        fmt_str_list = [ bytes([b]) for b in fmt_str ]
        components = parser.extract_components(fmt_str_list)

        specifiers = [component for component in components if isinstance(component, FormatSpecifier)]
        if not specifiers:
            return None
        return len(specifiers)

    def _atom_idx(self) -> Optional[int]:
        return self._ail_manager.next_atom() if self._ail_manager is not None else None


register_analysis(CallSiteMaker, 'AILCallSiteMaker')<|MERGE_RESOLUTION|>--- conflicted
+++ resolved
@@ -13,10 +13,7 @@
 from angr.analyses import Analysis, register_analysis
 
 if TYPE_CHECKING:
-<<<<<<< HEAD
-=======
     from angr.knowledge_plugins.functions import Function
->>>>>>> 5476c22b
     from angr.storage.memory_mixins.paged_memory.pages.multi_values import MultiValues
     from angr.knowledge_plugins.key_definitions.live_definitions import LiveDefinitions
     from angr.knowledge_plugins.key_definitions.definition import Definition
@@ -311,13 +308,8 @@
 
         return s
 
-<<<<<<< HEAD
-    def _determine_variadic_arguments(self, func, cc: SimCC, call_stmt) -> Optional[int]:
-        if "printf" in func.name or "scanf" in func.name:
-=======
     def _determine_variadic_arguments(self, func: Optional['Function'], cc: SimCC, call_stmt) -> Optional[int]:
         if func is not None and "printf" in func.name or "scanf" in func.name:
->>>>>>> 5476c22b
             return self._determine_variadic_arguments_for_format_strings(func, cc, call_stmt)
         return None
 
