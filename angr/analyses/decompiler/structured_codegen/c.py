--- conflicted
+++ resolved
@@ -916,19 +916,11 @@
                 yield indent_str, None
             else:
                 yield " ", None
-<<<<<<< HEAD
 
             omit_if_brace = (isinstance(node, CStatements) and len(node.statements) == 1) or \
                 isinstance(node, CContinue)
 
             if self.simple_stmt_cmp and omit_if_brace and node is not None:
-=======
-            if (
-                (isinstance(node, CStatements) and len(node.statements) == 1)
-                or isinstance(node, CContinue)
-                and node is not None
-            ):
->>>>>>> 9db0f098
                 yield from node.c_repr_chunks(indent=INDENT_DELTA)
             else:
                 yield "{", brace
@@ -960,14 +952,8 @@
                     yield indent_str, None
                 else:
                     yield " ", None
-<<<<<<< HEAD
 
                 if self.simple_stmt_cmp and omit_else_brace:
-=======
-                if (isinstance(self.else_node, CStatements) and len(self.else_node.statements) == 1) or isinstance(
-                    self.else_node, CContinue
-                ):
->>>>>>> 9db0f098
                     yield from self.else_node.c_repr_chunks(indent=INDENT_DELTA)
                 else:
                     yield "{", brace
@@ -2176,7 +2162,6 @@
         show_demangled_name=True,
         ail_graph=None,
         simplify_else_scope=True,
-        simple_stmt_cmp=True
     ):
         super().__init__(flavor=flavor)
 
@@ -2241,7 +2226,6 @@
         self.show_demangled_name = show_demangled_name
         self.ail_graph = ail_graph
         self.simplify_else_scope = simplify_else_scope
-        self.simple_stmt_cmp = simple_stmt_cmp
         self.text = None
         self.map_pos_to_node = None
         self.map_pos_to_addr = None
@@ -2276,8 +2260,6 @@
                 self.cstyle_null_cmp = value
             elif option.param == "simplify_else_scope":
                 self.simplify_else_scope = value
-            elif option.param == "simple_stmt_cmp":
-                self.simple_stmt_cmp = value
 
     def _analyze(self):
         self._variables_in_use = {}
@@ -2846,7 +2828,6 @@
             else_node=else_node,
             simplify_else_scope=self.simplify_else_scope
             and is_simple_return_node(condition_node.true_node, self.ail_graph),
-            simple_stmt_cmp=self.simple_stmt_cmp,
             tags=tags,
             codegen=self,
         )
