--- conflicted
+++ resolved
@@ -2812,12 +2812,8 @@
             condition_and_nodes,
             else_node=else_node,
             simplify_else_scope=self.simplify_else_scope
-<<<<<<< HEAD
-            and is_simple_return_node(condition_node.true_node, self.ail_graph),
+            and structured_node_is_simple_return(condition_node.true_node, self.ail_graph),
             cstyle_ifs=self.cstyle_ifs,
-=======
-            and structured_node_is_simple_return(condition_node.true_node, self.ail_graph),
->>>>>>> f238b1e3
             tags=tags,
             codegen=self,
         )
