--- conflicted
+++ resolved
@@ -243,11 +243,7 @@
             self.func,
             seq_node,
             cfg=self._cfg,
-<<<<<<< HEAD
-            clinic=clinic,
-=======
             ail_graph=clinic.graph,
->>>>>>> 5fdc5979
             flavor=self._flavor,
             func_args=clinic.arg_list,
             kb=self.kb,
