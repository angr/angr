--- conflicted
+++ resolved
@@ -21,20 +21,13 @@
 # The base state
 
 class PropagatorState:
-<<<<<<< HEAD
-    def __init__(self, arch, replacements=None, only_consts=False):
+    def __init__(self, arch, replacements=None, only_consts=False, prop_count=None):
         self.arch = arch
         self.gpr_size = arch.bits // arch.byte_width  # size of the general-purpose registers
 
-        self._only_consts = only_consts
-=======
-    def __init__(self, arch, replacements=None, prop_count=None):
-        self.arch = arch
-        self.gpr_size = arch.bits // arch.byte_width  # size of the general-purpose registers
-
         # propagation count of each expression
         self._prop_count = defaultdict(int) if prop_count is None else prop_count
->>>>>>> d79af102
+        self._only_consts = only_consts
         self._replacements = defaultdict(dict) if replacements is None else replacements
 
     def __repr__(self):
@@ -62,23 +55,20 @@
         return state
 
     def add_replacement(self, codeloc, old, new):
-<<<<<<< HEAD
-        if self._only_consts:
-            if isinstance(new, int) or new == TOP:
-                self._replacements[codeloc][old] = new
-        else:
-            self._replacements[codeloc][old] = new
-=======
-        """
+         """
         Add a replacement record: Replacing expression `old` with `new` at program location `codeloc`.
+        If the self._only_consts flag is set to true, only constant values will be set.
 
         :param CodeLocation codeloc:    The code location.
         :param old:                     The expression to be replaced.
         :param new:                     The expression to replace with.
         :return:                        None
         """
-        self._replacements[codeloc][old] = new
->>>>>>> d79af102
+        if self._only_consts:
+            if isinstance(new, int) or new == TOP:
+                self._replacements[codeloc][old] = new
+        else:
+            self._replacements[codeloc][old] = new
 
     def filter_replacements(self):
         pass
@@ -87,13 +77,8 @@
 # VEX state
 
 class PropagatorVEXState(PropagatorState):
-<<<<<<< HEAD
-    def __init__(self, arch, registers=None, local_variables=None, replacements=None, only_consts=False):
-        super().__init__(arch, replacements=replacements, only_consts=only_consts)
-=======
-    def __init__(self, arch, registers=None, local_variables=None, replacements=None, prop_count=None):
-        super().__init__(arch, replacements=replacements, prop_count=prop_count)
->>>>>>> d79af102
+    def __init__(self, arch, registers=None, local_variables=None, replacements=None, only_consts=False, prop_count=None):
+        super().__init__(arch, replacements=replacements, only_consts=only_consts, prop_count=prop_count)
         self.registers = {} if registers is None else registers  # offset to values
         self.local_variables = {} if local_variables is None else local_variables  # offset to values
 
@@ -106,11 +91,8 @@
             registers=self.registers.copy(),
             local_variables=self.local_variables.copy(),
             replacements=self._replacements.copy(),
-<<<<<<< HEAD
+            prop_count=self._prop_count.copy(),
             only_consts=self._only_consts
-=======
-            prop_count=self._prop_count.copy()
->>>>>>> d79af102
         )
 
         return cp
@@ -166,13 +148,8 @@
 # AIL state
 
 class PropagatorAILState(PropagatorState):
-<<<<<<< HEAD
-    def __init__(self, arch, replacements=None, only_consts=False):
-        super().__init__(arch, replacements=replacements, only_consts=only_consts)
-=======
-    def __init__(self, arch, replacements=None, prop_count=None):
-        super().__init__(arch, replacements=replacements, prop_count=prop_count)
->>>>>>> d79af102
+    def __init__(self, arch, replacements=None, only_consts=False, prop_count=None):
+        super().__init__(arch, replacements=replacements, only_consts=only_consts, prop_count=prop_count)
 
         self._stack_variables = KeyedRegion()
         self._registers = KeyedRegion()
@@ -185,11 +162,9 @@
         rd = PropagatorAILState(
             self.arch,
             replacements=self._replacements.copy(),
-<<<<<<< HEAD
+            prop_count=self._prop_count.copy(),
             only_consts=self._only_consts
-=======
-            prop_count=self._prop_count.copy(),
->>>>>>> d79af102
+
         )
 
         rd._stack_variables = self._stack_variables.copy()
