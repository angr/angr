# pylint:disable=superfluous-parens
import itertools
import logging
import math
import re
import string
from typing import List, Set, Dict, Optional
from collections import defaultdict, OrderedDict

import networkx
from sortedcontainers import SortedDict

import claripy
import cle
import pyvex
from cle.address_translator import AT
from archinfo import Endness
from archinfo.arch_soot import SootAddressDescriptor
from archinfo.arch_arm import is_arm_arch, get_real_address_if_arm

from ...knowledge_plugins.cfg import CFGNode, MemoryDataSort, MemoryData, IndirectJump, IndirectJumpType
from ...knowledge_plugins.xrefs import XRef, XRefType
from ...misc.ux import deprecated
from ... import sim_options as o
from ...errors import (AngrCFGError, AngrSkipJobNotice, AngrUnsupportedSyscallError, SimEngineError, SimMemoryError,
                       SimTranslationError, SimValueError, SimOperationError, SimError, SimIRSBNoDecodeError,
                       )
from ...utils.constants import DEFAULT_STATEMENT
from ..forward_analysis import ForwardAnalysis
from .cfg_arch_options import CFGArchOptions
from .cfg_base import CFGBase
from .segment_list import SegmentList


VEX_IRSB_MAX_SIZE = 400


l = logging.getLogger(name=__name__)


class ContinueScanningNotification(RuntimeError):
    """
    A notification raised by _next_code_addr_core() to indicate no code address is found and _next_code_addr_core()
    should be invoked again.
    """
    pass


class ARMDecodingMode:
    """
    Enums indicating decoding mode for ARM code.
    """
    ARM = 0
    THUMB = 1


class DecodingAssumption:
    """
    Describes the decoding mode (ARM/THUMB) for a given basic block identified by its address.
    """
    def __init__(self, addr: int, size: int, mode: int):
        self.addr = addr
        self.size = size
        self.mode = mode
        self.attempted_arm = mode == ARMDecodingMode.ARM
        self.attempted_thumb = mode == ARMDecodingMode.THUMB
        self.data_segs = None

    def add_data_seg(self, addr: int, size: int) -> None:
        if self.data_segs is None:
            self.data_segs = set()
        self.data_segs.add((addr, size))


class FunctionReturn:
    """
    FunctionReturn describes a function call in a specific location and its return location. Hashable and equatable
    """

    __slots__ = ('callee_func_addr', 'caller_func_addr', 'call_site_addr', 'return_to', )

    def __init__(self, callee_func_addr, caller_func_addr, call_site_addr, return_to):
        self.callee_func_addr = callee_func_addr
        self.caller_func_addr = caller_func_addr
        self.call_site_addr = call_site_addr
        self.return_to = return_to

    def __eq__(self, other):
        """
        Comparison

        :param FunctionReturn other: The other object
        :return: True if equal, False otherwise
        """
        return self.callee_func_addr == other.callee_func_addr and \
                self.caller_func_addr == other.caller_func_addr and \
                self.call_site_addr == other.call_site_addr and \
                self.return_to == other.return_to

    def __hash__(self):
        return hash((self.callee_func_addr, self.caller_func_addr, self.call_site_addr, self.return_to))


class PendingJobs:
    """
    A collection of pending jobs during CFG recovery.
    """
    def __init__(self, functions, deregister_job_callback):
        self._jobs = OrderedDict()  # A mapping between function addresses and lists of pending jobs
        self._functions = functions
        self._deregister_job_callback = deregister_job_callback

        self._returning_functions = set()
        self._updated_functions = set()  # Addresses of functions whose returning status have changed between two
                                         # consecutive calls to cleanup().
        self._job_count = 0

    def __len__(self):
        return self._job_count

    def __bool__(self):
        return self._job_count > 0
    __nonzero__ = __bool__

    def _pop_job(self, func_addr: Optional[int]):

        jobs = self._jobs[func_addr]
        j = jobs.pop(-1)
        if not jobs:
            del self._jobs[func_addr]
        self._job_count -= 1
        return j

    def add_job(self, job):
        func_addr = job.returning_source
        if func_addr not in self._jobs:
            self._jobs[func_addr] = [ ]
        self._jobs[func_addr].append(job)
        self._job_count += 1

    def pop_job(self, returning=True):
        """
        Pop a job from the pending jobs list.

        When returning == True, we prioritize the jobs whose functions are known to be returning (function.returning is
        True). As an optimization, we are sorting the pending jobs list according to job.function.returning.

        :param bool returning: Only pop a pending job if the corresponding function returns.
        :return: A pending job if we can find one, or None if we cannot find any that satisfies the requirement.
        :rtype: angr.analyses.cfg.cfg_fast.CFGJob
        """

        if not self:
            return None

        if not returning:
            if None in self._jobs:
                # return sites for indirect calls are all put under the None key. in the majority of cases, indirect
                # calls are returning.
                return self._pop_job(None)
            return self._pop_job(next(reversed(self._jobs.keys())))

        # Prioritize returning functions
        for func_addr in reversed(self._jobs.keys()):
            if func_addr not in self._returning_functions:
                continue
            return self._pop_job(func_addr)

        return None

    def cleanup(self):
        """
        Remove those pending exits if:
        a) they are the return exits of non-returning SimProcedures
        b) they are the return exits of non-returning syscalls
        b) they are the return exits of non-returning functions

        :return: None
        """

        pending_exits_to_remove = defaultdict(list)

        for func_addr in self._updated_functions:
            if func_addr not in self._jobs:
                continue
            jobs = self._jobs[func_addr]
            for i, pe in enumerate(jobs):
                if pe.returning_source is None:
                    # The original call failed. This pending exit must be followed.
                    continue

                func = self._functions.function(pe.returning_source)
                if func is None:
                    # Why does it happen?
                    l.warning("An expected function at %s is not found. Please report it to Fish.",
                              pe.returning_source if pe.returning_source is not None else 'None')
                    continue

                if func.returning is False:
                    # Oops, it's not returning
                    # Remove this pending exit
                    pending_exits_to_remove[pe.returning_source].append(i)

        for func_addr, indices in pending_exits_to_remove.items():
            jobs = self._jobs[func_addr]
            for index in reversed(indices):
                job = jobs[index]
                self._deregister_job_callback(job.func_addr, job)
                del jobs[index]
                self._job_count -= 1
            if not jobs:
                del self._jobs[func_addr]

        self.clear_updated_functions()

    def add_returning_function(self, func_addr):
        """
        Mark a function as returning.

        :param int func_addr: Address of the function that returns.
        :return:              None
        """

        self._returning_functions.add(func_addr)
        self._updated_functions.add(func_addr)

    def add_nonreturning_function(self, func_addr):
        """
        Mark a function as not returning.

        :param int func_addr:   Address of the function that does not return.
        :return:                None
        """

        self._updated_functions.add(func_addr)

    def clear_updated_functions(self):
        """
        Clear the updated_functions set.

        :return:    None
        """

        self._updated_functions.clear()

#
# Descriptors of edges in individual function graphs
#


class FunctionEdge:
    """
    Describes an edge in functions' transition graphs. Base class for all types of edges.
    """
    __slots__ = ('src_func_addr', 'stmt_idx', 'ins_addr',)

    def apply(self, cfg):
        raise NotImplementedError()


class FunctionTransitionEdge(FunctionEdge):
    """
    Describes a transition edge in functions' transition graphs.
    """

    __slots__ = ('src_node', 'dst_addr', 'src_func_addr', 'to_outside', 'dst_func_addr', 'is_exception', )

    def __init__(self, src_node, dst_addr, src_func_addr, to_outside=False, dst_func_addr=None, stmt_idx=None,
                 ins_addr=None, is_exception=False):
        self.src_node = src_node
        self.dst_addr = dst_addr
        self.src_func_addr = src_func_addr
        self.to_outside = to_outside
        self.dst_func_addr = dst_func_addr
        self.stmt_idx = stmt_idx
        self.ins_addr = ins_addr
        self.is_exception = is_exception

    def apply(self, cfg):
        to_outside = self.to_outside
        if not to_outside:
            # is it jumping to outside? Maybe we are seeing more functions now.
            dst_node = cfg.model.get_any_node(self.dst_addr, force_fastpath=True)
            if dst_node is not None and dst_node.function_address != self.src_func_addr:
                to_outside = True
        return cfg._function_add_transition_edge(
            self.dst_addr,
            self.src_node,
            self.src_func_addr,
            to_outside=to_outside,
            dst_func_addr=self.dst_func_addr,
            stmt_idx=self.stmt_idx,
            ins_addr=self.ins_addr,
            is_exception=self.is_exception,
        )


class FunctionCallEdge(FunctionEdge):
    """
    Describes a call edge in functions' transition graphs.
    """

    __slots__ = ('src_node', 'dst_addr', 'ret_addr', 'syscall')

    def __init__(self, src_node, dst_addr, ret_addr, src_func_addr, syscall=False, stmt_idx=None, ins_addr=None):
        self.src_node = src_node
        self.dst_addr = dst_addr
        self.ret_addr = ret_addr
        self.src_func_addr = src_func_addr
        self.syscall = syscall
        self.stmt_idx = stmt_idx
        self.ins_addr = ins_addr

    def apply(self, cfg):
        return cfg._function_add_call_edge(
            self.dst_addr,
            self.src_node,
            self.src_func_addr,
            syscall=self.syscall,
            stmt_idx=self.stmt_idx,
            ins_addr=self.ins_addr,
        )


class FunctionFakeRetEdge(FunctionEdge):
    """
    Describes a FakeReturn (also called fall-through) edge in functions' transition graphs.
    """

    __slots__ = ('src_node', 'dst_addr', 'confirmed')

    def __init__(self, src_node, dst_addr, src_func_addr, confirmed=None):
        self.src_node = src_node
        self.dst_addr = dst_addr
        self.src_func_addr = src_func_addr
        self.confirmed = confirmed

    def apply(self, cfg):
        return cfg._function_add_fakeret_edge(
            self.dst_addr,
            self.src_node,
            self.src_func_addr,
            confirmed=self.confirmed,
        )


class FunctionReturnEdge(FunctionEdge):
    """
    Describes a return (from a function call or a syscall) edge in functions' transition graphs.
    """

    __slots__ = ('ret_from_addr', 'ret_to_addr', 'dst_func_addr')

    def __init__(self, ret_from_addr, ret_to_addr, dst_func_addr):
        self.ret_from_addr = ret_from_addr
        self.ret_to_addr = ret_to_addr
        self.dst_func_addr = dst_func_addr

    def apply(self, cfg):
        return cfg._function_add_return_edge(
            self.ret_from_addr,
            self.ret_to_addr,
            self.dst_func_addr
        )


#
# CFGJob
#


class CFGJob:
    """
    Defines a job to work on during the CFG recovery
    """

    __slots__ = ('addr', 'func_addr', 'jumpkind', 'ret_target', 'last_addr', 'src_node', 'src_ins_addr', 'src_stmt_idx',
                 'returning_source', 'syscall', '_func_edges', 'job_type', 'gp', )

    JOB_TYPE_NORMAL = "Normal"
    JOB_TYPE_FUNCTION_PROLOGUE = "Function-prologue"
    JOB_TYPE_COMPLETE_SCANNING = "Complete-scanning"
    JOB_TYPE_IFUNC_HINTS = "ifunc-hints"

    def __init__(self, addr: int, func_addr: int, jumpkind: str,
                 ret_target: Optional[int]=None, last_addr: Optional[int]=None,
                 src_node: Optional[CFGNode]=None, src_ins_addr:Optional[int]=None,
                 src_stmt_idx: Optional[int]=None, returning_source=None, syscall: bool=False,
                 func_edges: Optional[List]=None, job_type=JOB_TYPE_NORMAL,
                 gp: Optional[int]=None):
        self.addr = addr
        self.func_addr = func_addr
        self.jumpkind = jumpkind
        self.ret_target = ret_target
        self.last_addr = last_addr
        self.src_node = src_node
        self.src_ins_addr = src_ins_addr
        self.src_stmt_idx = src_stmt_idx
        self.returning_source = returning_source
        self.syscall = syscall
        self.job_type = job_type
        self.gp = gp  # Used in MIPS32/MIPS64. Value of the gp register in the caller function. Only set at call sites.

        self._func_edges = func_edges

    def add_function_edge(self, edge):

        if self._func_edges is None:
            self._func_edges = [ ]
        self._func_edges.append(edge)

    def apply_function_edges(self, cfg, clear=False):
        if not self._func_edges:
            return
        for edge in self._func_edges:
            edge.apply(cfg)
        if clear:
            self._func_edges = None

    def __repr__(self):
        if isinstance(self.addr, SootAddressDescriptor):
            return "<CFGJob {}>".format(self.addr)
        else:
            return "<CFGJob%s %#08x @ func %#08x>" % (" syscall" if self.syscall else "", self.addr, self.func_addr)

    def __eq__(self, other):
        return self.addr == other.addr and \
                self.func_addr == other.func_addr and \
                self.jumpkind == other.jumpkind and \
                self.ret_target == other.ret_target and \
                self.last_addr == other.last_addr and \
                self.src_node == other.src_node and \
                self.src_stmt_idx == other.src_stmt_idx and \
                self.src_ins_addr == other.src_ins_addr and \
                self.returning_source == other.returning_source and \
                self.syscall == other.syscall

    def __hash__(self):
        return hash((self.addr, self.func_addr, self.jumpkind, self.ret_target, self.last_addr, self.src_node,
                     self.src_stmt_idx, self.src_ins_addr, self.returning_source, self.syscall)
                    )


class CFGFast(ForwardAnalysis, CFGBase):    # pylint: disable=abstract-method
    """
    We find functions inside the given binary, and build a control-flow graph in very fast manners: instead of
    simulating program executions, keeping track of states, and performing expensive data-flow analysis, CFGFast will
    only perform light-weight analyses combined with some heuristics, and with some strong assumptions.

    In order to identify as many functions as possible, and as accurate as possible, the following operation sequence
    is followed:

    # Active scanning

        - If the binary has "function symbols" (TODO: this term is not accurate enough), they are starting points of
          the code scanning
        - If the binary does not have any "function symbol", we will first perform a function prologue scanning on the
          entire binary, and start from those places that look like function beginnings
        - Otherwise, the binary's entry point will be the starting point for scanning

    # Passive scanning

        - After all active scans are done, we will go through the whole image and scan all code pieces

    Due to the nature of those techniques that are used here, a base address is often not required to use this analysis
    routine. However, with a correct base address, CFG recovery will almost always yield a much better result. A custom
    analysis, called GirlScout, is specifically made to recover the base address of a binary blob. After the base
    address is determined, you may want to reload the binary with the new base address by creating a new Project object,
    and then re-recover the CFG.
    """

    # TODO: Move arch_options to CFGBase, and add those logic to CFGEmulated as well.

    PRINTABLES = string.printable.replace("\x0b", "").replace("\x0c", "").encode()
    SPECIAL_THUNKS = {
        'AMD64': {
            bytes.fromhex('E807000000F3900FAEE8EBF9488D642408C3'): ('ret',),
            bytes.fromhex('E807000000F3900FAEE8EBF948890424C3'): ('jmp', 'rax'),
        }
    }

    tag = "CFGFast"

    def __init__(self,
                 binary=None,
                 objects=None,
                 regions=None,
                 pickle_intermediate_results=False,
                 symbols=True,
                 function_prologues=True,
                 resolve_indirect_jumps=True,
                 force_segment=False,
                 force_smart_scan=True,
                 force_complete_scan=False,
                 indirect_jump_target_limit=100000,
                 data_references=True,
                 cross_references=False,
                 normalize=False,
                 start_at_entry=True,
                 function_starts=None,
                 extra_memory_regions=None,
                 data_type_guessing_handlers=None,
                 arch_options=None,
                 indirect_jump_resolvers=None,
                 base_state=None,
                 exclude_sparse_regions=True,
                 skip_specific_regions=True,
                 heuristic_plt_resolving=None,
                 detect_tail_calls=False,
                 low_priority=False,
                 cfb=None,
                 model=None,
                 use_patches=False,
                 elf_eh_frame=True,
                 exceptions=True,
                 nodecode_window_size=512,
                 nodecode_threshold=0.3,
                 nodecode_step=16483,
                 start=None,  # deprecated
                 end=None,  # deprecated
                 collect_data_references=None, # deprecated
                 extra_cross_references=None, # deprecated
                 **extra_arch_options
                 ):
        """
        :param binary:                  The binary to recover CFG on. By default the main binary is used.
        :param objects:                 A list of objects to recover the CFG on. By default it will recover the CFG of
                                        all loaded objects.
        :param iterable regions:        A list of tuples in the form of (start address, end address) describing memory
                                        regions that the CFG should cover.
        :param bool pickle_intermediate_results: If we want to store the intermediate results or not.
        :param bool symbols:            Get function beginnings from symbols in the binary.
        :param bool function_prologues: Scan the binary for function prologues, and use those positions as function
                                        beginnings
        :param bool resolve_indirect_jumps: Try to resolve indirect jumps. This is necessary to resolve jump targets
                                            from jump tables, etc.
        :param bool force_segment:      Force CFGFast to rely on binary segments instead of sections.
        :param bool force_complete_scan:    Perform a complete scan on the binary and maximize the number of identified
                                            code blocks.
        :param bool data_references:    Enables the collection of references to data used by individual instructions.
                                        This does not collect 'cross-references', particularly those that involve
                                        multiple instructions.  For that, see `cross_references`
        :param bool cross_references:   Whether CFGFast should collect "cross-references" from the entire program or
                                        not. This will populate the knowledge base with references to and from each
                                        recognizable address constant found in the code. Note that, because this
                                        performs constant propagation on the entire program, it may be much slower and
                                        consume more memory.
                                        This option implies `data_references=True`.
        :param bool normalize:          Normalize the CFG as well as all function graphs after CFG recovery.
        :param bool start_at_entry:     Begin CFG recovery at the entry point of this project. Setting it to False
                                        prevents CFGFast from viewing the entry point as one of the starting points of
                                        code scanning.
        :param list function_starts:    A list of extra function starting points. CFGFast will try to resume scanning
                                        from each address in the list.
        :param list extra_memory_regions: A list of 2-tuple (start-address, end-address) that shows extra memory
                                          regions. Integers falling inside will be considered as pointers.
        :param list indirect_jump_resolvers: A custom list of indirect jump resolvers. If this list is None or empty,
                                             default indirect jump resolvers specific to this architecture and binary
                                             types will be loaded.
        :param base_state:              A state to use as a backer for all memory loads
        :param bool detect_tail_calls:  Enable aggressive tail-call optimization detection.
        :param bool elf_eh_frame:       Retrieve function starts (and maybe sizes later) from the .eh_frame of ELF
                                        binaries.
        :param int start:               (Deprecated) The beginning address of CFG recovery.
        :param int end:                 (Deprecated) The end address of CFG recovery.
        :param CFGArchOptions arch_options: Architecture-specific options.
        :param dict extra_arch_options: Any key-value pair in kwargs will be seen as an arch-specific option and will
                                        be used to set the option value in self._arch_options.

        Extra parameters that angr.Analysis takes:

        :param progress_callback:       Specify a callback function to get the progress during CFG recovery.
        :param bool show_progressbar:   Should CFGFast show a progressbar during CFG recovery or not.
        :return: None
        """

        ForwardAnalysis.__init__(self, allow_merging=False)
        CFGBase.__init__(
            self,
            'fast',
            0,
            normalize=normalize,
            binary=binary,
            force_segment=force_segment,
            base_state=base_state,
            resolve_indirect_jumps=resolve_indirect_jumps,
            indirect_jump_resolvers=indirect_jump_resolvers,
            indirect_jump_target_limit=indirect_jump_target_limit,
            detect_tail_calls=detect_tail_calls,
            low_priority=low_priority,
            model=model,
        )

        # necessary warnings
        regions_not_specified = regions is None and binary is None and not objects
        if self.project.loader._auto_load_libs is True and end is None and len(self.project.loader.all_objects) > 3 \
                and regions_not_specified:
            l.warning('"auto_load_libs" is enabled. With libraries loaded in project, CFGFast will cover libraries, '
                      'which may take significantly more time than expected. You may reload the binary with '
                      '"auto_load_libs" disabled, or specify "regions" to limit the scope of CFG recovery.'
                      )

        if collect_data_references is not None:
            l.warning('"collect_data_references" is deprecated and will be removed soon. Please use '
                      '"data_references" instead')
            data_references = collect_data_references
        if extra_cross_references is not None:
            l.warning('"extra_cross_references" is deprecated and will be removed soon. Please use '
                      '"cross_references" instead')
            cross_references = extra_cross_references

        if start is not None or end is not None:
            l.warning('"start" and "end" are deprecated and will be removed soon. Please use "regions" to specify one '
                      'or more memory regions instead.'
                      )
            if regions is None:
                regions = [ (start, end) ]
            else:
                l.warning('"regions", "start", and "end" are all specified. Ignoring "start" and "end".')

        # data references collection and force smart scan mst be enabled at the same time. otherwise decoding errors
        # caused by decoding data will lead to incorrect cascading re-lifting, which is suboptimal
        if force_smart_scan and not data_references:
            l.warning('It is recommended to enable "data_references" if "force_smart_scan" is enabled for best '
                      'result. Otherwise you may want to disable "force_smart_scan" or enable '
                      '"force_complete_scan".')

        # smart complete scanning and naive complete scanning cannot be enabled at the same time
        if force_smart_scan and force_complete_scan:
            l.warning('You cannot enable "force_smart_scan" and "force_complete_scan" at the same time. I am disabling '
                      '"force_complete_scan".')
            force_complete_scan = False

        if binary is not None and not objects:
            objects = [ binary ]
        regions = regions if regions is not None else self._executable_memory_regions(objects=objects,
                                                                                      force_segment=force_segment
                                                                                      )

        if exclude_sparse_regions:
            new_regions = [ ]
            for start_, end_ in regions:
                if not self._is_region_extremely_sparse(start_, end_, base_state=base_state):
                    new_regions.append((start_, end_))
            regions = new_regions
        if skip_specific_regions:
            if base_state is not None:
                l.warning("You specified both base_state and skip_specific_regions. They may conflict with each other.")
            new_regions = [ ]
            for start_, end_ in regions:
                if not self._should_skip_region(start_):
                    new_regions.append((start_, end_))
            regions = new_regions
        if not regions and self.project.arch.name != 'Soot':
<<<<<<< HEAD
            raise AngrCFGError("Regions are empty or all regions are skipped. You may want to manually specify regions.")

=======
            raise AngrCFGError("Regions are empty or all regions are skipped. You may want to manually specify "
                               "regions.")
>>>>>>> 4b56ad7d
        # sort the regions
        regions = sorted(regions, key=lambda x: x[0])
        self._regions_size = sum((b - a) for a, b in regions)
        # initial self._regions as a sorted dict
        self._regions = SortedDict(regions)

        self._pickle_intermediate_results = pickle_intermediate_results

        self._use_symbols = symbols
        self._use_function_prologues = function_prologues
        self._force_smart_scan = force_smart_scan
        self._force_complete_scan = force_complete_scan
        self._use_elf_eh_frame = elf_eh_frame
        self._use_exceptions = exceptions

        self._nodecode_window_size = nodecode_window_size
        self._nodecode_threshold = nodecode_threshold
        self._nodecode_step = nodecode_step

        if heuristic_plt_resolving is None:
            # If unspecified, we only enable heuristic PLT resolving when there is at least one binary loaded with the
            # ELF backend
            self._heuristic_plt_resolving = len(self.project.loader.all_elf_objects) > 0
        else:
            self._heuristic_plt_resolving = heuristic_plt_resolving

        self._start_at_entry = start_at_entry
        self._extra_function_starts = function_starts

        self._extra_memory_regions = extra_memory_regions

        self._cross_references = cross_references
        # You need data refs to get cross refs
        self._collect_data_ref = data_references or self._cross_references

        self._use_patches = use_patches

        self._arch_options = arch_options if arch_options is not None else CFGArchOptions(
                self.project.arch, **extra_arch_options)

        self._data_type_guessing_handlers = [ ] if data_type_guessing_handlers is None else data_type_guessing_handlers

        self._cfb = cfb

        l.debug("CFG recovery covers %d regions:", len(self._regions))
        for start_addr in self._regions:
            l.debug("... %#x - %#x", start_addr, self._regions[start_addr])

        # mapping to all known thunks
        self._known_thunks = {}

        self._initial_state = None
        self._next_addr = None

        # Create the segment list
        self._seg_list = SegmentList()

        self._read_addr_to_run = defaultdict(list)
        self._write_addr_to_run = defaultdict(list)

        self._function_prologue_addrs = None
        self._remaining_function_prologue_addrs = None

        # exception handling
        self._exception_handling_by_endaddr = SortedDict()

        #
        # Variables used during analysis
        #
        self._pending_jobs = None
        self._traced_addresses = None
        self._function_returns = None
        self._function_exits = None
        self._gp_value: Optional[int] = None
        self._ro_region_cdata_cache: Optional[List] = None
        self._job_ctr = 0
        self._decoding_assumptions: Dict[int,DecodingAssumption] = { }
        self._decoding_assumption_relations = None

        # A mapping between address and the actual data in memory
        # self._memory_data = { }
        # A mapping between address of the instruction that's referencing the memory data and the memory data itself
        # self.insn_addr_to_memory_data = { }
        # self._graph = None

        # Start working!
        self._analyze()

    def __getstate__(self):
        d = dict(self.__dict__)
        d['_progress_callback'] = None
        return d

    def __setstate__(self, d):
        self.__dict__.update(d)

    #
    # Utils
    #

    @staticmethod
    def _calc_entropy(data, size=None):
        """
        Calculate the entropy of a piece of data

        :param data: The target data to calculate entropy on
        :param size: Size of the data, Optional.
        :return: A float
        """

        if not data:
            return 0
        entropy = 0
        if size is None:
            size = len(data)

        data = bytes(pyvex.ffi.buffer(data, size))
        for x in range(0, 256):
            p_x = float(data.count(x)) / size
            if p_x > 0:
                entropy += - p_x * math.log(p_x, 2)
        return entropy

    #
    # Properties
    #

    @property
    def graph(self):
        return self._model.graph

    @property
    def _insn_addr_to_memory_data(self):
        l.warning('_insn_addr_to_memory_data has been made public and is deprecated. Please fix your code accordingly.')
        return self._model.insn_addr_to_memory_data

    @property
    def _memory_data(self):
        return self._model.memory_data

    @property
    def memory_data(self):
        return self._model.memory_data

    @property
    def jump_tables(self):
        return self._model.jump_tables

    @property
    def insn_addr_to_memory_data(self):
        return self._model.insn_addr_to_memory_data

    #
    # Private methods
    #

    # Methods for determining scanning scope

    def _inside_regions(self, address):
        """
        Check if the address is inside any existing region.

        :param int address: Address to check.
        :return:            True if the address is within one of the memory regions, False otherwise.
        :rtype:             bool
        """

        try:
            start_addr = next(self._regions.irange(maximum=address, reverse=True))
        except StopIteration:
            return False
        else:
            return address < self._regions[start_addr]

    def _get_min_addr(self):
        """
        Get the minimum address out of all regions. We assume self._regions is sorted.

        :return: The minimum address.
        :rtype:  int
        """

        if not self._regions:
            if self.project.arch.name != "Soot":
                l.error("self._regions is empty or not properly set.")
            return None

        return next(self._regions.irange())

    def _next_address_in_regions(self, address):
        """
        Return the next immediate address that is inside any of the regions.

        :param int address: The address to start scanning.
        :return:            The next address that is inside one of the memory regions.
        :rtype:             int
        """

        if self._inside_regions(address):
            return address

        try:
            return next(self._regions.irange(minimum=address, reverse=False))
        except StopIteration:
            return None

    # Methods for scanning the entire image

    def _next_unscanned_addr(self, alignment=None):
        """
        Find the next address that we haven't processed

        :param alignment: Assures the address returns must be aligned by this number
        :return: An address to process next, or None if all addresses have been processed
        """

        # TODO: Take care of those functions that are already generated
        if self._next_addr is None:
            self._next_addr = self._get_min_addr()
            curr_addr = self._next_addr
        else:
            curr_addr = self._next_addr + 1

        if not self._inside_regions(curr_addr):
            curr_addr = self._next_address_in_regions(curr_addr)

        if curr_addr is None:
            l.debug("All addresses within memory regions have been scanned.")
            return None

        if self._seg_list.has_blocks:
            curr_addr = self._seg_list.next_free_pos(curr_addr)

        if alignment is not None:
            if curr_addr % alignment > 0:
                curr_addr = curr_addr - (curr_addr % alignment) + alignment

        # Make sure curr_addr exists in binary
        accepted = False
        for start, end in self._regions.items():
            if start <= curr_addr < end:
                # accept
                accepted = True
                break
            if curr_addr < start:
                # accept, but we are skipping the gap
                accepted = True
                curr_addr = start
                break

        if not accepted:
            # No memory available!
            return None

        self._next_addr = curr_addr
        if self._inside_regions(curr_addr):
            l.debug("Returning a new recon address: %#x", curr_addr)
            return curr_addr

        l.debug("%#x is beyond the ending point. Returning None.", curr_addr)
        return None

    def _update_unscanned_addr(self, new_addr: int):
        if self._next_addr is not None and self._next_addr >= new_addr:
            self._next_addr = new_addr - 1

    def _load_a_byte_as_int(self, addr):
        if self._base_state is not None:
            try:
                val = self._base_state.mem_concrete(addr, 1, inspect=False, disable_actions=True)
            except SimValueError:
                # Not concretizable
                l.debug("Address %#x is not concretizable!", addr)
                return None
        else:
            val = self._fast_memory_load_byte(addr)
            if val is None:
                return None
        return val

    def _scan_for_printable_strings(self, start_addr):
        addr = start_addr
        sz = []
        is_sz = True

        # Get data until we meet a null-byte
        while self._inside_regions(addr):
            l.debug("Searching address %x", addr)
            val = self._load_a_byte_as_int(addr)
            if val is None:
                break
            if val == 0:
                if len(sz) < 4:
                    is_sz = False
                break
            if val not in self.PRINTABLES:
                is_sz = False
                break
            sz.append(val)
            addr += 1

        if sz and is_sz:
            # avoid commonly seen ambiguous cases
            if is_arm_arch(self.project.arch):
                # little endian
                sz_bytes = bytes(sz)
                if self.project.arch.memory_endness == Endness.LE:
                    if b"\x70\x47" in sz_bytes:  # bx lr
                        return 0
                if self.project.arch.memory_endness == Endness.BE:
                    if b"\x47\x70" in sz_bytes:  # bx lr
                        return 0
            l.debug("Got a string of %d chars", len(sz))
            string_length = len(sz) + 1
            return string_length

        # no string is found
        return 0

    def _scan_for_repeating_bytes(self, start_addr, repeating_byte, threshold=2):
        """
        Scan from a given address and determine the occurrences of a given byte.

        :param int start_addr:      The address in memory to start scanning.
        :param int repeating_byte:  The repeating byte to scan for.
        :param int threshold:  The minimum occurrences.
        :return:                    The occurrences of a given byte.
        :rtype:                     int
        """

        addr = start_addr

        repeating_length = 0

        while self._inside_regions(addr):
            val = self._load_a_byte_as_int(addr)
            if val is None:
                break
            if val == repeating_byte:
                repeating_length += 1
            else:
                break
            addr += 1

        if repeating_length >= threshold:
            return repeating_length
        else:
            return 0

    def _next_code_addr_core(self):
        """
        Call _next_unscanned_addr() first to get the next address that is not scanned. Then check if data locates at
        that address seems to be code or not. If not, we'll continue to for the next un-scanned address.
        """

        next_addr = self._next_unscanned_addr()
        if next_addr is None:
            return None

        start_addr = next_addr

        while True:
            string_length = self._scan_for_printable_strings(start_addr)
            if string_length:
                self._seg_list.occupy(start_addr, string_length, "string")
                start_addr += string_length

            if self.project.arch.name in ('X86', 'AMD64'):
                cc_length = self._scan_for_repeating_bytes(start_addr, 0xcc, threshold=1)
                if cc_length:
                    self._seg_list.occupy(start_addr, cc_length, "alignment")
                    start_addr += cc_length
            else:
                cc_length = 0

            zeros_length = self._scan_for_repeating_bytes(start_addr, 0x00)
            if zeros_length:
                self._seg_list.occupy(start_addr, zeros_length, "alignment")
                start_addr += zeros_length

            if string_length == 0 and cc_length == 0 and zeros_length == 0:
                # umm now it's probably code
                break

        instr_alignment = self._initial_state.arch.instruction_alignment
        if start_addr % instr_alignment > 0:
            # occupy those few bytes
            self._seg_list.occupy(start_addr, instr_alignment - (start_addr % instr_alignment), 'alignment')
            start_addr = start_addr - start_addr % instr_alignment + \
                         instr_alignment
            # trickiness: aligning the start_addr may create a new address that is outside any mapped region.
            if not self._inside_regions(start_addr):
                raise ContinueScanningNotification()

        return start_addr

    def _next_code_addr(self):

        while True:
            try:
                addr = self._next_code_addr_core()
            except ContinueScanningNotification:
                continue

            if addr is None:
                return None

            # if the new address is already occupied
            if not self._seg_list.is_occupied(addr):
                return addr

    def _nodecode_bytes_ratio(self, cutoff_addr: int, window_size: int) -> float:
        idx = self._seg_list.search(cutoff_addr - 1)
        if idx is None or idx >= len(self._seg_list):
            return 0.0
        segment = self._seg_list[idx]
        if segment.sort != "nodecode":
            return 0.0

        total_bytes = 0
        nodecode_bytes = 0
        while idx >= 0:
            segment = self._seg_list[idx]
            if segment.sort == "nodecode":
                nodecode_bytes += segment.size
            total_bytes += segment.size
            if total_bytes >= window_size:
                break
            idx -= 1

        if total_bytes < window_size:
            return 0.0

        return nodecode_bytes / total_bytes

    def _next_code_addr_smart(self) -> Optional[int]:
        # in the smart scanning mode, if there are more than N consecutive no-decode cases, we skip an entire window of
        # bytes.
        nodecode_bytes_ratio = 0.0 if self._next_addr is None else self._nodecode_bytes_ratio(
            self._next_addr,
            self._nodecode_window_size)
        if nodecode_bytes_ratio >= self._nodecode_threshold:
            next_allowed_addr = self._next_addr + self._nodecode_step
        else:
            next_allowed_addr = 0

        while True:
            try:
                addr = self._next_code_addr_core()
            except ContinueScanningNotification:
                continue

            if addr is None:
                return None

            # if the new address is already occupied
            if not self._seg_list.is_occupied(addr):
                if addr < next_allowed_addr:
                    self._seg_list.occupy(addr, self.project.arch.instruction_alignment, 'skip')
                    continue
                return addr

    # Overridden methods from ForwardAnalysis

    def _job_key(self, job):
        return job.addr

    def _pre_analysis(self):

        # Call _initialize_cfg() before self.functions is used.
        self._initialize_cfg()

        # Scan for __x86_return_thunk and friends
        self._known_thunks = self._find_thunks()

        # Initialize variables used during analysis
        self._pending_jobs = PendingJobs(self.functions, self._deregister_analysis_job)
        self._traced_addresses = set()
        self._function_returns = defaultdict(set)

        # Sadly, not all calls to functions are explicitly made by call
        # instruction - they could be a jmp or b, or something else. So we
        # should record all exits from a single function, and then add
        # necessary calling edges in our call map during the post-processing
        # phase.
        self._function_exits = defaultdict(set)

        # Create an initial state. Store it to self so we can use it globally.
        self._initial_state = self.project.factory.blank_state(mode="fastpath",
                                                               add_options={o.SYMBOL_FILL_UNCONSTRAINED_MEMORY,
                                                                            o.SYMBOL_FILL_UNCONSTRAINED_REGISTERS})
        initial_options = self._initial_state.options - {o.TRACK_CONSTRAINTS} - o.refs
        initial_options |= {o.SUPER_FASTPATH}
        # initial_options.remove(o.COW_STATES)
        self._initial_state.options = initial_options

        # Process known exception handlings
        if self._use_exceptions:
            self._preprocess_exception_handlings()

        starting_points: Set[int] = set()

        # clear all existing functions
        self.kb.functions.clear()

        if self._use_symbols:
            starting_points |= self._function_addresses_from_symbols

        if self._use_elf_eh_frame:
            starting_points |= self._function_addresses_from_eh_frame

        if self._extra_function_starts:
            starting_points |= set(self._extra_function_starts)

        # Sort it
        sorted_starting_points: List[int] = sorted(list(starting_points), reverse=False)

        if self._start_at_entry and self.project.entry is not None and self._inside_regions(self.project.entry):
            if self.project.entry not in starting_points:
                # make sure self.project.entry is inserted
                sorted_starting_points = [ self.project.entry ] + sorted_starting_points
            else:
                # make sure project.entry is the first item
                sorted_starting_points.remove(self.project.entry)
                sorted_starting_points = [ self.project.entry ] + sorted_starting_points

        # Create jobs for all starting points
        for sp in sorted_starting_points:
            job = CFGJob(sp, sp, 'Ijk_Boring', job_type=CFGJob.JOB_TYPE_NORMAL)
            self._insert_job(job)
            # register the job to function `sp`
            self._register_analysis_job(sp, job)

        self._updated_nonreturning_functions = set()

        if self._use_function_prologues and self.project.concrete_target is None:
            self._function_prologue_addrs = sorted(self._func_addrs_from_prologues())
            # make a copy of those prologue addresses, so that we can pop from the list
            self._remaining_function_prologue_addrs = self._function_prologue_addrs[::]

            # make function_prologue_addrs a set for faster lookups
            self._function_prologue_addrs = set(self._function_prologue_addrs)

        # assumption management
        self._decoding_assumptions: Dict[int,DecodingAssumption] = { }
        self._decoding_assumption_relations = networkx.DiGraph()

        # register read-only regions to PyVEX
        self._lifter_register_readonly_regions()

        self._job_ctr = 0

    def _pre_job_handling(self, job):  # pylint:disable=arguments-differ
        """
        Some pre job-processing tasks, like update progress bar.

        :param CFGJob job: The CFGJob instance.
        :return: None
        """

        self._job_ctr += 1
        if self._low_priority:
            self._release_gil(self._job_ctr, 2000, 0.000001)

        # a new entry is picked. Deregister it
        self._deregister_analysis_job(job.func_addr, job)

        if not self._inside_regions(job.addr):
            obj = self.project.loader.find_object_containing(job.addr)
            if obj is not None and isinstance(obj, self._cle_pseudo_objects):
                pass
            else:
                # it's outside permitted regions. skip.
                raise AngrSkipJobNotice()

        # Do not calculate progress if the user doesn't care about the progress at all
        if self._show_progressbar or self._progress_callback:
            max_percentage_stage_1 = 50.0
            percentage = self._seg_list.occupied_size * max_percentage_stage_1 / self._regions_size
            if percentage > max_percentage_stage_1:
                percentage = max_percentage_stage_1

            self._update_progress(percentage, cfg=self)

    def _intra_analysis(self):
        pass

    def _get_successors(self, job):  # pylint:disable=arguments-differ

        # current_function_addr = job.func_addr
        # addr = job.addr

        # if current_function_addr != -1:
        #    l.debug("Tracing new exit %#x in function %#x", addr, current_function_addr)
        # else:
        #    l.debug("Tracing new exit %#x", addr)

        jobs = self._scan_block(job)

        # l.debug("... got %d jobs: %s", len(jobs), jobs)

        for job_ in jobs:  # type: CFGJob
            # register those jobs
            self._register_analysis_job(job_.func_addr, job_)

        return jobs

    def _handle_successor(self, job, successor, successors):
        return [ successor ]

    def _merge_jobs(self, *jobs):
        pass

    def _widen_jobs(self, *jobs):
        pass

    def _post_process_successors(self, irsb, successors):

        if is_arm_arch(self.project.arch):
            if irsb.addr % 2 == 1:
                # we are in thumb mode. filter successors
                successors = self._arm_thumb_filter_jump_successors(irsb,
                                                                    successors,
                                                                    lambda tpl: tpl[1],
                                                                    lambda tpl: tpl[0],
                                                                    lambda tpl: tpl[3],
                                                                    )

            # make sure we don't jump to the beginning of another function with a different mode
            filtered_successors = [ ]
            for successor in successors:
                addr_v = successor[2]
                if isinstance(addr_v, pyvex.expr.Const):
                    addr = addr_v.con.value
                elif isinstance(addr_v, int):
                    addr = addr_v
                else:
                    # do nothing
                    filtered_successors.append(successor)
                    continue
                if addr % 2 == 1:
                    # THUMB mode - test if there is an existing ARM function
                    addr_to_test = addr - 1
                else:
                    # ARM mode - test if there is an existing THUMB function
                    addr_to_test = addr + 1
                if self.functions.contains_addr(addr_to_test):
                    # oops. skip it
                    continue
                filtered_successors.append(successor)
            successors = filtered_successors

        return successors

    def _post_job_handling(self, job, new_jobs, successors):
        pass

    def _job_queue_empty(self):

        if self._pending_jobs:
            # fastpath
            # look for a job that comes from a function that must return
            # if we can find one, just use it
            job = self._pop_pending_job(returning=True)
            if job is not None:
                self._insert_job(job)
                return

            self._clean_pending_exits()

        # did we finish analyzing any function?
        # fill in self._completed_functions
        self._make_completed_functions()

        # analyze function features, most importantly, whether each function returns or not
        self._analyze_all_function_features()

        # Clear _changed_functions set
        self._updated_nonreturning_functions = set()

        if self._pending_jobs:
            self._clean_pending_exits()

            job = self._pop_pending_job(returning=True)
            if job is not None:
                self._insert_job(job)
                return

        # Try to see if there is any indirect jump left to be resolved
        # it's possible that certain indirect jumps must be resolved before the returning status of a function can be
        # determined. e.g., in AArch64
        # __stubs:00000001000064B0 ___stack_chk_fail
        # __stubs:00000001000064B0                 NOP
        # __stubs:00000001000064B4                 LDR             X16, =__imp____stack_chk_fail
        # __stubs:00000001000064B8                 BR              X16
        #
        # we need to rely on indirect jump resolving to identify this call to stack_chk_fail before knowing that
        # function 0x100006480 does not return. Hence, we resolve indirect jumps before popping undecided pending jobs.
        if self._resolve_indirect_jumps and self._indirect_jumps_to_resolve:
            self._process_unresolved_indirect_jumps()

            if self._job_info_queue:
                return

        if self._pending_jobs:
            job = self._pop_pending_job(returning=False)
            if job is not None:
                self._insert_job(job)
                return

        if self._use_function_prologues and self._remaining_function_prologue_addrs:
            while self._remaining_function_prologue_addrs:
                prolog_addr = self._remaining_function_prologue_addrs[0]
                self._remaining_function_prologue_addrs = self._remaining_function_prologue_addrs[1:]
                if self._seg_list.is_occupied(prolog_addr):
                    continue

                job = CFGJob(prolog_addr, prolog_addr, 'Ijk_Boring', job_type=CFGJob.JOB_TYPE_FUNCTION_PROLOGUE)
                self._insert_job(job)
                self._register_analysis_job(prolog_addr, job)
                return

        if self._force_complete_scan or self._force_smart_scan:
            if self._force_smart_scan:
                addr = self._next_code_addr_smart()
            else:
                addr = self._next_code_addr()

            if addr is None:
                l.debug("Force-scan jumping failed")
            else:
                l.debug("Force-scanning to %#x", addr)

            if addr is not None:
                # if this is ARM and addr % 4 != 0, it has to be THUMB
                if is_arm_arch(self.project.arch):
                    if addr % 2 == 0 and addr % 4 != 0:
                        # it's not aligned by 4, so it's definitely not ARM mode
                        addr |= 1
                    else:
                        # load 8 bytes and test with THUMB-mode prologues
                        bytes_prefix = self._fast_memory_load_bytes(addr, 8)
                        if bytes_prefix is None:
                            # we are out of the mapped memory range - just return
                            return
                        if any(re.match(prolog, bytes_prefix) for prolog in self.project.arch.thumb_prologs):
                            addr |= 1

                    if addr % 2 == 0:
                        # another heuristics: take a look at the closest function. if it's THUMB mode, this address
                        # should be THUMB, too.
                        func = self.functions.floor_func(addr)
                        if func is None:
                            func = self.functions.ceiling_func(addr)
                        if func is not None and func.addr % 2 == 1:
                            addr |= 1
                            # print(f"GUESSING: {hex(addr)} because of function {repr(func)}.")

                job = CFGJob(addr, addr, "Ijk_Boring", last_addr=None, job_type=CFGJob.JOB_TYPE_COMPLETE_SCANNING)
                self._insert_job(job)
                self._register_analysis_job(addr, job)

    def _post_analysis(self):

        self._make_completed_functions()

        if self._normalize:
            # Normalize the control flow graph first before rediscovering all functions
            self.normalize()

        if self.project.arch.name in ('X86', 'AMD64', 'MIPS32'):
            self._remove_redundant_overlapping_blocks()
        elif is_arm_arch(self.project.arch):
            self._remove_redundant_overlapping_blocks(function_alignment=4, is_arm=True)

        self._updated_nonreturning_functions = set()
        # Revisit all edges and rebuild all functions to correctly handle returning/non-returning functions.
        self.make_functions()

        self._analyze_all_function_features(all_funcs_completed=True)

        # Scan all functions, and make sure all fake ret edges are either confirmed or removed
        for f in self.functions.values():
            all_edges = f.transition_graph.edges(data=True)

            callsites_to_functions = defaultdict(list) # callsites to functions mapping

            for src, dst, data in all_edges:
                if 'type' in data:
                    if data['type'] == 'call':
                        callsites_to_functions[src.addr].append(dst.addr)

            edges_to_remove = [ ]
            for src, dst, data in all_edges:
                if 'type' in data:
                    if data['type'] == 'fake_return' and 'confirmed' not in data:

                        # Get all possible functions being called here
                        target_funcs = [ self.functions.function(addr=func_addr)
                                         for func_addr in callsites_to_functions[src.addr]
                                         ]
                        if target_funcs and all(t is not None and t.returning is False for t in target_funcs):
                            # Remove this edge
                            edges_to_remove.append((src, dst))
                        else:
                            # Mark this edge as confirmed
                            f._confirm_fakeret(src, dst)

            for edge in edges_to_remove:
                f.transition_graph.remove_edge(*edge)

            # Clear the cache
            f._local_transition_graph = None

        # Scan all functions, and make sure .returning for all functions are either True or False
        for f in self.functions.values():
            if f.returning is None:
                f.returning = len(f.endpoints) > 0  # pylint:disable=len-as-condition

        # Finally, mark endpoints of every single function
        for function in self.kb.functions.values():
            function.mark_nonreturning_calls_endpoints()

        # optional: find and mark functions that must be alignments
        self.mark_function_alignments()

        # make return edges
        self._make_return_edges()

        if self.project.arch.name != 'Soot':
            if self.project.loader.main_object.sections:
                # this binary has sections
                # make sure we have data entries assigned at the beginning of each data section
                for sec in self.project.loader.main_object.sections:
                    if sec.memsize > 0 and not sec.is_executable and sec.is_readable:
                        for seg in self.project.loader.main_object.segments:
                            if seg.vaddr <= sec.vaddr < seg.vaddr + seg.memsize:
                                break
                        else:
                            continue

                        if sec.vaddr not in self.model.memory_data:
                            self.model.memory_data[sec.vaddr] = MemoryData(sec.vaddr, 0, MemoryDataSort.Unknown)

        # If they asked for it, give it to them.  All of it.
        if self._cross_references:
            self.do_full_xrefs()

        r = True
        while r:
            r = self._tidy_data_references()

        CFGBase._post_analysis(self)

        # Clean up
        self._traced_addresses = None
        self._lifter_deregister_readonly_regions()

        self._finish_progress()

    def do_full_xrefs(self, overlay_state=None):
        """
        Perform xref recovery on all functions.

        :param SimState overlay:    An overlay state for loading constant data.
        :return:                    None
        """

        l.info("Building cross-references...")
        # Time to make our CPU hurt
        state = self.project.factory.blank_state() if overlay_state is None else overlay_state
        for f_addr in self.functions:
            f = None
            try:
                f = self.functions[f_addr]
                if f.is_simprocedure:
                    continue
                l.debug("\tFunction %s", f.name)
                # constant prop
                prop = self.project.analyses.Propagator(func=f, base_state=state)
                # Collect all the refs
                self.project.analyses.XRefs(func=f, replacements=prop.replacements)
            except Exception:  # pylint: disable=broad-except
                if f is not None:
                    l.exception("Error collecting XRefs for function %s.", f.name, exc_info=True)
                else:
                    l.exception("Error collecting XRefs for function %#x.", f_addr, exc_info=True)

    # Methods to get start points for scanning

    def _func_addrs_from_prologues(self):
        """
        Scan the entire program image for function prologues, and start code scanning at those positions

        :return: A list of possible function addresses
        """

        # Pre-compile all regexes
        regexes = [ ]
        for ins_regex in self.project.arch.function_prologs:
            r = re.compile(ins_regex)
            regexes.append(r)
        # EDG says: I challenge anyone bothering to read this to come up with a better
        # way to handle CPU modes that affect instruction decoding.
        # Since the only one we care about is ARM/Thumb right now
        # we have this gross hack. Sorry about that.
        thumb_regexes = [ ]
        if hasattr(self.project.arch, 'thumb_prologs'):
            for ins_regex in self.project.arch.thumb_prologs:
                # Thumb prologues are found at even addrs, but their actual addr is odd!
                # Isn't that great?
                r = re.compile(ins_regex)
                thumb_regexes.append(r)

        # Construct the binary blob first
        unassured_functions = [ ]

        is_arm = is_arm_arch(self.project.arch)

        for start_, bytes_ in self._binary.memory.backers():
            for regex in regexes:
                # Match them!
                for mo in regex.finditer(bytes_):
                    position = mo.start() + start_
                    if (not is_arm and position % self.project.arch.instruction_alignment == 0) or \
                            (is_arm and position % 4 == 0):
                        mapped_position = AT.from_rva(position, self._binary).to_mva()
                        if self._addr_in_exec_memory_regions(mapped_position):
                            unassured_functions.append(mapped_position)
            # HACK part 2: Yes, i really have to do this
            for regex in thumb_regexes:
                # Match them!
                for mo in regex.finditer(bytes_):
                    position = mo.start() + start_
                    if position % self.project.arch.instruction_alignment == 0:
                        mapped_position = AT.from_rva(position, self._binary).to_mva()
                        if self._addr_in_exec_memory_regions(mapped_position):
                            unassured_functions.append(mapped_position+1)

        l.info("Found %d functions with prologue scanning.", len(unassured_functions))
        return unassured_functions

    # Basic block scanning

    def _scan_block(self, cfg_job):
        """
        Scan a basic block starting at a specific address

        :param CFGJob cfg_job: The CFGJob instance.
        :return: a list of successors
        :rtype: list
        """

        addr = cfg_job.addr
        current_func_addr = cfg_job.func_addr

        # Fix the function address
        # This is for rare cases where we cannot successfully determine the end boundary of a previous function, and
        # as a consequence, our analysis mistakenly thinks the previous function goes all the way across the boundary,
        # resulting the missing of the second function in function manager.
        if addr in self._function_addresses_from_symbols:
            current_func_addr = addr

        if self._addr_hooked_or_syscall(addr):
            entries = self._scan_procedure(cfg_job, current_func_addr)

        else:
            entries = self._scan_irsb(cfg_job, current_func_addr)

        return entries

    def _scan_procedure(self, cfg_job, current_func_addr):
        """
        Checks the hooking procedure for this address searching for new static
        exit points to add to successors (generating entries for them)
        if this address has not been traced before. Updates previous CFG nodes
        with edges.

        :param CFGJob cfg_job:      The CFGJob instance.
        :param int current_func_addr: Address of the current function.
        :return: List of successors
        :rtype: list
        """

        addr = cfg_job.addr

        try:
            if self.project.is_hooked(addr):
                procedure = self.project.hooked_by(addr)
                name = procedure.display_name
            else:
                procedure = self.project.simos.syscall_from_addr(addr)
                name = procedure.display_name

            if addr not in self._nodes:
                cfg_node = CFGNode(addr, 0, self.model,
                                   function_address=current_func_addr,
                                   simprocedure_name=name,
                                   no_ret=procedure.NO_RET,
                                   block_id=addr,
                                   )
                self._model.add_node(addr, cfg_node)

            else:
                cfg_node = self._nodes[addr]

        except (SimMemoryError, SimEngineError):
            return [ ]

        self._graph_add_edge(cfg_node, cfg_job.src_node, cfg_job.jumpkind, cfg_job.src_ins_addr,
                             cfg_job.src_stmt_idx
                             )
        self._function_add_node(cfg_node, current_func_addr)

        # Add edges going to this node in function graphs
        cfg_job.apply_function_edges(self, clear=True)

        # If we have traced it before, don't trace it anymore
        if addr in self._traced_addresses:
            return [ ]
        else:
            # Mark the address as traced
            self._traced_addresses.add(addr)

        entries = [ ]

        if procedure.ADDS_EXITS:
            # Get two blocks ahead
            if cfg_job.src_node is None:
                l.warning("%s is supposed to yield new exits, but it fails to do so.", name)
                return []
            grandparent_nodes = list(self.graph.predecessors(cfg_job.src_node))
            grandparent_node = grandparent_nodes[0] if grandparent_nodes else None
            blocks_ahead = [ ]
            if grandparent_node is not None:
                blocks_ahead.append(self._lift(grandparent_node.addr).vex)
            blocks_ahead.append(self._lift(cfg_job.src_node.addr).vex)
            procedure.project = self.project
            procedure.arch = self.project.arch
            new_exits = procedure.static_exits(blocks_ahead)

            for new_exit in new_exits:
                addr_ = new_exit['address']
                jumpkind = new_exit['jumpkind']
                namehint = new_exit.get('namehint', None)
                if isinstance(addr_, claripy.ast.BV) and not addr_.symbolic:  # pylint:disable=isinstance-second-argument-not-valid-type
                    addr_ = addr_._model_concrete.value
                if not isinstance(addr_, int):
                    continue
                entries += self._create_jobs(addr_, jumpkind, current_func_addr, None, addr_, cfg_node, None,
                                             None,
                                             )
                if namehint and addr_ not in self.kb.labels:
                    unique_label = self.kb.labels.get_unique_label(namehint)
                    self.kb.labels[addr_] = unique_label

        if not procedure.NO_RET:
            # it returns
            cfg_node.has_return = True
            self._function_exits[current_func_addr].add(addr)
            self._function_add_return_site(addr, current_func_addr)
        else:
            # the procedure does not return
            self._updated_nonreturning_functions.add(current_func_addr)

        return entries

    def _scan_irsb(self, cfg_job, current_func_addr):
        """
        Generate a list of successors (generating them each as entries) to IRSB.
        Updates previous CFG nodes with edges.

        :param CFGJob cfg_job: The CFGJob instance.
        :param int current_func_addr: Address of the current function
        :return: a list of successors
        :rtype: list
        """
        addr, function_addr, cfg_node, irsb = self._generate_cfgnode(cfg_job, current_func_addr)

        # function_addr and current_function_addr can be different. e.g. when tracing an optimized tail-call that jumps
        # into another function that has been identified before.

        if cfg_node is None:
            # exceptions occurred, or we cannot get a CFGNode for other reasons
            return [ ]

        # Add edges going to this node in function graphs
        cfg_job.apply_function_edges(self, clear=True)

        self._graph_add_edge(cfg_node, cfg_job.src_node, cfg_job.jumpkind, cfg_job.src_ins_addr,
                             cfg_job.src_stmt_idx
                             )
        self._function_add_node(cfg_node, function_addr)

        if self.functions.get_by_addr(function_addr).returning is not True:
            self._updated_nonreturning_functions.add(function_addr)

        if current_func_addr != function_addr:
            # the function address is updated by _generate_cfgnode() because the CFG node has been assigned to a
            # different function (`function_addr`) before. this can happen when the beginning block of a function is
            # first reached through a direct jump (as the result of tail-call optimization) and then reached through a
            # call.
            # this is very likely to be fixed during the second phase of CFG traversal, so we can just let it be.
            # however, extra call edges pointing to the expected function address (`current_func_addr`) will lead to
            # the creation of an empty function in function manager, and because the function is empty, we cannot
            # determine if the function will return or not!
            # assuming tail-call optimization is what is causing this situation, and if the original function has been
            # determined to be returning, we update the newly created function's returning status here.
            # this is still a hack. the complete solution is to record this situation and account for it when CFGBase
            # analyzes the returning status of each function. we will cross that bridge when we encounter such cases.
            if self.kb.functions[function_addr].returning is not None \
                    and self.kb.functions.contains_addr(current_func_addr):
                self.kb.functions[current_func_addr].returning = self.kb.functions[function_addr].returning
                if self.kb.functions[current_func_addr].returning:
                    self._pending_jobs.add_returning_function(current_func_addr)

        # If we have traced it before, don't trace it anymore
        real_addr = get_real_address_if_arm(self.project.arch, addr)
        if real_addr in self._traced_addresses:
            # the address has been traced before
            return [ ]
        else:
            # Mark the address as traced
            self._traced_addresses.add(real_addr)

        # irsb cannot be None here
        # assert irsb is not None

        # IRSB is only used once per CFGNode. We should be able to clean up the CFGNode here in order to save memory
        cfg_node.irsb = None

        caller_gp = None
        if self.project.arch.name in {'MIPS32', 'MIPS64'}:
            # the caller might have gp passed on
            caller_gp = cfg_job.gp
        self._process_block_arch_specific(addr, cfg_node, irsb, function_addr, caller_gp=caller_gp)

        # Scan the basic block to collect data references
        if self._collect_data_ref:
            self._collect_data_references(irsb, addr)

        # Get all possible successors
        irsb_next, jumpkind = irsb.next, irsb.jumpkind
        successors = [ ]

        if irsb.statements:
            last_ins_addr = None
            ins_addr = addr
            for i, stmt in enumerate(irsb.statements):
                if isinstance(stmt, pyvex.IRStmt.Exit):
                    successors.append((i,
                                       last_ins_addr if self.project.arch.branch_delay_slot else ins_addr,
                                       stmt.dst,
                                       stmt.jumpkind
                                       )
                                      )
                elif isinstance(stmt, pyvex.IRStmt.IMark):
                    last_ins_addr = ins_addr
                    ins_addr = stmt.addr + stmt.delta
        else:
            for ins_addr, stmt_idx, exit_stmt in irsb.exit_statements:
                branch_ins_addr = ins_addr
                if self.project.arch.branch_delay_slot \
                        and irsb.instruction_addresses \
                        and ins_addr in irsb.instruction_addresses:
                    idx_ = irsb.instruction_addresses.index(ins_addr)
                    if idx_ > 0:
                        branch_ins_addr = irsb.instruction_addresses[idx_ - 1]
                successors.append((
                    stmt_idx,
                    branch_ins_addr,
                    exit_stmt.dst,
                    exit_stmt.jumpkind
                ))

        # default statement
        default_branch_ins_addr = None
        if irsb.instruction_addresses:
            if self.project.arch.branch_delay_slot:
                if len(irsb.instruction_addresses) > 1:
                    default_branch_ins_addr = irsb.instruction_addresses[-2]
            else:
                default_branch_ins_addr = irsb.instruction_addresses[-1]

        successors.append((DEFAULT_STATEMENT, default_branch_ins_addr, irsb_next, jumpkind))

        # exception handling
        exc = self._exception_handling_by_endaddr.get(addr + irsb.size, None)
        if exc is not None:
            successors.append(
                (DEFAULT_STATEMENT,
                 default_branch_ins_addr,
                 exc.handler_addr,
                 'Ijk_Exception')
            )

        entries = [ ]

        successors = self._post_process_successors(irsb, successors)

        # Process each successor
        is_arm = is_arm_arch(self.project.arch)
        for suc in successors:
            stmt_idx, ins_addr, target, jumpkind = suc

            new_jobs = self._create_jobs(target, jumpkind, function_addr, irsb, addr, cfg_node, ins_addr,
                                         stmt_idx
                                         )
            entries += new_jobs
            if is_arm:
                for job in new_jobs:
                    if job.jumpkind in {"Ijk_Boring", "Ijk_FakeRet"}:
                        self._decoding_assumption_relations.add_edge(real_addr, job.addr & 0xffff_fffe)

        return entries

    def _create_jobs(self, target, jumpkind, current_function_addr, irsb, addr, cfg_node, ins_addr,
                     stmt_idx) -> List[CFGJob]:
        """
        Given a node and details of a successor, makes a list of CFGJobs
        and if it is a call or exit marks it appropriately so in the CFG

        :param int target:          Destination of the resultant job
        :param str jumpkind:        The jumpkind of the edge going to this node
        :param int current_function_addr: Address of the current function
        :param pyvex.IRSB irsb:     IRSB of the predecessor node
        :param int addr:            The predecessor address
        :param CFGNode cfg_node:    The CFGNode of the predecessor node
        :param int ins_addr:        Address of the source instruction.
        :param int stmt_idx:        ID of the source statement.
        :return:                    a list of CFGJobs
        """

        if type(target) is pyvex.IRExpr.Const:  # pylint: disable=unidiomatic-typecheck
            target_addr = target.con.value
        elif type(target) in (pyvex.IRConst.U8, pyvex.IRConst.U16, pyvex.IRConst.U32, pyvex.IRConst.U64):  # pylint: disable=unidiomatic-typecheck
            target_addr = target.value
        elif type(target) is int:  # pylint: disable=unidiomatic-typecheck
            target_addr = target
        else:
            target_addr = None

        if target_addr in self._known_thunks and jumpkind == 'Ijk_Boring':
            thunk_kind = self._known_thunks[target_addr][0]
            if thunk_kind == 'ret':
                jumpkind = 'Ijk_Ret'
                target_addr = None
            elif thunk_kind == 'jmp':
                pass # ummmmmm not sure about this one
            else:
                raise AngrCFGError("This shouldn't be possible")

        jobs = [ ]
        is_syscall = jumpkind.startswith("Ijk_Sys")

        # Special handling:
        # If a call instruction has a target that points to the immediate next instruction, we treat it as a boring jump
        if jumpkind == "Ijk_Call" and \
                not self.project.arch.call_pushes_ret and \
                cfg_node.instruction_addrs and \
                ins_addr == cfg_node.instruction_addrs[-1] and \
                target_addr == irsb.addr + irsb.size:
            jumpkind = "Ijk_Boring"

        if target_addr is None:
            # The target address is not a concrete value

            if jumpkind == "Ijk_Ret":
                # This block ends with a return instruction.
                if current_function_addr != -1:
                    self._function_exits[current_function_addr].add(addr)
                    self._function_add_return_site(addr, current_function_addr)
                    self.functions[current_function_addr].returning = True
                    self._pending_jobs.add_returning_function(current_function_addr)

                cfg_node.has_return = True

            elif self._resolve_indirect_jumps and \
                    (jumpkind in ('Ijk_Boring', 'Ijk_Call', 'Ijk_InvalICache') or jumpkind.startswith('Ijk_Sys')):
                # This is an indirect jump. Try to resolve it.
                # FIXME: in some cases, a statementless irsb will be missing its instr addresses
                # and this next part will fail. Use the real IRSB instead
                irsb = self._lift(cfg_node.addr, size=cfg_node.size).vex
                cfg_node.instruction_addrs = irsb.instruction_addresses
                resolved, resolved_targets, ij = self._indirect_jump_encountered(addr, cfg_node, irsb,
                                                                                 current_function_addr, stmt_idx)
                if resolved:
                    for resolved_target in resolved_targets:
                        if jumpkind == 'Ijk_Call':
                            jobs += self._create_job_call(cfg_node.addr, irsb, cfg_node, stmt_idx, ins_addr,
                                                          current_function_addr, resolved_target, jumpkind)
                        else:
                            to_outside, target_func_addr = self._is_branching_to_outside(addr, resolved_target,
                                                                                         current_function_addr)
                            edge = FunctionTransitionEdge(cfg_node, resolved_target, current_function_addr,
                                                          to_outside=to_outside, stmt_idx=stmt_idx, ins_addr=ins_addr,
                                                          dst_func_addr=target_func_addr,
                                                          )
                            ce = CFGJob(resolved_target, target_func_addr, jumpkind,
                                        last_addr=resolved_target, src_node=cfg_node, src_stmt_idx=stmt_idx,
                                        src_ins_addr=ins_addr, func_edges=[ edge ],
                                        )
                            jobs.append(ce)
                    return jobs

                if ij is None:
                    # this is not a valid indirect jump. maybe it failed sanity checks.
                    # for example, `jr $v0` might show up in a MIPS binary without a following instruction (because
                    # decoding failed). in this case, `jr $v0` shouldn't be a valid instruction, either.
                    return [ ]

                if jumpkind in ("Ijk_Boring", 'Ijk_InvalICache'):
                    resolved_as_plt = False

                    if irsb and self._heuristic_plt_resolving:
                        # Test it on the initial state. Does it jump to a valid location?
                        # It will be resolved only if this is a .plt entry
                        resolved_as_plt = self._resolve_plt(addr, irsb, ij)

                        if resolved_as_plt:
                            # this is definitely a PLT stub
                            jump_target = next(iter(ij.resolved_targets))
                            target_func_addr = jump_target  # TODO: FIX THIS

                            edge = FunctionTransitionEdge(cfg_node, jump_target, current_function_addr,
                                                          to_outside=True, dst_func_addr=jump_target,
                                                          stmt_idx=stmt_idx, ins_addr=ins_addr,
                                                          )
                            ce = CFGJob(jump_target, target_func_addr, jumpkind, last_addr=jump_target,
                                        src_node=cfg_node, src_stmt_idx=stmt_idx, src_ins_addr=ins_addr,
                                        func_edges=[edge],
                                        )
                            jobs.append(ce)

                    if resolved_as_plt:
                        # has been resolved as a PLT entry. Remove it from indirect_jumps_to_resolve
                        if ij.addr in self._indirect_jumps_to_resolve:
                            self._indirect_jumps_to_resolve.remove(ij.addr)
                            self._deregister_analysis_job(current_function_addr, ij)
                    else:
                        is_plt = addr in self.functions and self.functions.get_by_addr(addr).is_plt
                        if is_plt:
                            # this is definitely a PLT entry, but we could not resolve it. this is probably due to
                            # missing SimProcedures. we do not want to resolve this indirect jump again in the future.
                            self._indirect_jump_unresolved(ij)
                        else:
                            # add it to indirect_jumps_to_resolve
                            self._indirect_jumps_to_resolve.add(ij)

                            # register it as a job for the current function
                            self._register_analysis_job(current_function_addr, ij)

                else:  # jumpkind == "Ijk_Call" or jumpkind.startswith('Ijk_Sys')
                    self._indirect_jumps_to_resolve.add(ij)
                    self._register_analysis_job(current_function_addr, ij)

                    jobs += self._create_job_call(addr, irsb, cfg_node, stmt_idx, ins_addr, current_function_addr, None,
                                                  jumpkind, is_syscall=is_syscall
                                                  )

        elif target_addr is not None:
            # This is a direct jump with a concrete target.

            # pylint: disable=too-many-nested-blocks
            if jumpkind in {'Ijk_Boring', 'Ijk_InvalICache', 'Ijk_Exception'}:
                to_outside, target_func_addr = self._is_branching_to_outside(addr, target_addr, current_function_addr)
                edge = FunctionTransitionEdge(cfg_node, target_addr, current_function_addr,
                                              to_outside=to_outside,
                                              dst_func_addr=target_func_addr,
                                              ins_addr=ins_addr,
                                              stmt_idx=stmt_idx,
                                              is_exception=jumpkind == 'Ijk_Exception',
                                              )

                ce = CFGJob(target_addr, target_func_addr, jumpkind, last_addr=addr, src_node=cfg_node,
                            src_ins_addr=ins_addr, src_stmt_idx=stmt_idx, func_edges=[ edge ],
                            )
                jobs.append(ce)

            elif jumpkind == 'Ijk_Call' or jumpkind.startswith("Ijk_Sys"):
                jobs += self._create_job_call(addr, irsb, cfg_node, stmt_idx, ins_addr, current_function_addr,
                                              target_addr, jumpkind, is_syscall=is_syscall
                                              )

            else:
                # TODO: Support more jumpkinds
                l.debug("Unsupported jumpkind %s", jumpkind)
                l.debug("Instruction address: %#x", ins_addr)

        return jobs

    def _create_job_call(self, addr, irsb, cfg_node, stmt_idx, ins_addr, current_function_addr, target_addr, jumpkind,
                         is_syscall=False):
        """
        Generate a CFGJob for target address, also adding to _pending_entries
        if returning to succeeding position (if irsb arg is populated)

        :param int addr:            Address of the predecessor node
        :param pyvex.IRSB irsb:     IRSB of the predecessor node
        :param CFGNode cfg_node:    The CFGNode instance of the predecessor node
        :param int stmt_idx:        ID of the source statement
        :param int ins_addr:        Address of the source instruction
        :param int current_function_addr: Address of the current function
        :param int target_addr:     Destination of the call
        :param str jumpkind:        The jumpkind of the edge going to this node
        :param bool is_syscall:     Is the jump kind (and thus this) a system call
        :return:                    A list of CFGJobs
        :rtype:                     list
        """

        jobs = [ ]

        if is_syscall:
            # Fix the target_addr for syscalls
            tmp_state = self.project.factory.blank_state(mode="fastpath", addr=cfg_node.addr,
                                                         add_options={o.SYMBOL_FILL_UNCONSTRAINED_MEMORY,
                                                                      o.SYMBOL_FILL_UNCONSTRAINED_REGISTERS})
            # Find the first successor with a syscall jumpkind
            successors = self._simulate_block_with_resilience(tmp_state)
            if successors is not None:
                succ = next(iter(succ for succ in successors.flat_successors
                                 if succ.history.jumpkind and succ.history.jumpkind.startswith("Ijk_Sys")), None)
            else:
                succ = None
            if succ is None:
                # For some reason, there is no such successor with a syscall jumpkind
                target_addr = self._unresolvable_call_target_addr
            else:
                try:
                    syscall_stub = self.project.simos.syscall(succ)
                    if syscall_stub:  # can be None if simos is not a subclass of SimUserspace
                        syscall_addr = syscall_stub.addr
                        target_addr = syscall_addr
                    else:
                        target_addr = self._unresolvable_call_target_addr
                except AngrUnsupportedSyscallError:
                    target_addr = self._unresolvable_call_target_addr

        if isinstance(target_addr, SootAddressDescriptor):
            new_function_addr = target_addr.method
        else:
            new_function_addr = target_addr

        if irsb is None:
            return_site = None
        else:
            if self.project.arch.name != 'Soot':
                return_site = addr + irsb.size  # We assume the program will always return to the succeeding position
            else:
                # For Soot, we return to the next statement, which is not necessarily the next block (as Shimple does
                # not break blocks at calls)
                assert isinstance(ins_addr, SootAddressDescriptor)
                soot_block = irsb
                return_block_idx = ins_addr.block_idx
                if stmt_idx + 1 >= soot_block.label + len(soot_block.statements):
                    # tick the block ID
                    return_block_idx += 1
                return_site = SootAddressDescriptor(ins_addr.method, return_block_idx, stmt_idx + 1)

        edge = None
        if new_function_addr is not None:
            edge = FunctionCallEdge(cfg_node, new_function_addr, return_site, current_function_addr, syscall=is_syscall,
                                    ins_addr=ins_addr, stmt_idx=stmt_idx,
                                    )

        if new_function_addr is not None:
            # Keep tracing from the call
            ce = CFGJob(target_addr, new_function_addr, jumpkind, last_addr=addr, src_node=cfg_node,
                        src_stmt_idx=stmt_idx, src_ins_addr=ins_addr, syscall=is_syscall, func_edges=[ edge ],
                        gp=self.kb.functions[current_function_addr].info.get('gp', None),
                        )
            jobs.append(ce)

        callee_might_return = True
        callee_function = None

        if new_function_addr is not None:
            if is_syscall or self.project.is_hooked(new_function_addr):
                # we can create the function if it is a syscall or a SimProcedure and it does not exist yet. Note that
                # syscalls are handled as SimProcedures anyway.
                callee_function = self.kb.functions.function(addr=new_function_addr, syscall=is_syscall, create=True)
            else:
                callee_function = self.kb.functions.function(addr=new_function_addr, syscall=is_syscall)
            if callee_function is not None:
                callee_might_return = not (callee_function.returning is False)

        if callee_might_return:
            func_edges = [ ]
            if return_site is not None:
                if callee_function is not None and callee_function.returning is True:
                    fakeret_edge = FunctionFakeRetEdge(cfg_node, return_site, current_function_addr, confirmed=True)
                    func_edges.append(fakeret_edge)
                    ret_edge = FunctionReturnEdge(new_function_addr, return_site, current_function_addr)
                    func_edges.append(ret_edge)

                    # Also, keep tracing from the return site
                    ce = CFGJob(return_site, current_function_addr, 'Ijk_FakeRet', last_addr=addr, src_node=cfg_node,
                                src_stmt_idx=stmt_idx, src_ins_addr=ins_addr, returning_source=new_function_addr,
                                syscall=is_syscall, func_edges=func_edges)
                    self._pending_jobs.add_job(ce)
                    # register this job to this function
                    self._register_analysis_job(current_function_addr, ce)
                    # since the callee must return, we should let the pending_jobs be aware of it
                    self._pending_jobs.add_returning_function(new_function_addr)
                elif callee_function is not None and callee_function.returning is False:
                    pass # Don't go past a call that does not return!
                else:
                    # HACK: We don't know where we are jumping.  Let's assume we fakeret to the
                    # next instruction after the block
                    # TODO: FIXME: There are arch-specific hints to give the correct ret site
                    # Such as looking for constant values of LR in this block for ARM stuff.
                    fakeret_edge = FunctionFakeRetEdge(cfg_node, return_site, current_function_addr, confirmed=None)
                    func_edges.append(fakeret_edge)
                    fr = FunctionReturn(new_function_addr, current_function_addr, addr, return_site)
                    if fr not in self._function_returns[new_function_addr]:
                        self._function_returns[new_function_addr].add(fr)
                    ce = CFGJob(return_site, current_function_addr, 'Ijk_FakeRet', last_addr=addr, src_node=cfg_node,
                                src_stmt_idx=stmt_idx, src_ins_addr=ins_addr, returning_source=new_function_addr,
                                syscall=is_syscall, func_edges=func_edges)
                    self._pending_jobs.add_job(ce)
                    # register this job to this function
                    self._register_analysis_job(current_function_addr, ce)


        return jobs

    def _simulate_block_with_resilience(self, state):
        """
        Execute a basic block with "On Error Resume Next". Give up when there is no way moving forward.

        :param SimState state:  The initial state to start simulation with.
        :return:                A SimSuccessors instance or None if we are unable to resume execution with resilience.
        :rtype:                 SimSuccessors or None
        """

        stmt_idx = 0
        successors = None  # make PyCharm's linting happy

        while True:
            try:
                successors = self.project.factory.successors(state, skip_stmts=stmt_idx)
                break
            except SimOperationError as ex:
                stmt_idx = ex.stmt_idx + 1
                continue
            except SimError:
                return None

        return successors

    def _is_branching_to_outside(self, src_addr, target_addr, current_function_addr):
        """
        Determine if a branch is branching to a different function (i.e., branching to outside the current function).

        :param int src_addr:    The source address.
        :param int target_addr: The destination address.
        :param int current_function_addr:   Address of the current function.
        :return:    A tuple of (to_outside, target_func_addr)
        :rtype:     tuple
        """

        if not self._addrs_belong_to_same_section(src_addr, target_addr):
            # if the target address is at another section, it has to be jumping to a new function
            target_func_addr = target_addr
            to_outside = True
        else:
            # it might be a jumpout
            target_func_addr = None
            real_target_addr = get_real_address_if_arm(self.project.arch, target_addr)
            if real_target_addr in self._traced_addresses:
                node = self.model.get_any_node(target_addr)
                if node is not None:
                    target_func_addr = node.function_address
            if target_func_addr is None:
                target_func_addr = current_function_addr

            to_outside = not target_func_addr == current_function_addr

        return to_outside, target_func_addr

    # Data reference processing

    def _collect_data_references(self, irsb, irsb_addr):
        """
        Unoptimizes IRSB and _add_data_reference's for individual statements or
        for parts of statements (e.g. Store)

        :param pyvex.IRSB irsb: Block to scan for data references
        :param int irsb_addr: Address of block
        :return: None
        """

        if irsb.data_refs:
            self._process_irsb_data_refs(irsb)
        elif irsb.statements:
            # for each statement, collect all constants that are referenced or used.
            self._collect_data_references_by_scanning_stmts(irsb, irsb_addr)

    def _process_irsb_data_refs(self, irsb):
        assumption = self._decoding_assumptions.get(irsb.addr & ~1)
        for ref in irsb.data_refs:
            if ref.data_type_str == "integer(store)":
                data_type_str = "integer"
                is_store = True
            else:
                data_type_str = ref.data_type_str
                is_store = False

            if ref.data_size:
                # special logic: we do not call occupy for storing attempts in executable memory regions
                if not is_store or (is_store and not self._addr_in_exec_memory_regions(ref.data_addr)):
                    self._seg_list.occupy(ref.data_addr, ref.data_size, "unknown")
                    if assumption is not None:
                        assumption.add_data_seg(ref.data_addr, ref.data_size)

            self._add_data_reference(
                    irsb.addr,
                    ref.stmt_idx,
                    ref.ins_addr,
                    ref.data_addr,
                    data_size=ref.data_size,
                    data_type=data_type_str,
            )

            if ref.data_size == self.project.arch.bytes and is_arm_arch(self.project.arch):
                self._process_irsb_data_ref_inlined_data(irsb, ref)

    def _process_irsb_data_ref_inlined_data(self, irsb, ref):
        # ARM (and maybe a few other architectures as well) has inline pointers
        sec = self.project.loader.find_section_containing(ref.data_addr)
        if sec is not None and sec.is_readable and not sec.is_writable:
            # points to a non-writable region. read it out and see if there is another pointer!
            v = self._fast_memory_load_pointer(ref.data_addr, ref.data_size)

            # this value can either be a pointer or an offset from the pc... we need to try them both
            # attempt 1: a direct pointer
            sec_2nd = self.project.loader.find_section_containing(v)
            if sec_2nd is not None and sec_2nd.is_readable and not sec_2nd.is_writable:
                # found it!
                self._add_data_reference(
                    irsb.addr,
                    ref.stmt_idx,
                    ref.ins_addr,
                    v,
                    data_size=None,
                    data_type=MemoryDataSort.Unknown,
                )
                return

            # attempt 2: pc + offset
            #   ldr r3, [pc, #0x328]
            #   add r3, pc
            # the pc to add to r3 is the address of that instruction + 4 (THUMB) or 8 (ARM)
            #
            # According to the spec:
            # In ARM state, the value of the PC is the address of the current instruction plus 8 bytes.
            # In Thumb state:
            # - For B, BL, CBNZ, and CBZ instructions, the value of the PC is the address of the current instruction
            #   plus 4 bytes.
            # - For all other instructions that use labels, the value of the PC is the address of the current
            #   instruction plus 4 bytes, with bit[1] of the result cleared to 0 to make it word-aligned.
            #
            if (irsb.addr & 1) == 1:
                actual_ref_ins_addr = ref.ins_addr + 2
                v += 4 + actual_ref_ins_addr
                v &= 0xffff_ffff_ffff_fffe
            else:
                actual_ref_ins_addr = ref.ins_addr + 4
                v += 8 + actual_ref_ins_addr
            sec_3rd = self.project.loader.find_section_containing(v)
            if sec_3rd is not None and sec_3rd.is_readable and not sec_3rd.is_writable:
                # found it!
                self._add_data_reference(
                    irsb.addr,
                    ref.stmt_idx,
                    actual_ref_ins_addr,
                    v,
                    data_size=None,
                    data_type=MemoryDataSort.Unknown
                )

    def _collect_data_references_by_scanning_stmts(self, irsb, irsb_addr):

        # helper methods
        def _process(stmt_idx_, data_, insn_addr, next_insn_addr, data_size=None, data_type=None):
            """
            Helper method used for calling _add_data_reference after checking
            for manipulation of constants

            :param pyvex.IRSB irsb_: Edited block (as might be de-optimised)
            :param pyvex.IRStmt.* stmt_: Statement
            :param int stmt_idx_: Statement ID
            :param data_: data manipulated by statement
            :param int insn_addr: instruction address
            :param int next_insn_addr: next instruction address
            :param data_size: Size of the data being manipulated
            :param str data_type: Type of the data being manipulated
            :return: None
            """
            if type(data_) is pyvex.expr.Const:  # pylint: disable=unidiomatic-typecheck
                val = data_.con.value
            elif type(data_) is int:
                val = data_
            else:
                return

            if val != next_insn_addr:
                if data_size:
                    # Mark the region as unknown so we won't try to create a code block covering this region in the
                    # future.
                    self._seg_list.occupy(val, data_size, "unknown")
                self._add_data_reference(irsb_addr, stmt_idx_, insn_addr, val, data_size=data_size, data_type=data_type)

        # get all instruction addresses
        instr_addrs = irsb.instruction_addresses

        # ARM-only: we need to simulate temps and registers to handle addresses that are coming from constant pools
        regs = {}
        tmps = {}

        # for each statement, collect all constants that are referenced or used.
        instr_addr = None
        next_instr_addr = None
        for stmt_idx, stmt in enumerate(irsb.statements):
            if type(stmt) is pyvex.IRStmt.IMark:  # pylint: disable=unidiomatic-typecheck
                instr_addr = stmt.addr + stmt.delta
                # there can be weird cases sometimes... I've seen two IMarks with the exact same address showing up one
                # after the other.
                if instr_addrs and instr_addr == instr_addrs[0]:
                    instr_addr = instr_addrs[0]
                    instr_addrs = instr_addrs[1 : ]
                    next_instr_addr = instr_addrs[0] if instr_addrs else None

            elif type(stmt) is pyvex.IRStmt.WrTmp:  # pylint: disable=unidiomatic-typecheck
                if type(stmt.data) is pyvex.IRExpr.Load:  # pylint: disable=unidiomatic-typecheck
                    # load
                    # e.g. t7 = LDle:I64(0x0000000000600ff8)
                    size = stmt.data.result_size(irsb.tyenv) // 8 # convert to bytes
                    _process(stmt_idx, stmt.data.addr, instr_addr, next_instr_addr, data_size=size, data_type='integer')
                    # if the architecture is ARM and it's loading from a constant, perform the actual load
                    if is_arm_arch(self.project.arch) \
                            and isinstance(stmt.data.addr, pyvex.IRExpr.Const):
                        read_addr = stmt.data.addr.con.value
                        v = self._fast_memory_load_pointer(read_addr, size)
                        if v is not None:
                            tmps[stmt.tmp] = v

                elif type(stmt.data) in (pyvex.IRExpr.Binop, ):  # pylint: disable=unidiomatic-typecheck

                    # rip-related addressing
                    if stmt.data.op in ('Iop_Add32', 'Iop_Add64'):
                        if all(type(arg) is pyvex.expr.Const for arg in stmt.data.args):
                            # perform the addition
                            loc = stmt.data.args[0].con.value + stmt.data.args[1].con.value
                            _process(stmt_idx, loc, instr_addr, next_instr_addr)
                            continue
                        if is_arm_arch(self.project.arch) and \
                                isinstance(stmt.data.args[0], pyvex.expr.RdTmp) and stmt.data.args[0].tmp in tmps and \
                                type(stmt.data.args[1]) is pyvex.expr.Const:
                            # perform the addition
                            v = tmps[stmt.data.args[0].tmp]
                            loc = v + stmt.data.args[1].con.value
                            _process(stmt_idx, loc, instr_addr, next_instr_addr)
                            continue

                    # binary operation
                    for arg in stmt.data.args:
                        _process(stmt_idx, arg, instr_addr, next_instr_addr)

                elif type(stmt.data) is pyvex.IRExpr.Const:  # pylint: disable=unidiomatic-typecheck
                    _process(stmt_idx, stmt.data, instr_addr, next_instr_addr)

                elif type(stmt.data) is pyvex.IRExpr.ITE:
                    for child_expr in stmt.data.child_expressions:
                        _process(stmt_idx, child_expr, instr_addr, next_instr_addr)

                elif type(stmt.data) is pyvex.IRExpr.Get:
                    if is_arm_arch(self.project.arch) and stmt.data.offset in regs:
                        tmps[stmt.tmp] = regs[stmt.data.offset]

            elif type(stmt) is pyvex.IRStmt.Put:  # pylint: disable=unidiomatic-typecheck
                # put
                # e.g. PUT(rdi) = 0x0000000000400714
                is_itstate = is_arm_arch(self.project.arch) and stmt.offset == self.project.arch.registers['itstate'][0]
                if stmt.offset not in (self._initial_state.arch.ip_offset, ) and not is_itstate:
                    _process(stmt_idx, stmt.data, instr_addr, next_instr_addr)

                if is_arm_arch(self.project.arch) and not is_itstate:
                    if type(stmt.data) is pyvex.IRExpr.RdTmp and stmt.data.tmp in tmps:
                        regs[stmt.offset] = tmps[stmt.data.tmp]
                    else:
                        if stmt.offset in regs:
                            del regs[stmt.offset]

            elif type(stmt) is pyvex.IRStmt.Store:  # pylint: disable=unidiomatic-typecheck
                # store addr
                _process(stmt_idx, stmt.addr, instr_addr, next_instr_addr)
                # store data
                _process(stmt_idx, stmt.data, instr_addr, next_instr_addr)

            elif type(stmt) is pyvex.IRStmt.Dirty:

                _process(stmt_idx, stmt.mAddr, instr_addr, next_instr_addr, data_size=stmt.mSize,
                         data_type=MemoryDataSort.FloatingPoint)

            elif type(stmt) is pyvex.IRStmt.LoadG:

                _process(stmt_idx, stmt.addr, instr_addr, next_instr_addr,
                         data_size=stmt.addr.result_size(irsb.tyenv) // self.project.arch.byte_width)

    def _add_data_reference(self, irsb_addr, stmt_idx, insn_addr, data_addr,  # pylint: disable=unused-argument
                            data_size=None, data_type=None):
        """
        Checks addresses are in the correct segments and creates or updates
        MemoryData in _memory_data as appropriate, labelling as segment
        boundaries or data type

        :param int irsb_addr: irsb address
        :param int stmt_idx: Statement ID
        :param int insn_addr: instruction address
        :param data_addr: address of data manipulated by statement
        :param data_size: Size of the data being manipulated
        :param str data_type: Type of the data being manipulated
        :return: None
        """

        # Make sure data_addr is within a valid memory range
        if not self.project.loader.find_segment_containing(data_addr):

            # data might be at the end of some section or segment...
            # let's take a look
            for segment in self.project.loader.main_object.segments:
                if segment.vaddr + segment.memsize == data_addr:
                    # yeah!
                    new_data = False
                    if data_addr not in self._memory_data:
                        data = MemoryData(data_addr, 0, MemoryDataSort.SegmentBoundary)
                        self._memory_data[data_addr] = data
                        new_data = True

                    if new_data or self._cross_references:
                        cr = XRef(ins_addr=insn_addr, block_addr=irsb_addr, stmt_idx=stmt_idx,
                                  memory_data=self.model.memory_data[data_addr], xref_type=XRefType.Offset,
                                  )
                        self.kb.xrefs.add_xref(cr)
                    break

            return

        new_data = False
        if data_addr not in self._memory_data:
            if data_type is not None and data_size is not None:
                data = MemoryData(data_addr, data_size, data_type, max_size=data_size)
            else:
                data = MemoryData(data_addr, 0, MemoryDataSort.Unknown)
            self._memory_data[data_addr] = data
            new_data = True
        if new_data or self._cross_references:
            cr = XRef(ins_addr=insn_addr, block_addr=irsb_addr, stmt_idx=stmt_idx,
                      memory_data=self.model.memory_data[data_addr],
                      xref_type=XRefType.Offset,
                      )
            self.kb.xrefs.add_xref(cr)

        if is_arm_arch(self.project.arch):
            if (irsb_addr & 1) == 1 and data_addr == (insn_addr & 0xffff_ffff_ffff_fffe) + 4:
                return
            elif data_addr == insn_addr + 8:
                return
        self.insn_addr_to_memory_data[insn_addr] = self._memory_data[data_addr]

    def _tidy_data_references(self):
        """

        :return: True if new data entries are found, False otherwise.
        :rtype: bool
        """

        # Make sure all memory data entries cover all data sections
        keys = sorted(self._memory_data.keys())
        for i, data_addr in enumerate(keys):
            data = self._memory_data[data_addr]
            if self._addr_in_exec_memory_regions(data.address):
                # TODO: Handle data in code regions (or executable regions)
                pass
            else:
                if i + 1 != len(keys):
                    next_data_addr = keys[i + 1]
                else:
                    next_data_addr = None

                # goes until the end of the section/segment
                # TODO: the logic needs more testing

                sec = self.project.loader.find_section_containing(data_addr)
                next_sec_addr = None
                if sec is not None:
                    last_addr = sec.vaddr + sec.memsize
                else:
                    # it does not belong to any section. what's the next adjacent section? any memory data does not go
                    # beyong section boundaries
                    next_sec = self.project.loader.find_section_next_to(data_addr)
                    if next_sec is not None:
                        next_sec_addr = next_sec.vaddr

                    seg = self.project.loader.find_segment_containing(data_addr)
                    if seg is not None:
                        last_addr = seg.vaddr + seg.memsize
                    else:
                        # We got an address that is not inside the current binary...
                        l.warning('_tidy_data_references() sees an address %#08x that does not belong to any '
                                  'section or segment.', data_addr
                                  )
                        last_addr = None

                if next_data_addr is None:
                    boundary = last_addr
                elif last_addr is None:
                    boundary = next_data_addr
                else:
                    boundary = min(last_addr, next_data_addr)

                if next_sec_addr is not None:
                    boundary = min(boundary, next_sec_addr)

                if boundary is not None:
                    data.max_size = boundary - data_addr

                if data.max_size is None:
                    print('wtf')

        keys = sorted(self._memory_data.keys())

        new_data_found = False

        i = 0
        # pylint:disable=too-many-nested-blocks
        while i < len(keys):
            data_addr = keys[i]
            i += 1

            memory_data = self._memory_data[data_addr]

            if memory_data.sort == MemoryDataSort.SegmentBoundary:
                continue

            content_holder = [ ]

            # let's see what sort of data it is
            if memory_data.sort in (MemoryDataSort.Unknown, MemoryDataSort.Unspecified) or \
                    (memory_data.sort == MemoryDataSort.Integer and memory_data.size == self.project.arch.bytes):
                data_type, data_size = self._guess_data_type(data_addr, memory_data.max_size,
                                                             content_holder=content_holder)
            else:
                data_type, data_size = memory_data.sort, memory_data.size

            if data_type is not None:
                memory_data.size = data_size
                memory_data.sort = data_type

                if len(content_holder) == 1:
                    memory_data.content = content_holder[0]

                if memory_data.max_size is not None and (0 < memory_data.size < memory_data.max_size):
                    # Create another memory_data object to fill the gap
                    new_addr = data_addr + memory_data.size
                    new_md = MemoryData(new_addr, None, None, max_size=memory_data.max_size - memory_data.size)
                    self._memory_data[new_addr] = new_md
                    # Make a copy of all old references
                    old_crs = self.kb.xrefs.get_xrefs_by_dst(data_addr)
                    crs = [ ]
                    for old_cr in old_crs:
                        cr = old_cr.copy()
                        cr.memory_data = new_md
                        crs.append(cr)
                    self.kb.xrefs.add_xrefs(crs)
                    keys.insert(i, new_addr)

                if data_type == MemoryDataSort.PointerArray:
                    # make sure all pointers are identified
                    pointer_size = self.project.arch.bytes
                    old_crs = self.kb.xrefs.get_xrefs_by_dst(data_addr)

                    for j in range(0, data_size, pointer_size):
                        ptr = self._fast_memory_load_pointer(data_addr + j)

                        # is this pointer coming from the current binary?
                        obj = self.project.loader.find_object_containing(ptr, membership_check=False)
                        if obj is not self.project.loader.main_object:
                            # the pointer does not come from current binary. skip.
                            continue

                        if self._seg_list.is_occupied(ptr):
                            sort = self._seg_list.occupied_by_sort(ptr)
                            if sort == 'code':
                                continue
                            if sort == 'pointer-array':
                                continue
                            # TODO: other types
                        if ptr not in self._memory_data:
                            new_md = MemoryData(ptr, 0, MemoryDataSort.Unknown, pointer_addr=data_addr + j)
                            self._memory_data[ptr] = new_md
                            # Make a copy of the old reference
                            crs = [ ]
                            for old_cr in old_crs:
                                cr = old_cr.copy()
                                cr.memory_data = new_md
                                crs.append(cr)
                            self.kb.xrefs.add_xrefs(crs)
                            new_data_found = True

            else:
                memory_data.size = memory_data.max_size

            self._seg_list.occupy(data_addr, memory_data.size, memory_data.sort)

        return new_data_found

    def _guess_data_type(self, data_addr, max_size, content_holder=None):
        """
        Make a guess to the data type.

        Users can provide their own data type guessing code when initializing CFGFast instance, and each guessing
        handler will be called if this method fails to determine what the data is.

        :param int data_addr: Address of the data.
        :param int max_size: The maximum size this data entry can be.
        :return: a tuple of (data type, size). (None, None) if we fail to determine the type or the size.
        :rtype: tuple
        """
        if max_size is None:
            max_size = 0

        # quick check: if it's at the beginning of a binary, it might be the ELF header
        elfheader_sort, elfheader_size = self._guess_data_type_elfheader(data_addr, max_size)
        if elfheader_sort:
            return elfheader_sort, elfheader_size

        try:
            ref = next(iter(self.kb.xrefs.get_xrefs_by_dst(data_addr)))  # type: XRef
            irsb_addr = ref.block_addr
            stmt_idx = ref.stmt_idx
        except StopIteration:
            irsb_addr, stmt_idx = None, None


        if self._seg_list.is_occupied(data_addr) and self._seg_list.occupied_by_sort(data_addr) == 'code':
            # it's a code reference
            # TODO: Further check if it's the beginning of an instruction
            return MemoryDataSort.CodeReference, 0

        pointer_size = self.project.arch.bytes

        # who's using it?
        if isinstance(self.project.loader.main_object, cle.MetaELF):
            plt_entry = self.project.loader.main_object.reverse_plt.get(irsb_addr, None)
            if plt_entry is not None:
                # IRSB is owned by plt!
                return MemoryDataSort.GOTPLTEntry, pointer_size

        # is it in a section with zero bytes, like .bss?
        obj = self.project.loader.find_object_containing(data_addr)
        if obj is None:
            return None, None
        section = obj.find_section_containing(data_addr)
        if section is not None and section.only_contains_uninitialized_data:
            # Nothing much you can do
            return None, None

        r = self._guess_data_type_pointer_array(data_addr, pointer_size, max_size)
        if r is not None:
            return r

        try:
            data = self.project.loader.memory.load(data_addr, 1024)
        except KeyError:
            data = b''

        # Is it an unicode string?
        # TODO: Support unicode string longer than the max length
        if len(data) >= 4 and data[1] == 0 and data[3] == 0 and data[0] in self.PRINTABLES:
            def can_decode(n):
                try:
                    data[:n*2].decode('utf_16_le')
                except UnicodeDecodeError:
                    return False
                return True
            if can_decode(4) or can_decode(5) or can_decode(6):
                running_failures = 0
                last_success = 4
                for i in range(4, len(data) // 2):
                    if can_decode(i):
                        last_success = i
                        running_failures = 0
                        if data[i*2-2] == 0 and data[i*2-1] == 0:
                            break
                    else:
                        running_failures += 1
                        if running_failures > 3:
                            break

                return MemoryDataSort.UnicodeString, last_success

        if data:
            try:
                zero_pos = data.index(0)
            except ValueError:
                zero_pos = None
            if (zero_pos is not None and zero_pos > 0 and all(c in self.PRINTABLES for c in data[:zero_pos])) or \
                    all(c in self.PRINTABLES for c in data):
                # it's a string
                # however, it may not be terminated
                string_data = data if zero_pos is None else data[:zero_pos]
                if content_holder is not None:
                    content_holder.append(string_data)
                return MemoryDataSort.String, min(len(string_data) + 1, 1024)

        for handler in self._data_type_guessing_handlers:
            irsb = None if irsb_addr is None else self.model.get_any_node(irsb_addr).block.vex
            sort, size = handler(self, irsb, irsb_addr, stmt_idx, data_addr, max_size)
            if sort is not None:
                return sort, size

        return None, None

    def _guess_data_type_pointer_array(self, data_addr: int, pointer_size: int, max_size: int):
        pointers_count = 0

        max_pointer_array_size = min(512 * pointer_size, max_size)
        for i in range(0, max_pointer_array_size, pointer_size):
            ptr = self._fast_memory_load_pointer(data_addr + i)

            if ptr is not None:
                #if self._seg_list.is_occupied(ptr) and self._seg_list.occupied_by_sort(ptr) == 'code':
                #    # it's a code reference
                #    # TODO: Further check if it's the beginning of an instruction
                #    pass
                if self.project.loader.find_section_containing(ptr) is not None or \
                        self.project.loader.find_segment_containing(ptr) is not None or \
                        (self._extra_memory_regions and
                         next(((a < ptr < b) for (a, b) in self._extra_memory_regions), None)
                         ):
                    # it's a pointer of some sort
                    # TODO: Determine what sort of pointer it is
                    pointers_count += 1
                else:
                    break

        if pointers_count:
            return MemoryDataSort.PointerArray, pointer_size * pointers_count

        return None

    def _guess_data_type_elfheader(self, data_addr, max_size):
        """
        Is the specified data chunk an ELF header?

        :param int data_addr:   Address of the data chunk
        :param int max_size:    Size of the data chunk.
        :return:                A tuple of ('elf-header', size) if it is, or (None, None) if it is not.
        :rtype:                 tuple
        """

        obj = self.project.loader.find_object_containing(data_addr)
        if obj is None:
            # it's not mapped
            return None, None

        if data_addr == obj.min_addr and 4 < max_size < 1000:
            # Does it start with the ELF magic bytes?
            try:
                data = self.project.loader.memory.load(data_addr, 4)
            except KeyError:
                return None, None
            if data == b"\x7fELF":
                # yes!
                return MemoryDataSort.ELFHeader, max_size

        return None, None

    # Indirect jumps processing

    def _resolve_plt(self, addr, irsb, indir_jump: IndirectJump):
        """
        Determine if the IRSB at the given address is a PLT stub. If it is, concretely execute the basic block to
        resolve the jump target.

        :param int addr:                Address of the block.
        :param irsb:                    The basic block.
        :param indir_jump:              The IndirectJump instance.
        :return:                        True if the IRSB represents a PLT stub and we successfully resolved the target.
                                        False otherwise.
        :rtype:                         bool
        """

        # is the address identified by CLE as a PLT stub?
        if self.project.loader.all_elf_objects:
            # restrict this heuristics to ELF files only
            if not any([ addr in obj.reverse_plt for obj in self.project.loader.all_elf_objects ]):
                return False

        # Make sure the IRSB has statements
        if not irsb.has_statements:
            irsb = self.project.factory.block(irsb.addr, size=irsb.size, opt_level=1, cross_insn_opt=False).vex

        # try to resolve the jump target
        simsucc = self.project.factory.default_engine.process(self._initial_state, irsb, force_addr=addr)
        if len(simsucc.successors) == 1:
            ip = simsucc.successors[0].ip
            if ip._model_concrete is not ip:
                target_addr = ip._model_concrete.value
                obj = self.project.loader.find_object_containing(target_addr, membership_check=False)
                if (obj is not None and obj is not self.project.loader.main_object) \
                        or self.project.is_hooked(target_addr):
                    # resolved!
                    # Fill the IndirectJump object
                    indir_jump.resolved_targets.add(target_addr)
                    l.debug("Address %#x is resolved as a PLT entry, jumping to %#x", addr, target_addr)
                    return True

        return False

    def _indirect_jump_resolved(self, jump: IndirectJump, jump_addr, resolved_by, targets: List[int]):
        """
        Called when an indirect jump is successfully resolved.

        :param jump:                                The resolved indirect jump.
        :param IndirectJumpResolver resolved_by:    The resolver used to resolve this indirect jump.
        :param list targets:                        List of indirect jump targets.

        :return:                                    None
        """

        source_addr = jump.addr

        if jump.jumptable:
            # Fill in the jump_tables dict
            self.jump_tables[jump.addr] = jump
            # occupy the jump table region
            if jump.jumptable_addr is not None:
                self._seg_list.occupy(jump.jumptable_addr, jump.jumptable_size, "data")
                if self._collect_data_ref:
                    if jump.jumptable_addr in self._memory_data:
                        memory_data = self._memory_data[jump.jumptable_addr]
                        memory_data.size = jump.jumptable_size
                        memory_data.max_size = jump.jumptable_size
                        memory_data.sort = MemoryDataSort.Unknown
                    else:
                        memory_data = MemoryData(jump.jumptable_addr, jump.jumptable_size, MemoryDataSort.Unknown,
                                                 max_size=jump.jumptable_size)
                        self._memory_data[jump.jumptable_addr] = memory_data

        jump.resolved_targets = targets
        all_targets = set(targets)
        for addr in all_targets:
            to_outside = (jump.jumpkind == 'Ijk_Call'
                          or jump.type == IndirectJumpType.Vtable
                          or addr in self.functions
                          or not self._addrs_belong_to_same_section(jump.addr, addr))

            # TODO: get a better estimate of the function address
            if jump.type == IndirectJumpType.Vtable:
                target_func_addr = addr
            else:
                target_func_addr = jump.func_addr if not to_outside else addr
            func_edge = FunctionTransitionEdge(self._nodes[source_addr], addr, jump.func_addr, to_outside=to_outside,
                                               dst_func_addr=target_func_addr
                                               )
            job = CFGJob(addr, target_func_addr, jump.jumpkind,
                         last_addr=source_addr,
                         src_node=self._nodes[source_addr],
                         src_ins_addr=jump.ins_addr,
                         src_stmt_idx=jump.stmt_idx,
                         func_edges=[func_edge],
                         )
            self._insert_job(job)
            self._register_analysis_job(target_func_addr, job)

        self._deregister_analysis_job(jump.func_addr, jump)

        CFGBase._indirect_jump_resolved(self, jump, jump.addr, resolved_by, targets)

    def _indirect_jump_unresolved(self, jump):
        """
        Called when we cannot resolve an indirect jump.

        :param IndirectJump jump: The unresolved indirect jump.

        :return:    None
        """

        # add a node from this node to UnresolvableJumpTarget or UnresolvalbeCallTarget node,
        # depending on its jump kind
        src_node = self._nodes[jump.addr]
        if jump.jumpkind == 'Ijk_Boring':
            unresolvable_target_addr = self._unresolvable_jump_target_addr
            simprocedure_name = 'UnresolvableJumpTarget'
        elif jump.jumpkind == 'Ijk_Call':
            unresolvable_target_addr = self._unresolvable_call_target_addr
            simprocedure_name = 'UnresolvableCallTarget'
        else:
            raise AngrCFGError('It should be impossible')

        dst_node = CFGNode(unresolvable_target_addr, 0, self.model,
                           function_address=unresolvable_target_addr,
                           simprocedure_name=simprocedure_name,
                           block_id=unresolvable_target_addr,
                           )

        # add the dst_node to self._nodes
        if unresolvable_target_addr not in self._nodes:
            self.model.add_node(unresolvable_target_addr, dst_node)

        self._graph_add_edge(dst_node, src_node, jump.jumpkind, jump.ins_addr, jump.stmt_idx)

        if jump.jumpkind == 'Ijk_Boring':
            # mark it as a jumpout site for that function
            self._function_add_transition_edge(unresolvable_target_addr, src_node, jump.func_addr,
                                               to_outside=True,
                                               dst_func_addr=unresolvable_target_addr,
                                               ins_addr=jump.ins_addr,
                                               stmt_idx=jump.stmt_idx,
                                               )
        else:  # jump.jumpkind == 'Ijk_Call'
            # mark it as a call site for that function
            self._function_add_call_edge(unresolvable_target_addr, src_node, jump.func_addr,
                                         ins_addr=jump.ins_addr,
                                         stmt_idx=jump.stmt_idx,
                                         )

        self._deregister_analysis_job(jump.func_addr, jump)

        CFGBase._indirect_jump_unresolved(self, jump)

    # Exception handling

    def _preprocess_exception_handlings(self):

        self._exception_handling_by_endaddr.clear()

        bin_count = 0
        for obj in self.project.loader.all_objects:
            if isinstance(obj, cle.MetaELF) and hasattr(obj, "exception_handlings") and obj.exception_handlings:
                bin_count += 1
                for exc in obj.exception_handlings:
                    if exc.handler_addr is not None and self._inside_regions(exc.handler_addr):
                        if (exc.start_addr + exc.size) in self._exception_handling_by_endaddr:
                            l.warning("Multiple exception handlings ending at %#x. Please report it to GitHub.",
                                      exc.start_addr + exc.size)
                            continue
                        self._exception_handling_by_endaddr[exc.start_addr + exc.size] = exc

        l.info("Loaded %d exception handlings from %d binaries.",
               len(self._exception_handling_by_endaddr),
               bin_count,
               )

    # Removers

    def _remove_redundant_overlapping_blocks(self, function_alignment: int=16, is_arm: bool=False):
        """
        On some architectures there are sometimes garbage bytes (usually nops) between functions in order to properly
        align the succeeding function. CFGFast does a linear sweeping which might create duplicated blocks for
        function epilogues where one block starts before the garbage bytes and the other starts after the garbage bytes.

        This method enumerates all blocks and remove overlapping blocks if one of them is aligned to the specified
        alignment and the other contains only garbage bytes.

        :return: None
        """

        sorted_nodes = sorted(self.graph.nodes(), key=lambda n: n.addr if n is not None else 0)

        all_plt_stub_addrs = set(itertools.chain.from_iterable(
            obj.reverse_plt.keys() for obj in self.project.loader.all_objects if isinstance(obj, cle.MetaELF)))

        # go over the list. for each node that is the beginning of a function and is not properly aligned, if its
        # leading instruction is a single-byte or multi-byte nop, make sure there is another CFGNode starts after the
        # nop instruction

        nodes_to_append = {}
        # pylint:disable=too-many-nested-blocks
        for a in sorted_nodes:
            if a.addr in self.functions and a.addr not in all_plt_stub_addrs and \
                    not self._addr_hooked_or_syscall(a.addr):
                all_in_edges = self.graph.in_edges(a, data=True)
                if not any([data['jumpkind'] == 'Ijk_Call' for _, _, data in all_in_edges]):
                    # no one is calling it
                    # this function might be created from linear sweeping
                    a_real_addr = a.addr & 0xffff_fffe if is_arm else a.addr
                    try:
                        block = self._lift(a.addr, size=function_alignment - (a_real_addr % function_alignment))
                    except SimTranslationError:
                        continue

                    nop_length = None

                    if self._is_noop_block(self.project.arch, block):
                        # fast path: in most cases, the entire block is a single byte or multi-byte nop, which VEX
                        # optimizer is able to tell
                        nop_length = block.size

                    else:
                        # this is not a no-op block. Determine where nop instructions terminate.
                        insns = block.capstone.insns
                        if insns:
                            nop_length = self._get_nop_length(insns)

                    if nop_length is None or nop_length <= 0:
                        continue

                    # leading nop for alignment.
                    next_node_addr = a.addr + nop_length
                    if nop_length < a.size and \
                            not (next_node_addr in self._nodes or next_node_addr in nodes_to_append):
                        # create a new CFGNode that starts there
                        next_node_size = a.size - nop_length
                        next_node = CFGNode(next_node_addr, next_node_size, self.model,
                                            function_address=next_node_addr,
                                            instruction_addrs=[i for i in a.instruction_addrs
                                                                      if next_node_addr <= i
                                                                      < next_node_addr + next_node_size
                                                                    ],
                                            thumb=a.thumb,
                                            byte_string=None if a.byte_string is None else a.byte_string[nop_length:],
                                            block_id=next_node_addr,
                                            )
                        self.graph.add_node(next_node)

                        # create edges accordingly
                        all_out_edges = self.graph.out_edges(a, data=True)
                        for _, dst, data in all_out_edges:
                            self.graph.add_edge(next_node, dst, **data)

                        nodes_to_append[next_node_addr] = next_node

                        # make sure there is a function begins there
                        try:
                            snippet = self._to_snippet(addr=next_node_addr, size=next_node_size,
                                                       base_state=self._base_state)
                            self.functions._add_node(next_node_addr, snippet)
                            # if there are outside transitions, copy them as well
                            for src, dst, data in self.functions[a.addr].transition_graph.edges(data=True):
                                if src.addr == a.addr \
                                        and data.get('type', None) == 'transition' \
                                        and data.get('outside', False) is True:
                                    stmt_idx = data.get('stmt_idx', None)
                                    if stmt_idx != DEFAULT_STATEMENT:
                                        # since we are relifting the block from a new starting address, we should only
                                        # keep stmt_idx if it is the default exit.
                                        stmt_idx = None
                                    self.functions._add_outside_transition_to(next_node_addr, snippet, dst,
                                                                              to_function_addr=dst.addr,
                                                                              ins_addr=data.get('ins_addr', None),
                                                                              stmt_idx=stmt_idx)
                        except (SimEngineError, SimMemoryError):
                            continue

        # append all new nodes to sorted nodes
        if nodes_to_append:
            sorted_nodes = sorted(sorted_nodes + list(nodes_to_append.values()),
                                  key=lambda n: n.addr if n is not None else 0)

        removed_nodes = set()

        a = None  # it always hold the very recent non-removed node
        is_arm = is_arm_arch(self.project.arch)

        for i in range(len(sorted_nodes)):  # pylint:disable=consider-using-enumerate

            if a is None:
                a = sorted_nodes[0]
                continue

            b = sorted_nodes[i]
            if self._addr_hooked_or_syscall(b.addr):
                continue

            if b in removed_nodes:
                # skip all removed nodes
                continue

            # handle ARM vs THUMB...
            if is_arm:
                a_real_addr = a.addr & 0xffff_fffe
                b_real_addr = b.addr & 0xffff_fffe
            else:
                a_real_addr = a.addr
                b_real_addr = b.addr

            if a_real_addr <= b_real_addr < a_real_addr + a.size:
                # They are overlapping

                try:
                    block = self.project.factory.fresh_block(a.addr, b_real_addr - a_real_addr,
                                                             backup_state=self._base_state)
                except SimTranslationError:
                    a = b
                    continue
                if block.capstone.insns and all([ self._is_noop_insn(insn) for insn in block.capstone.insns ]):
                    # It's a big nop - no function starts with nop

                    # add b to indices
                    self._model.add_node(b.addr, b)

                    # shrink a
                    self._shrink_node(a, b.addr - a.addr, remove_function=False)

                    a = b
                    continue

                all_functions = self.kb.functions

                # now things are a little harder
                # if there is no incoming edge to b, we should replace b with a
                # this is mostly because we misidentified the function beginning. In fact a is the function beginning,
                # but somehow we thought b is the beginning
                if a.addr + a.size == b.addr + b.size:
                    in_edges = len([ _ for _, _, data in self.graph.in_edges([b], data=True) ])
                    if in_edges == 0:
                        # we use node a to replace node b
                        # link all successors of b to a
                        for _, dst, data in self.graph.out_edges([b], data=True):
                            self.graph.add_edge(a, dst, **data)

                        self._model.remove_node(b.addr, b)
                        self.graph.remove_node(b)

                        if b.addr in all_functions:
                            del all_functions[b.addr]

                        # skip b
                        removed_nodes.add(b)

                        continue

                # next case - if b is directly from function prologue detection, or a basic block that is a successor of
                # a wrongly identified basic block, we might be totally misdecoding b
                if b.instruction_addrs[0] not in a.instruction_addrs:
                    # use a, truncate b

                    new_b_addr = a.addr + a.size  # b starts right after a terminates
                    new_b_size = b.addr + b.size - new_b_addr  # this may not be the size we want, since b might be
                                                               # misdecoded

                    # totally remove b
                    self._model.remove_node(b.addr, b)
                    self.graph.remove_node(b)

                    if b.addr in all_functions:
                        del all_functions[b.addr]

                    removed_nodes.add(b)

                    if new_b_size > 0:
                        # there are still some parts left in node b - we don't want to lose it
                        dummy_job = CFGJob(new_b_addr, a.function_address, None)
                        self._scan_block(dummy_job)

                    continue

                # for other cases, we'll let them be for now

            a = b # update a

    def _remove_node(self, node):
        """
        Remove a CFGNode from self.graph as well as from the function manager (if it is the beginning of a function)

        :param CFGNode node: The CFGNode to remove from the graph.
        :return: None
        """

        self.graph.remove_node(node)
        self._model.remove_node(node.addr, node)

        # We wanna remove the function as well
        if node.addr in self.kb.functions:
            del self.kb.functions[node.addr]

        if node.addr in self.kb.functions.callgraph:
            self.kb.functions.callgraph.remove_node(node.addr)

    def _shrink_node(self, node, new_size, remove_function=True):
        """
        Shrink the size of a node in CFG.

        :param CFGNode node: The CFGNode to shrink
        :param int new_size: The new size of the basic block
        :param bool remove_function: If there is a function starting at `node`, should we remove that function or not.
        :return: None
        """

        # Generate the new node
        new_node = CFGNode(node.addr, new_size, self.model,
                           function_address=None if remove_function else node.function_address,
                           instruction_addrs=[i for i in node.instruction_addrs
                                                     if node.addr <= i < node.addr + new_size
                                                   ],
                           thumb=node.thumb,
                           byte_string=None if node.byte_string is None else node.byte_string[:new_size],
                           block_id=node.addr,
                           )

        old_in_edges = self.graph.in_edges(node, data=True)

        for src, _, data in old_in_edges:
            self.graph.add_edge(src, new_node, **data)

        successor_node_addr = node.addr + new_size
        if successor_node_addr in self._nodes:
            successor = self._nodes[successor_node_addr]
        else:
            successor_size = node.size - new_size
            successor = CFGNode(successor_node_addr, successor_size, self.model,
                                function_address=successor_node_addr if remove_function else node.function_address,
                                instruction_addrs=[i for i in node.instruction_addrs if i >= node.addr + new_size],
                                thumb=node.thumb,
                                byte_string=None if node.byte_string is None else node.byte_string[new_size:]
                                )
        self.graph.add_edge(new_node, successor, jumpkind='Ijk_Boring')

        # if the node B already has resolved targets, we will skip all unresolvable successors when adding old out edges
        # from node A to node B.
        # this matters in cases where node B is resolved as a special indirect jump entry (like a PLT stub), but (node
        # A + node B) wasn't properly resolved.
        unresolvable_target_addrs = (self._unresolvable_jump_target_addr, self._unresolvable_call_target_addr)

        has_resolved_targets = any([ node_.addr not in unresolvable_target_addrs
                                     for node_ in self.graph.successors(successor) ]
                                   )

        old_out_edges = self.graph.out_edges(node, data=True)
        for _, dst, data in old_out_edges:
            if (has_resolved_targets and dst.addr not in unresolvable_target_addrs) or \
                    not has_resolved_targets:
                self.graph.add_edge(successor, dst, **data)

        # remove the old node from indices
        self._model.remove_node(node.addr, node)

        # remove the old node form the graph
        self.graph.remove_node(node)

        # add the new node to indices
        self._model.add_node(new_node.addr, new_node)

        # the function starting at this point is probably totally incorrect
        # hopefull future call to `make_functions()` will correct everything
        if node.addr in self.kb.functions:
            del self.kb.functions[node.addr]

            if not remove_function:
                # add functions back
                self._function_add_node(node, node.addr)
                successor_node = self.model.get_any_node(successor_node_addr)
                if successor_node and successor_node.function_address == node.addr:
                    # if there is absolutely no predecessors to successor_node, we'd like to add it as a new function
                    # so that it will not be left behind
                    if not list(self.graph.predecessors(successor_node)):
                        self._function_add_node(successor_node, successor_node_addr)

        #if node.addr in self.kb.functions.callgraph:
        #    self.kb.functions.callgraph.remove_node(node.addr)

    def _analyze_all_function_features(self, all_funcs_completed=False):
        """
        Iteratively analyze all changed functions, update their returning attribute, until a fix-point is reached (i.e.
        no new returning/not-returning functions are found).

        :return: None
        """

        while True:
            new_changes = self._iteratively_analyze_function_features(all_funcs_completed=all_funcs_completed)
            new_returning_functions = new_changes['functions_return']
            new_not_returning_functions = new_changes['functions_do_not_return']

            if not new_returning_functions and not new_not_returning_functions:
                break

            for returning_function in new_returning_functions:
                self._pending_jobs.add_returning_function(returning_function.addr)
                if returning_function.addr in self._function_returns:
                    for fr in self._function_returns[returning_function.addr]:
                        # Confirm them all
                        if not self.kb.functions.contains_addr(fr.caller_func_addr):
                            # FIXME: A potential bug might arise here. After post processing (phase 2), if the function
                            # specified by fr.caller_func_addr has been merged to another function during phase 2, we
                            # will simply skip this FunctionReturn here. It might lead to unconfirmed fake_ret edges
                            # in the newly merged function. Fix this bug in the future when it becomes an issue.
                            continue

                        if self.kb.functions.get_by_addr(fr.caller_func_addr).returning is not True:
                            self._updated_nonreturning_functions.add(fr.caller_func_addr)

                        return_to_node = self._nodes.get(fr.return_to, None)
                        if return_to_node is None:
                            return_to_snippet = self._to_snippet(addr=fr.return_to, base_state=self._base_state)
                        else:
                            return_to_snippet = self._to_snippet(cfg_node=self._nodes[fr.return_to])

                        self.kb.functions._add_return_from_call(fr.caller_func_addr, fr.callee_func_addr,
                                                                return_to_snippet)

                    del self._function_returns[returning_function.addr]

            for nonreturning_function in new_not_returning_functions:
                self._pending_jobs.add_nonreturning_function(nonreturning_function.addr)
                if nonreturning_function.addr in self._function_returns:
                    for fr in self._function_returns[nonreturning_function.addr]:
                        # Remove all pending FakeRet edges
                        if self.kb.functions.contains_addr(fr.caller_func_addr) and \
                                self.kb.functions.get_by_addr(fr.caller_func_addr).returning is not True:
                            self._updated_nonreturning_functions.add(fr.caller_func_addr)

                    del self._function_returns[nonreturning_function.addr]

    def _pop_pending_job(self, returning=True):
        return self._pending_jobs.pop_job(returning=returning)

    def _clean_pending_exits(self):
        self._pending_jobs.cleanup()

    #
    # Graph utils
    #

    def _graph_add_edge(self, cfg_node, src_node, src_jumpkind, src_ins_addr, src_stmt_idx):
        """
        Add edge between nodes, or add node if entry point

        :param CFGNode cfg_node: node which is jumped to
        :param CFGNode src_node: node which is jumped from none if entry point
        :param str src_jumpkind: what type of jump the edge takes
        :param int or str src_stmt_idx: source statements ID
        :return: None
        """

        if src_node is None:
            self.graph.add_node(cfg_node)
        else:
            self.graph.add_edge(src_node, cfg_node, jumpkind=src_jumpkind, ins_addr=src_ins_addr,
                                stmt_idx=src_stmt_idx)

    @staticmethod
    def _get_return_endpoints(func):
        all_endpoints = func.endpoints_with_type
        return all_endpoints.get('return', [])

    def _get_jumpout_targets(self, func):
        jumpout_targets = set()
        callgraph_outedges = self.functions.callgraph.out_edges(func.addr, data=True)
        # find the ones whose type is transition
        for _, dst, data in callgraph_outedges:
            if data.get('type', None) == 'transition':
                jumpout_targets.add(dst)
        return jumpout_targets

    def _get_return_sources(self, func):

        # We will create a return edge for each returning point of this function

        # Get all endpoints
        all_endpoints = func.endpoints_with_type
        # However, we do not want to create return edge if the endpoint is not a returning endpoint.
        # For example, a PLT stub on x86/x64 always jump to the real library function, so we should create a return
        # edge from that library function to the call site, instead of creating a return edge from the PLT stub to
        # the call site.
        if all_endpoints['transition']:
            # it has jump outs
            # it is, for example, a PLT stub
            # we take the endpoints of the function it calls. this is not always correct, but it can handle many
            # cases.
            jumpout_targets = self._get_jumpout_targets(func)
            jumpout_target_endpoints = set()

            for jumpout_func_addr in jumpout_targets:
                if jumpout_func_addr in self.functions:
                    jumpout_target_endpoints |= set(self._get_return_endpoints(self.functions[jumpout_func_addr]))

            endpoints = jumpout_target_endpoints
        else:
            endpoints = set()

        # then we take all return endpoints of the current function
        endpoints |= all_endpoints.get('return', set())

        return endpoints

    def _get_tail_caller(self, tailnode, seen):
        """
        recursively search predecessors for the actual caller
        for a tailnode that we will return to

        :return: list of callers for a possible tailnode
        """

        if tailnode.addr in seen:
            return []
        seen.add(tailnode.addr)

        callers = self.model.get_predecessors(tailnode, jumpkind='Ijk_Call')
        direct_jumpers = self.model.get_predecessors(tailnode, jumpkind='Ijk_Boring')
        jump_callers = []

        for jn in direct_jumpers:
            jf = self.model.get_any_node(jn.function_address)
            if jf is not None:
                jump_callers.extend(self._get_tail_caller(jf, seen))

        callers.extend(jump_callers)

        return callers


    def _make_return_edges(self):
        """
        For each returning function, create return edges in self.graph.

        :return: None
        """

        for func_addr, func in self.functions.items():
            if func.returning is False:
                continue

            # get the node on CFG
            if func.startpoint is None:
                l.warning('Function %#x does not have a startpoint (yet).', func_addr)
                continue

            startpoint = self.model.get_any_node(func.startpoint.addr)
            if startpoint is None:
                # weird...
                l.warning('No CFGNode is found for function %#x in _make_return_edges().', func_addr)
                continue

            endpoints = self._get_return_sources(func)

            # get all callers
            callers = self.model.get_predecessors(startpoint, jumpkind='Ijk_Call')

            # handle callers for tailcall optimizations if flag is enabled
            if self._detect_tail_calls and startpoint.addr in self._tail_calls:
                l.debug("Handling return address for tail call for func %x", func_addr)
                seen = set()
                tail_callers = self._get_tail_caller(startpoint, seen)
                callers.extend(tail_callers)

            # for each caller, since they all end with a call instruction, get the immediate successor
            return_targets = itertools.chain.from_iterable(
                self.model.get_successors(caller, excluding_fakeret=False, jumpkind='Ijk_FakeRet') for caller in callers
            )
            return_targets = set(return_targets)

            for ep in endpoints:
                src = self.model.get_any_node(ep.addr)
                for rt in return_targets:
                    if not src.instruction_addrs:
                        ins_addr = None
                    else:
                        if self.project.arch.branch_delay_slot:
                            if len(src.instruction_addrs) > 1:
                                ins_addr = src.instruction_addrs[-2]
                            else:
                                l.error('At %s: expecting more than one instruction. Only got one.', src)
                                ins_addr = None
                        else:
                            ins_addr = src.instruction_addrs[-1]

                    self._graph_add_edge(rt, src, 'Ijk_Ret', ins_addr, DEFAULT_STATEMENT)

    #
    # Function utils
    #

    def _function_add_node(self, cfg_node, function_addr):
        """
        Adds node to function manager, converting address to CodeNode if
        possible

        :param CFGNode cfg_node:    A CFGNode instance.
        :param int function_addr:   Address of the current function.
        :return: None
        """
        snippet = self._to_snippet(cfg_node=cfg_node)
        self.kb.functions._add_node(function_addr, snippet)

    def _function_add_transition_edge(self, dst_addr, src_node, src_func_addr, to_outside=False, dst_func_addr=None,
                                      stmt_idx=None, ins_addr=None, is_exception=False):
        """
        Add a transition edge to the function transition map.

        :param int dst_addr: Address that the control flow transits to.
        :param CFGNode src_node: The source node that the control flow transits from.
        :param int src_func_addr: Function address.
        :return: True if the edge is correctly added. False if any exception occurred (for example, the target address
                 does not exist)
        :rtype: bool
        """

        try:
            target_node = self._nodes.get(dst_addr, None)
            if target_node is None:
                target_snippet = self._to_snippet(addr=dst_addr, base_state=self._base_state)
            else:
                target_snippet = self._to_snippet(cfg_node=target_node)

            if src_node is None:
                # Add this basic block into the function manager
                self.kb.functions._add_node(src_func_addr, target_snippet)
            else:
                src_snippet = self._to_snippet(cfg_node=src_node)
                if not to_outside:
                    self.kb.functions._add_transition_to(src_func_addr, src_snippet, target_snippet, stmt_idx=stmt_idx,
                                                         ins_addr=ins_addr, is_exception=is_exception
                                                         )
                else:
                    self.kb.functions._add_outside_transition_to(src_func_addr, src_snippet, target_snippet,
                                                                 to_function_addr=dst_func_addr,
                                                                 stmt_idx=stmt_idx, ins_addr=ins_addr,
                                                                 is_exception=is_exception,
                                                                 )
            return True
        except (SimMemoryError, SimEngineError):
            return False

    def _function_add_call_edge(self, addr, src_node, function_addr, syscall=False, stmt_idx=None, ins_addr=None):
        """
        Add a call edge to the function transition map.

        :param int addr: Address that is being called (callee).
        :param CFGNode src_node: The source CFG node (caller).
        :param int ret_addr: Address that returns to (in case the function returns).
        :param int function_addr: Function address..
        :param bool syscall: If this is a call to a syscall or not.
        :param int or str stmt_idx: Statement ID of this call.
        :param int or None ins_addr: Instruction address of this call.
        :return: True if the edge is added. False if any exception occurred.
        :rtype: bool
        """
        try:
            if src_node is None:
                self.kb.functions._add_node(function_addr, addr, syscall=syscall)
            else:
                src_snippet = self._to_snippet(cfg_node=src_node)

                return_to_outside = False

                ret_snippet = None

                self.kb.functions._add_call_to(function_addr, src_snippet, addr, ret_snippet, syscall=syscall,
                                               stmt_idx=stmt_idx, ins_addr=ins_addr,
                                               return_to_outside=return_to_outside,
                                               )
            return True
        except (SimMemoryError, SimEngineError):
            return False

    def _function_add_fakeret_edge(self, addr, src_node, src_func_addr, confirmed=None):
        """
        Generate CodeNodes for target and source, if no source node add node
        for function, otherwise creates fake return to in function manager

        :param int addr: target address
        :param angr.analyses.CFGNode src_node: source node
        :param int src_func_addr: address of function
        :param confirmed: used as attribute on eventual digraph
        :return: None
        """

        target_node = self._nodes.get(addr, None)
        if target_node is None:
            target_snippet = self._to_snippet(addr=addr, base_state=self._base_state)
        else:
            target_snippet = self._to_snippet(cfg_node=target_node)

        if src_node is None:
            self.kb.functions._add_node(src_func_addr, target_snippet)
        else:
            src_snippet = self._to_snippet(cfg_node=src_node)
            self.kb.functions._add_fakeret_to(src_func_addr, src_snippet, target_snippet, confirmed=confirmed)

    def _function_add_return_site(self, addr, function_addr):
        """
        Generate CodeNodes for target address, registers node for function to
        function manager as return site

        :param int addr: target address
        :param int function_addr: address of function
        :return: None
        """
        try:
            target = self._to_snippet(self._nodes[addr])
        except KeyError:
            target = addr

        self.kb.functions._add_return_from(function_addr, target)

    def _function_add_return_edge(self, return_from_addr, return_to_addr, function_addr):
        """
        Generate CodeNodes for return_to_addr, add this node for function to
        function manager generating new edge

        :param int return_from_addr: target address
        :param int return_to_addr: target address
        :param int function_addr: address of function
        :return: None
        """

        return_to_node = self._nodes.get(return_to_addr, None)
        if return_to_node is None:
            return_to_snippet = self._to_snippet(addr=return_to_addr, base_state=self._base_state)
            to_outside = False
        else:
            return_to_snippet = self._to_snippet(cfg_node=return_to_node)
            to_outside = return_to_node.function_address != function_addr

        self.kb.functions._add_return_from_call(function_addr, return_from_addr, return_to_snippet,
                                                to_outside=to_outside)

    #
    # Architecture-specific methods
    #

    def _arm_track_lr_on_stack(self, addr, irsb, function):
        """
        At the beginning of the basic block, we check if the first instruction stores the LR register onto the stack.
        If it does, we calculate the offset of that store, and record the offset in function.info.

        For instance, here is the disassembly of a THUMB mode function:

        000007E4  STR.W           LR, [SP,#var_4]!
        000007E8  MOV             R2, R1
        000007EA  SUB             SP, SP, #0xC
        000007EC  MOVS            R1, #0
        ...
        00000800  ADD             SP, SP, #0xC
        00000802  LDR.W           PC, [SP+4+var_4],#4

        The very last basic block has a jumpkind of Ijk_Boring, which is because VEX cannot do such complicated analysis
        to determine the real jumpkind.

        As we can see, instruction 7e4h stores LR at [sp-4], and at the end of this function, instruction 802 loads LR
        from [sp], then increments sp by 4. We execute the first instruction, and track the following things:
        - if the value from register LR is stored onto the stack.
        - the difference between the offset of the LR store on stack, and the SP after the store.

        If at the end of the function, the LR is read out from the stack at the exact same stack offset, we will change
        the jumpkind of the final IRSB to Ijk_Ret.

        This method can be enabled by setting "ret_jumpkind_heuristics", which is an architecture-specific option on
        ARM, to True.

        :param int addr: Address of the basic block.
        :param pyvex.IRSB irsb: The basic block object.
        :param Function function: The function instance.
        :return: None
        """

        if irsb.statements is None:
            return

        if 'lr_saved_on_stack' in function.info:
            return

        # if it does, we log it down to the Function object.
        lr_offset = self.project.arch.registers['lr'][0]
        sp_offset = self.project.arch.sp_offset
        initial_sp = 0x7fff0000
        initial_lr = 0xabcdef
        tmps = {}

        # pylint:disable=too-many-nested-blocks
        for stmt in irsb.statements:
            if isinstance(stmt, pyvex.IRStmt.IMark):
                if stmt.addr + stmt.delta != addr:
                    break
            elif isinstance(stmt, pyvex.IRStmt.WrTmp):
                data = stmt.data
                if isinstance(data, pyvex.IRExpr.Get):
                    if data.offset == sp_offset:
                        tmps[stmt.tmp] = initial_sp
                    elif data.offset == lr_offset:
                        tmps[stmt.tmp] = initial_lr
                elif isinstance(data, pyvex.IRExpr.Binop):
                    if data.op == 'Iop_Sub32':
                        arg0, arg1 = data.args
                        if isinstance(arg0, pyvex.IRExpr.RdTmp) and isinstance(arg1, pyvex.IRExpr.Const):
                            if arg0.tmp in tmps:
                                tmps[stmt.tmp] = tmps[arg0.tmp] - arg1.con.value

            elif isinstance(stmt, (pyvex.IRStmt.Store, pyvex.IRStmt.StoreG)):
                data = stmt.data
                storing_lr = False
                if isinstance(data, pyvex.IRExpr.RdTmp):
                    if data.tmp in tmps:
                        val = tmps[data.tmp]
                        if val == initial_lr:
                            # we are storing LR to somewhere
                            storing_lr = True
                if storing_lr:
                    if isinstance(stmt.addr, pyvex.IRExpr.RdTmp):
                        if stmt.addr.tmp in tmps:
                            storing_addr = tmps[stmt.addr.tmp]

                            function.info['lr_saved_on_stack'] = True
                            function.info['lr_on_stack_offset'] = storing_addr - initial_sp
                            break

        if 'lr_saved_on_stack' not in function.info:
            function.info['lr_saved_on_stack'] = False

    def _arm_track_read_lr_from_stack(self, irsb, function):  # pylint:disable=unused-argument
        """
        At the end of a basic block, simulate the very last instruction to see if the return address is read from the
        stack and written in PC. If so, the jumpkind of this IRSB will be set to Ijk_Ret. For detailed explanations,
        please see the documentation of _arm_track_lr_on_stack().

        :param pyvex.IRSB irsb: The basic block object.
        :param Function function: The function instance.
        :return: None
        """

        if 'lr_saved_on_stack' not in function.info or not function.info['lr_saved_on_stack']:
            return

        sp_offset = self.project.arch.sp_offset
        initial_sp = 0x7fff0000
        last_sp = None
        tmps = {}
        tmp_irsb = self._lift(irsb.instruction_addresses[-1]).vex
        # pylint:disable=too-many-nested-blocks
        for stmt in tmp_irsb.statements:
            if isinstance(stmt, pyvex.IRStmt.WrTmp):
                data = stmt.data
                if isinstance(data, pyvex.IRExpr.Get) and data.offset == sp_offset:
                    # t0 = GET:I32(sp)
                    tmps[stmt.tmp] = initial_sp
                elif isinstance(data, pyvex.IRExpr.Binop):
                    # only support Add
                    if data.op == 'Iop_Add32':
                        arg0, arg1 = data.args
                        if isinstance(arg0, pyvex.IRExpr.RdTmp) and isinstance(arg1, pyvex.IRExpr.Const):
                            if arg0.tmp in tmps:
                                tmps[stmt.tmp] = tmps[arg0.tmp] + arg1.con.value
                elif isinstance(data, pyvex.IRExpr.Load):
                    if isinstance(data.addr, pyvex.IRExpr.RdTmp):
                        if data.addr.tmp in tmps:
                            tmps[stmt.tmp] = ('load', tmps[data.addr.tmp])
            elif isinstance(stmt, pyvex.IRStmt.Put):
                if stmt.offset == sp_offset and isinstance(stmt.data, pyvex.IRExpr.RdTmp):
                    if stmt.data.tmp in tmps:
                        # loading things into sp
                        last_sp = tmps[stmt.data.tmp]

        if last_sp is not None and isinstance(tmp_irsb.next, pyvex.IRExpr.RdTmp):
            val = tmps.get(tmp_irsb.next.tmp, None)
            # val being None means there are statements that we do not handle
            if isinstance(val, tuple) and val[0] == 'load':
                # the value comes from memory
                memory_addr = val[1]
                if isinstance(last_sp, int):
                    lr_on_stack_offset = memory_addr - last_sp
                else:
                    lr_on_stack_offset = memory_addr - last_sp[1]

                if lr_on_stack_offset == function.info['lr_on_stack_offset']:
                    # the jumpkind should be Ret instead of boring
                    irsb.jumpkind = 'Ijk_Ret'

    def _lifter_register_readonly_regions(self):
        pyvex.pvc.deregister_all_readonly_regions()

        if is_arm_arch(self.project.arch):
            self._ro_region_cdata_cache = [ ]
            for segment in self.project.loader.main_object.segments:
                if segment.is_readable and not segment.is_writable:
                    content = self.project.loader.memory.load(segment.vaddr, segment.memsize)
                    content_buf = pyvex.ffi.from_buffer(content)
                    self._ro_region_cdata_cache.append(content_buf)
                    pyvex.pvc.register_readonly_region(segment.vaddr, segment.memsize, content_buf)

    def _lifter_deregister_readonly_regions(self):
        pyvex.pvc.deregister_all_readonly_regions()
        self._ro_region_cdata_cache = None

    #
    # Other methods
    #

    def _generate_cfgnode(self, cfg_job, current_function_addr):
        """
        Generate a CFGNode that starts at `cfg_job.addr`.

        Since lifting machine code to IRSBs is slow, self._nodes is used as a cache of CFGNodes.

        If the current architecture is ARM, this method will try to lift the block in the mode specified by the address
        (determined by the parity of the address: even for ARM, odd for THUMB), and in case of decoding failures, try
        the other mode. If the basic block is successfully decoded in the other mode (different from the initial one),
         `addr` and `current_function_addr` are updated.

        :param CFGJob cfg_job: The CFGJob instance.
        :param int current_function_addr: Address of the current function.
        :return: A 4-tuple of (new address, new function address, CFGNode instance, IRSB object)
        :rtype: tuple
        """

        addr = cfg_job.addr

        try:

            if addr in self._nodes:
                cfg_node = self._nodes[addr]
                irsb = cfg_node.irsb

                if cfg_node.function_address != current_function_addr:
                    # the node has been assigned to another function before.
                    # we should update the function address.
                    current_function_addr = cfg_node.function_address

                return addr, current_function_addr, cfg_node, irsb

            is_x86_x64_arch = self.project.arch.name in ('X86', 'AMD64')

            if is_arm_arch(self.project.arch):
                real_addr = addr & (~1)
            else:
                real_addr = addr

            # extra check for ARM
            if is_arm_arch(self.project.arch) and self._seg_list.occupied_by_sort(addr) == "code":
                existing_node = self.get_any_node(addr, anyaddr=True)
                if existing_node is not None and (addr & 1) != (existing_node.addr & 1):
                    # we are trying to break an existing ARM node with a THUMB node, or vice versa
                    # this is probably because our current node is unexpected
                    return None, None, None, None

            distance = VEX_IRSB_MAX_SIZE
            # if there is exception handling code, check the distance between `addr` and the closest ending address
            if self._exception_handling_by_endaddr:
                next_end = next(self._exception_handling_by_endaddr.irange(minimum=real_addr), None)
                if next_end is not None:
                    distance = min(distance, next_end - real_addr)

            # if possible, check the distance between `addr` and the end of this section
            obj = self.project.loader.find_object_containing(addr, membership_check=False)
            if obj:
                # is there a section?
                has_executable_section = self._object_has_executable_sections(obj)
                section = obj.find_section_containing(addr)
                # If section is None, is there a segment?
                if section is None:
                    has_executable_segment = self._object_has_executable_segments(obj)
                    segment = obj.find_segment_containing(addr)
                if (has_executable_section and section is None) and \
                   (section is None and has_executable_segment and segment is None):
                    # the basic block should not exist here...
                    return None, None, None, None
                if section is not None:
                    if not section.is_executable:
                        # the section is not executable...
                        return None, None, None, None
                    distance_ = section.vaddr + section.memsize - real_addr
                    distance = min(distance_, VEX_IRSB_MAX_SIZE)
                elif segment is not None:
                    if not segment.is_executable:
                        # the segment is not executable...
                        return None, None, None, None
                    distance_segment = segment.vaddr + segment.memsize - real_addr
                    distance = min(distance_segment, VEX_IRSB_MAX_SIZE)

            # also check the distance between `addr` and the closest function.
            # we don't want to have a basic block that spans across function boundaries
            next_func = self.functions.ceiling_func(addr + 1)
            if next_func is not None:
                distance_to_func = (next_func.addr & (~1) if is_arm_arch(self.project.arch) else next_func.addr) \
                                   - real_addr
                if distance_to_func != 0:
                    if distance is None:
                        distance = distance_to_func
                    else:
                        distance = min(distance, distance_to_func)

            # in the end, check the distance between `addr` and the closest occupied region in segment list
            next_noncode_addr = self._seg_list.next_pos_with_sort_not_in(addr, { "code" }, max_distance=distance)
            if next_noncode_addr is not None:
                distance_to_noncode_addr = next_noncode_addr - real_addr
                distance = min(distance, distance_to_noncode_addr)

            switch_mode_on_nodecode = False
            if is_arm_arch(self.project.arch):
                switch_mode_on_nodecode = self._arch_options.switch_mode_on_nodecode
                if real_addr in self._decoding_assumptions:
                    # we have come across this address before
                    assumption = self._decoding_assumptions[real_addr]
                    if assumption.attempted_thumb and assumption.attempted_arm:
                        # unfortunately, we have attempted both, and it couldn't be decoded as any. time to give up
                        self._seg_list.occupy(real_addr, self.project.arch.instruction_alignment, "nodecode")
                        return None, None, None, None
                    if assumption.attempted_thumb:
                        switch_mode_on_nodecode = False
                        if addr % 2 == 1 and cfg_job.job_type == CFGJob.JOB_TYPE_COMPLETE_SCANNING:
                            # we have attempted THUMB mode. time to try ARM mode instead.
                            if current_function_addr == addr:
                                current_function_addr &= ~1
                            addr &= ~1
                        else:
                            # we have attempted THUMB mode and failed to decode.
                            if cfg_job.job_type == CFGJob.JOB_TYPE_NORMAL and \
                                    cfg_job.jumpkind in {'Ijk_Boring', 'Ijk_FakeRet'} and \
                                    cfg_job.src_node is not None:
                                self._cascading_remove_lifted_blocks(cfg_job.src_node.addr & 0xffff_fffe)
                            return None, None, None, None
                    elif assumption.attempted_arm:
                        switch_mode_on_nodecode = False
                        if addr % 2 == 0 and cfg_job.job_type == CFGJob.JOB_TYPE_COMPLETE_SCANNING:
                            # we have attempted ARM mode. time to try THUMB mode instead.
                            if current_function_addr == addr:
                                current_function_addr |= 1
                            addr |= 1
                        else:
                            # we have attempted ARM mode and failed to decode.
                            if cfg_job.job_type == CFGJob.JOB_TYPE_NORMAL and \
                                    cfg_job.jumpkind == 'Ijk_Boring' and \
                                    cfg_job.src_node is not None:
                                self._cascading_remove_lifted_blocks(cfg_job.src_node.addr & 0xffff_fffe)
                            return None, None, None, None

            # Let's try to create the pyvex IRSB directly, since it's much faster
            nodecode = False
            irsb = None
            irsb_string = None
            lifted_block = None
            try:
                lifted_block = self._lift(addr, size=distance, collect_data_refs=True, strict_block_end=True,
                                          load_from_ro_regions=True)
                irsb = lifted_block.vex_nostmt
                irsb_string = lifted_block.bytes[:irsb.size]
            except SimTranslationError:
                nodecode = True

            if cfg_job.job_type == CFGJob.JOB_TYPE_COMPLETE_SCANNING:
                # special logic during the complete scanning phase

                if is_arm_arch(self.project.arch):
                    # it's way too easy to incorrectly disassemble THUMB code contains 0x4f as ARM code svc?? #????
                    # if we get a single block that getting decoded to svc?? under ARM mode, we treat it as nodecode
                    if addr % 4 == 0 and irsb.jumpkind == "Ijk_Sys_syscall":
                        if lifted_block.capstone.insns \
                                and lifted_block.capstone.insns[-1].mnemonic.startswith("svc") \
                                and lifted_block.capstone.insns[-1].operands[0].imm > 255:
                            nodecode = True

                    if (nodecode or irsb.size == 0 or irsb.jumpkind == 'Ijk_NoDecode') and switch_mode_on_nodecode:
                        # maybe the current mode is wrong?
                        nodecode = False
                        if addr % 2 == 0:
                            addr_0 = addr + 1
                        else:
                            addr_0 = addr - 1

                        if addr_0 in self._nodes:
                            # it has been analyzed before
                            cfg_node = self._nodes[addr_0]
                            irsb = cfg_node.irsb
                            return addr_0, cfg_node.function_address, cfg_node, irsb

                        try:
                            lifted_block = self._lift(addr_0, size=distance, collect_data_refs=True,
                                                      strict_block_end=True, load_from_ro_regions=True)
                            irsb = lifted_block.vex_nostmt
                            irsb_string = lifted_block.bytes[:irsb.size]
                        except SimTranslationError:
                            nodecode = True

                        if not (nodecode or irsb.size == 0 or irsb.jumpkind == 'Ijk_NoDecode'):
                            # it is decodeable
                            if current_function_addr == addr:
                                current_function_addr = addr_0
                            addr = addr_0

            is_thumb = False
            if is_arm_arch(self.project.arch) and addr % 2 == 1:
                # thumb mode
                is_thumb = True

            if is_arm_arch(self.project.arch):
                # track decoding assumptions of ARM blocks
                if cfg_job.src_node is not None:
                    src_node_realaddr = cfg_job.src_node.addr & 0xffff_fffe
                    if src_node_realaddr in self._decoding_assumptions:
                        assumption = DecodingAssumption(
                            real_addr,
                            max(irsb.size, 1) if irsb is not None else 1,
                            ARMDecodingMode.THUMB if is_thumb else ARMDecodingMode.ARM)
                        if cfg_job.jumpkind != "Ijk_Call":
                            self._decoding_assumption_relations.add_edge(src_node_realaddr, real_addr)
                        self._decoding_assumptions[real_addr] = assumption
                elif cfg_job.job_type in (CFGJob.JOB_TYPE_FUNCTION_PROLOGUE, CFGJob.JOB_TYPE_COMPLETE_SCANNING):
                    # this is the source of assumptions. it might be wrong!
                    if real_addr in self._decoding_assumptions:
                        # take the existing one and update it
                        assumption = self._decoding_assumptions[real_addr]
                        if assumption.attempted_thumb and assumption.attempted_arm:
                            l.error("Unreachable reached. Please report to GitHub.")
                            return None, None, None, None

                        assumption.mode = ARMDecodingMode.THUMB if is_thumb else ARMDecodingMode.ARM
                        if is_thumb:
                            assumption.attempted_thumb = True
                        else:
                            assumption.attempted_arm = True
                    else:
                        assumption = DecodingAssumption(real_addr, max(irsb.size, 1) if irsb is not None else 1,
                                                        ARMDecodingMode.THUMB if is_thumb else ARMDecodingMode.ARM)
                        self._decoding_assumptions[real_addr] = assumption

            if nodecode or irsb.size == 0 or irsb.jumpkind == 'Ijk_NoDecode':
                # decoding error
                # is the current location already occupied and marked as non-code?
                # it happens in cases like the following:
                #
                #     BL a_nonreturning_func (but we don't know it does not return)
                #     alignment  (mov r8, r8)
                #  data_ref_0:
                #     DCD "type found!"
                #
                occupied_sort = self._seg_list.occupied_by_sort(real_addr)
                if occupied_sort and occupied_sort != "code":
                    # no wonder we cannot decode it
                    return None, None, None, None

                # we still occupy that location since it cannot be decoded anyways
                if irsb is None:
                    irsb_size = 0
                else:
                    irsb_size = irsb.size

                # the default case
                valid_ins = False
                nodecode_size = 1

                # special handling for ud, ud1, and ud2 on x86 and x86-64
                if irsb_string[-2:] == b'\x0f\x0b' and self.project.arch.name == 'AMD64':
                    # VEX supports ud2 and make it part of the block size, only in AMD64.
                    valid_ins = True
                    nodecode_size = 0
                elif lifted_block is not None \
                        and is_x86_x64_arch \
                        and len(lifted_block.bytes) - irsb_size > 2 \
                        and lifted_block.bytes[irsb_size : irsb_size + 2] in {
                            b'\x0f\xff',  # ud0
                            b'\x0f\xb9',  # ud1
                            b'\x0f\x0b',  # ud2
                        }:
                    # ud0, ud1, and ud2 are actually valid instructions.
                    valid_ins = True
                    # VEX does not support ud0 or ud1 or ud2 under AMD64. they are not part of the block size.
                    nodecode_size = 2
                elif is_arm_arch(self.project.arch):
                    # check for UND
                    # Ref: https://developer.arm.com/documentation/dui0489/c/arm-and-thumb-instructions/pseudo-instructions/und-pseudo-instruction
                    # load raw bytes
                    trailing = self.project.loader.memory.load((addr & 0xffff_fffe) + irsb_size, 4)
                    trailing = trailing.ljust(4, b"\x00")
                    if is_thumb:
                        if self.project.arch.instruction_endness == Endness.LE:
                            # swap endianness
                            trailing = bytes([trailing[1]]) + bytes([trailing[0]]) + \
                                       bytes([trailing[3]]) + bytes([trailing[2]])
                        if trailing[0] == 0xde:
                            # UND xx for THUMB-16
                            valid_ins = True
                            nodecode_size = 2
                        elif trailing[0] == 0xf7 and \
                                (trailing[1] & 0xf0) == 0xf0 and \
                                (trailing[2] & 0xf0) == 0xa0 and \
                                (trailing[3] & 0xf0) == 0xf0:
                            # UND xxx for THUMB-32
                            valid_ins = True
                            nodecode_size = 4
                    else:
                        if self.project.arch.instruction_endness == Endness.LE:
                            # swap endianness
                            trailing = trailing[::-1]
                        if (trailing[0] & 0xf) == 7 and (trailing[1] & 0xf0) == 0xf0 and (trailing[3] & 0xf0) == 0xf0:
                            # UND xxxx for ARM
                            valid_ins = True
                            nodecode_size = 4

                if not valid_ins:
                    l.error("Decoding error occurred at address %#x of function %#x.",
                            addr + irsb_size,
                            current_function_addr
                            )

                    if is_arm_arch(self.project.arch):
                        if real_addr in self._decoding_assumptions:
                            # remove and re-lift all previous blocks that have the same assumption
                            self._cascading_remove_lifted_blocks(real_addr)
                        else:
                            # in ARM, we do not allow half-decoded blocks
                            self._seg_list.occupy(real_addr, irsb_size + nodecode_size, 'nodecode')
                    else:
                        self._seg_list.occupy(real_addr, irsb_size, 'code')
                        self._seg_list.occupy(real_addr + irsb_size, nodecode_size, 'nodecode')

                    return None, None, None, None

                else:
                    self._seg_list.occupy(real_addr, irsb_size, 'code')
                    self._seg_list.occupy(real_addr + irsb_size, nodecode_size, 'nodecode')

            # Occupy the block in segment list
            if irsb.size > 0:
                self._seg_list.occupy(real_addr, irsb.size, "code")

            # Create a CFG node, and add it to the graph
            cfg_node = CFGNode(addr, irsb.size, self.model,
                               function_address=current_function_addr,
                               block_id=addr,
                               irsb=irsb,
                               thumb=is_thumb,
                               byte_string=irsb_string,
                               )
            if self._cfb is not None:
                self._cfb.add_obj(real_addr, lifted_block)

            self._model.add_node(addr, cfg_node)

            return addr, current_function_addr, cfg_node, irsb

        except (SimMemoryError, SimEngineError):
            return None, None, None, None

    def _process_block_arch_specific(self, addr: int, cfg_node: CFGNode, irsb: pyvex.IRSB, func_addr: int,
                                     caller_gp: Optional[int]=None) -> None:  # pylint: disable=unused-argument
        """
        According to arch types ['ARMEL', 'ARMHF', 'MIPS32'] does different
        fixes

        For ARM deals with link register on the stack
        (see _arm_track_lr_on_stack)
        For MIPS32 simulates a new state where the global pointer is 0xffffffff
        from current address after three steps if the first successor does not
        adjust this value updates this function address (in function manager)
        to use a conrete global pointer

        :param addr: irsb address
        :param cfg_node:    The corresponding CFG node object.
        :param irsb: irsb
        :param func_addr: function address
        :param caller_gp:   The gp register value that the caller function has. MIPS-specific.
        """
        if is_arm_arch(self.project.arch):
            if self._arch_options.ret_jumpkind_heuristics:
                if addr == func_addr:
                    self._arm_track_lr_on_stack(addr, irsb, self.functions[func_addr])

                elif 'lr_saved_on_stack' in self.functions[func_addr].info and \
                        self.functions[func_addr].info['lr_saved_on_stack'] and \
                        irsb.jumpkind == 'Ijk_Boring' and \
                        irsb.next is not None and \
                        isinstance(irsb.next, pyvex.IRExpr.RdTmp):
                    # do a bunch of checks to avoid unnecessary simulation from happening
                    self._arm_track_read_lr_from_stack(irsb, self.functions[func_addr])

            if self._arch_options.pattern_match_ifuncs:
                # e.g.
                # memcpy_ifunc:
                #   tst.w   r0, #0x1000
                #   movw    r3, #0xe80
                #   movt    r3, #0x10   -> 0x100e80
                #   movw    r0, #0x1380
                #   movt    r0, #0x10   -> 0x101380
                #   it      ne
                #   movne   r0, r3
                #   bx      lr

                if addr % 2 == 1 \
                        and len(cfg_node.byte_string) == 26 \
                        and irsb.instructions == 8 \
                        and irsb.jumpkind == "Ijk_Ret":
                    block = self.project.factory.block(addr, opt_level=1, cross_insn_opt=True, collect_data_refs=True)
                    insn_mnemonics = [ insn.mnemonic for insn in block.capstone.insns ]
                    if insn_mnemonics == ["tst.w", "movw", "movt", "movw", "movt", "it", "movne", "bx"]:
                        # extract data refs with vex-optimization enabled
                        added_addrs = set()
                        for ref in block.vex_nostmt.data_refs:
                            if ref.data_addr not in added_addrs:
                                sec = self.project.loader.find_section_containing(ref.data_addr)
                                if sec is not None and sec.is_executable:
                                    job = CFGJob(ref.data_addr, ref.data_addr, 'Ijk_Call',
                                                 job_type=CFGJob.JOB_TYPE_IFUNC_HINTS)
                                    self._insert_job(job)
                                    added_addrs.add(ref.data_addr)

        elif self.project.arch.name in {"MIPS32", "MIPS64"}:
            func = self.kb.functions.function(func_addr)
            if 'gp' not in func.info and addr >= func_addr and addr - func_addr < 15 * 4:
                gp_value = self._mips_determine_function_gp(addr, irsb, func_addr)
                if gp_value is not None and self._gp_value is None:
                    self._gp_value = gp_value
                if gp_value is None:
                    gp_value = caller_gp  # fallback
                if gp_value is None:
                    gp_value = self._gp_value  # fallback to a previously found value
                func.info['gp'] = gp_value

    def _extract_node_cluster_by_dependency(self, addr, include_successors=False) -> Set[int]:
        to_remove = {addr}
        queue = [addr]
        while queue:
            assumption_addr = queue.pop(0)
            # find parents of this assumption
            if assumption_addr in self._decoding_assumption_relations:
                for pred_addr in self._decoding_assumption_relations.predecessors(assumption_addr):
                    if pred_addr not in to_remove and pred_addr not in queue:
                        to_remove.add(pred_addr)
                        queue.append(pred_addr)
                # find children of this assumption
                if include_successors:
                    for succ_addr in self._decoding_assumption_relations.successors(assumption_addr):
                        if succ_addr not in to_remove and succ_addr not in queue:
                            to_remove.add(succ_addr)
                            queue.append(succ_addr)
        return to_remove

    def _cascading_remove_lifted_blocks(self, addr: int):

        # first let's consider both predecessors and successors
        to_remove = self._extract_node_cluster_by_dependency(addr, include_successors=True)

        BLOCK_REMOVAL_LIMIT = 20
        if len(to_remove) > BLOCK_REMOVAL_LIMIT:
            # we are removing too many blocks, which means we are probably removing legitimate blocks
            # let's try only considering predecessors
            to_remove = self._extract_node_cluster_by_dependency(addr, include_successors=False)

            if len(to_remove) > BLOCK_REMOVAL_LIMIT:
                # still too many... give up
                return

        for assumption_addr in to_remove:
            # remove this assumption from the graph (since we may have new relationships formed later)
            if assumption_addr in self._decoding_assumption_relations:
                self._decoding_assumption_relations.remove_node(assumption_addr)

            assumption = self._decoding_assumptions.get(assumption_addr)
            if assumption is None:
                continue

            self._seg_list.release(assumption.addr, assumption.size)
            if assumption.data_segs:
                for data_seg_addr, data_seg_size in assumption.data_segs:
                    self._seg_list.release(data_seg_addr, data_seg_size)
            self._update_unscanned_addr(assumption.addr)
            try:
                existing_node = self._nodes[assumption_addr]
                self._model.remove_node(assumption_addr, existing_node)
            except KeyError:
                existing_node = None
            if existing_node is None:
                try:
                    existing_node = self._nodes[assumption_addr + 1]
                    self._model.remove_node(assumption_addr + 1, existing_node)
                except KeyError:
                    existing_node = None

            if existing_node is not None:
                # remove the node from the graph
                if existing_node in self.graph:
                    self.graph.remove_node(existing_node)
                # remove the function (if exists)
                if existing_node.addr in self.functions:
                    del self.functions[existing_node.addr]

                # update indirect_jumps_to_resolve
                self._indirect_jumps_to_resolve = { ij for ij in self._indirect_jumps_to_resolve
                                                    if ij.addr != existing_node.addr }

                # remove jobs
                self._remove_job(lambda j: j.src_node is not None and j.src_node.addr == existing_node.addr)

                # remove traced addresses
                self._traced_addresses.discard(assumption.addr)

    def _mips_determine_function_gp(self, addr: int, irsb: pyvex.IRSB, func_addr: int) -> Optional[int]:
        # check if gp is being written to
        last_gp_setting_insn_id = None
        insn_ctr = 0

        if not irsb.statements:
            # Get an IRSB with statements
            irsb = self.project.factory.block(irsb.addr, size=irsb.size, opt_level=1, cross_insn_opt=False).vex

        for stmt in irsb.statements:
            if isinstance(stmt, pyvex.IRStmt.IMark):
                insn_ctr += 1
                if insn_ctr >= 10:
                    break
            elif isinstance(stmt, pyvex.IRStmt.Put) and stmt.offset == self.project.arch.registers['gp'][0]:
                last_gp_setting_insn_id = insn_ctr

        if last_gp_setting_insn_id is None:
            return None

        # Prudently search for $gp values
        state = self.project.factory.blank_state(addr=addr, mode="fastpath", remove_options=o.refs,
                                                 add_options={o.NO_CROSS_INSN_OPT,
                                                              o.SYMBOL_FILL_UNCONSTRAINED_REGISTERS,
                                                              o.SYMBOL_FILL_UNCONSTRAINED_MEMORY,
                                                              },
                                                 )
        state.regs._t9 = func_addr
        state.regs._gp = 0xffffffff
        try:
            succ = self.project.factory.successors(state, num_inst=last_gp_setting_insn_id + 1)
        except SimIRSBNoDecodeError:
            # if last_gp_setting_insn_id is the last instruction, a SimIRSBNoDecodeError will be raised since
            # there is no instruction left in the current block
            return None

        if not succ.flat_successors:
            return None

        state = succ.flat_successors[0]
        gp = state.regs._gp
        if not gp.symbolic and state.solver.is_false(gp == 0xffffffff):
            return gp._model_concrete.value
        return None

    def _find_thunks(self):
        if self.project.arch.name not in self.SPECIAL_THUNKS:
            return {}
        result = {}
        for code, meaning in self.SPECIAL_THUNKS[self.project.arch.name].items():
            for addr in self.project.loader.memory.find(code):
                if self._addr_in_exec_memory_regions(addr):
                    result[addr] = meaning

        return result

    def _lift(self, addr, *args, opt_level=1, cross_insn_opt=False, **kwargs): # pylint:disable=arguments-differ
        kwargs['extra_stop_points'] = set(self._known_thunks)
        if self._use_patches:
            # let's see if there is a patch at this location
            all_patches = self.kb.patches.get_all_patches(addr, VEX_IRSB_MAX_SIZE)
            if all_patches:
                # Use bytes from patches instead
                offset = addr
                byte_string = b""
                for p in all_patches:
                    if offset < p.addr:
                        byte_string += self._fast_memory_load_bytes(offset, p.addr - offset)
                        offset = p.addr
                    assert p.addr <= offset < p.addr + len(p)
                    byte_string += p.new_bytes[offset - p.addr: min(VEX_IRSB_MAX_SIZE - (offset-addr),
                                                                    p.addr + len(p) - offset)]
                    offset = p.addr + len(p)
                kwargs['byte_string'] = byte_string
        return super()._lift(addr, *args, opt_level=opt_level, cross_insn_opt=cross_insn_opt, **kwargs)

    #
    # Public methods
    #

    def copy(self):
        n = CFGFast.__new__(CFGFast)

        for attr, value in self.__dict__.items():
            if attr.startswith('__') and attr.endswith('__'):
                continue
            setattr(n, attr, value)

        n._exec_mem_regions = self._exec_mem_regions[::]
        n._seg_list = self._seg_list.copy()
        n._function_addresses_from_symbols = self._function_addresses_from_symbols.copy()

        n._model = self._model.copy()

        return n

    def output(self):
        s = "%s" % self._graph.edges(data=True)

        return s

    @deprecated(replacement="angr.analyses.CFB")
    def generate_code_cover(self):
        """
        Generate a list of all recovered basic blocks.
        """

        lst = []
        for cfg_node in self.graph.nodes():
            size = cfg_node.size
            lst.append((cfg_node.addr, size))

        lst = sorted(lst, key=lambda x: x[0])
        return lst


from angr.analyses import AnalysesHub
AnalysesHub.register_default('CFGFast', CFGFast)<|MERGE_RESOLUTION|>--- conflicted
+++ resolved
@@ -652,13 +652,8 @@
                     new_regions.append((start_, end_))
             regions = new_regions
         if not regions and self.project.arch.name != 'Soot':
-<<<<<<< HEAD
-            raise AngrCFGError("Regions are empty or all regions are skipped. You may want to manually specify regions.")
-
-=======
             raise AngrCFGError("Regions are empty or all regions are skipped. You may want to manually specify "
                                "regions.")
->>>>>>> 4b56ad7d
         # sort the regions
         regions = sorted(regions, key=lambda x: x[0])
         self._regions_size = sum((b - a) for a, b in regions)
