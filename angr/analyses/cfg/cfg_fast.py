import itertools
import logging
import math
import re
import string
from collections import defaultdict

from sortedcontainers import SortedDict

import claripy
import cle
import pyvex
from cle.address_translator import AT

from .memory_data import MemoryData
from .cfg_arch_options import CFGArchOptions
from .cfg_base import CFGBase
from .cfg_node import CFGNode
from ..forward_analysis import ForwardAnalysis
from ... import sim_options as o
from ...errors import (AngrCFGError, SimEngineError, SimMemoryError, SimTranslationError, SimValueError,
                       AngrUnsupportedSyscallError
                       )

VEX_IRSB_MAX_SIZE = 400

l = logging.getLogger("angr.analyses.cfg.cfg_fast")


class Segment(object):
    """
    Representing a memory block. This is not the "Segment" in ELF memory model
    """

    __slots__ = ['start', 'end', 'sort']

    def __init__(self, start, end, sort):
        """
        :param int start:   Start address.
        :param int end:     End address.
        :param str sort:    Type of the segment, can be code, data, etc.
        :return: None
        """

        self.start = start
        self.end = end
        self.sort = sort

    def __repr__(self):
        s = "[%#x-%#x, %s]" % (self.start, self.end, self.sort)
        return s

    @property
    def size(self):
        """
        Calculate the size of the Segment.

        :return: Size of the Segment.
        :rtype: int
        """
        return self.end - self.start

    def copy(self):
        """
        Make a copy of the Segment.

        :return: A copy of the Segment instance.
        :rtype: angr.analyses.cfg_fast.Segment
        """
        return Segment(self.start, self.end, self.sort)


class SegmentList(object):
    """
    SegmentList describes a series of segmented memory blocks. You may query whether an address belongs to any of the
    blocks or not, and obtain the exact block(segment) that the address belongs to.
    """

    __slots__ = ['_list', '_bytes_occupied']

    def __init__(self):
        self._list = []
        self._bytes_occupied = 0

    #
    # Overridden methods
    #

    def __len__(self):
        return len(self._list)

    #
    # Private methods
    #

    def _search(self, addr):
        """
        Checks which segment that the address `addr` should belong to, and, returns the offset of that segment.
        Note that the address may not actually belong to the block.

        :param addr: The address to search
        :return: The offset of the segment.
        """

        start = 0
        end = len(self._list)

        while start != end:
            mid = (start + end) / 2

            segment = self._list[mid]
            if addr < segment.start:
                end = mid
            elif addr >= segment.end:
                start = mid + 1
            else:
                # Overlapped :(
                start = mid
                break

        return start

    def _insert_and_merge(self, address, size, sort, idx):
        """
        Determines whether the block specified by (address, size) should be merged with adjacent blocks.

        :param int address: Starting address of the block to be merged.
        :param int size: Size of the block to be merged.
        :param str sort: Type of the block.
        :param int idx: ID of the address.
        :return: None
        """

        # sanity check
        if idx > 0 and address + size <= self._list[idx - 1].start:
            # There is a bug, since _list[idx] must be the closest one that is less than the current segment
            l.warning("BUG FOUND: new segment should always be greater than _list[idx].")
            # Anyways, let's fix it.
            self._insert_and_merge(address, size, sort, idx - 1)
            return

        # Insert the block first
        # The new block might be overlapping with other blocks. _insert_and_merge_core will fix the overlapping.
        if idx == len(self._list):
            self._list.append(Segment(address, address + size, sort))
        else:
            self._list.insert(idx, Segment(address, address + size, sort))
        # Apparently _bytes_occupied will be wrong if the new block overlaps with any existing block. We will fix it
        # later
        self._bytes_occupied += size

        # Search forward to merge blocks if necessary
        pos = idx
        while pos < len(self._list):
            merged, pos, bytes_change = self._insert_and_merge_core(pos, "forward")

            if not merged:
                break

            self._bytes_occupied += bytes_change

        # Search backward to merge blocks if necessary
        if pos >= len(self._list):
            pos = len(self._list) - 1

        while pos > 0:
            merged, pos, bytes_change = self._insert_and_merge_core(pos, "backward")

            if not merged:
                break

            self._bytes_occupied += bytes_change

    def _insert_and_merge_core(self, pos, direction):
        """
        The core part of method _insert_and_merge.

        :param int pos:         The starting position.
        :param str direction:   If we are traversing forwards or backwards in the list. It determines where the "sort"
                                of the overlapping memory block comes from. If everything works as expected, "sort" of
                                the overlapping block is always equal to the segment occupied most recently.
        :return: A tuple of (merged (bool), new position to begin searching (int), change in total bytes (int)
        :rtype: tuple
        """

        bytes_changed = 0

        if direction == "forward":
            if pos == len(self._list) - 1:
                return False, pos, 0
            previous_segment = self._list[pos]
            previous_segment_pos = pos
            segment = self._list[pos + 1]
            segment_pos = pos + 1
        else:  # if direction == "backward":
            if pos == 0:
                return False, pos, 0
            segment = self._list[pos]
            segment_pos = pos
            previous_segment = self._list[pos - 1]
            previous_segment_pos = pos - 1

        merged = False
        new_pos = pos

        if segment.start <= previous_segment.end:
            # we should always have new_start+new_size >= segment.start

            if segment.sort == previous_segment.sort:
                # They are of the same sort - we should merge them!
                new_end = max(previous_segment.end, segment.start + segment.size)
                new_start = min(previous_segment.start, segment.start)
                new_size = new_end - new_start
                self._list[segment_pos] = Segment(new_start, new_end, segment.sort)
                self._list.pop(previous_segment_pos)
                bytes_changed = -(segment.size + previous_segment.size - new_size)

                merged = True
                new_pos = previous_segment_pos

            else:
                # Different sorts. It's a bit trickier.
                if segment.start == previous_segment.end:
                    # They are adjacent. Just don't merge.
                    pass
                else:
                    # They are overlapping. We will create one, two, or three different blocks based on how they are
                    # overlapping
                    new_segments = [ ]
                    if segment.start < previous_segment.start:
                        new_segments.append(Segment(segment.start, previous_segment.start, segment.sort))

                        sort = previous_segment.sort if direction == "forward" else segment.sort
                        new_segments.append(Segment(previous_segment.start, previous_segment.end, sort))

                        if segment.end < previous_segment.end:
                            new_segments.append(Segment(segment.end, previous_segment.end, previous_segment.sort))
                        elif segment.end > previous_segment.end:
                            new_segments.append(Segment(previous_segment.end, segment.end, segment.sort))
                    else:  # segment.start >= previous_segment.start
                        if segment.start > previous_segment.start:
                            new_segments.append(Segment(previous_segment.start, segment.start, previous_segment.sort))
                        sort = previous_segment.sort if direction == "forward" else segment.sort
                        if segment.end > previous_segment.end:
                            new_segments.append(Segment(segment.start, previous_segment.end, sort))
                            new_segments.append(Segment(previous_segment.end, segment.end, segment.sort))
                        elif segment.end < previous_segment.end:
                            new_segments.append(Segment(segment.start, segment.end, sort))
                            new_segments.append(Segment(segment.end, previous_segment.end, previous_segment.sort))
                        else:
                            new_segments.append(Segment(segment.start, segment.end, sort))

                    # merge segments in new_segments array if they are of the same sort
                    i = 0
                    while len(new_segments) > 1 and i < len(new_segments) - 1:
                        s0 = new_segments[i]
                        s1 = new_segments[i + 1]
                        if s0.sort == s1.sort:
                            new_segments = new_segments[ : i] + [ Segment(s0.start, s1.end, s0.sort) ] + new_segments[i + 2 : ]
                        else:
                            i += 1

                    # Put new segments into self._list
                    old_size = sum([ seg.size for seg in self._list[previous_segment_pos : segment_pos + 1] ])
                    new_size = sum([ seg.size for seg in new_segments ])
                    bytes_changed = new_size - old_size

                    self._list = self._list[ : previous_segment_pos] + new_segments + self._list[ segment_pos + 1 : ]

                    merged = True

                    if direction == "forward":
                        new_pos = previous_segment_pos + len(new_segments)
                    else:
                        new_pos = previous_segment_pos

        return merged, new_pos, bytes_changed

    def _dbg_output(self):
        """
        Returns a string representation of the segments that form this SegmentList

        :return: String representation of contents
        :rtype: str
        """
        s = "["
        lst = []
        for segment in self._list:
            lst.append(repr(segment))
        s += ", ".join(lst)
        s += "]"
        return s

    def _debug_check(self):
        """
        Iterates over list checking segments with same sort do not overlap

        :raise: Exception: if segments overlap space with same sort
        """
        # old_start = 0
        old_end = 0
        old_sort = ""
        for segment in self._list:
            if segment.start <= old_end and segment.sort == old_sort:
                raise Exception("Error in SegmentList: blocks are not merged")
            # old_start = start
            old_end = segment.end
            old_sort = segment.sort

    #
    # Public methods
    #

    def next_free_pos(self, address):
        """
        Returns the next free position with respect to an address, including that address itself

        :param address: The address to begin the search with (including itself)
        :return: The next free position
        """

        idx = self._search(address)
        if idx < len(self._list) and self._list[idx].start <= address < self._list[idx].end:
            # Occupied
            i = idx
            while i + 1 < len(self._list) and self._list[i].end == self._list[i + 1].start:
                i += 1
            if i == len(self._list):
                return self._list[-1].end

            return self._list[i].end

        return address

    def next_pos_with_sort_not_in(self, address, sorts, max_distance=None):
        """
        Returns the address of the next occupied block whose sort is not one of the specified ones.

        :param int address: The address to begin the search with (including itself).
        :param sorts:       A collection of sort strings.
        :param max_distance:    The maximum distance between `address` and the next position. Search will stop after
                                we come across an occupied position that is beyond `address` + max_distance. This check
                                will be disabled if `max_distance` is set to None.
        :return:            The next occupied position whose sort is not one of the specified ones, or None if no such
                            position exists.
        :rtype:             int or None
        """

        list_length = len(self._list)

        idx = self._search(address)
        if idx < list_length:
            # Occupied
            block = self._list[idx]

            if max_distance is not None and address + max_distance < block.start:
                return None

            if block.start <= address < block.end:
                # the address is inside the current block
                if block.sort not in sorts:
                    return address
                # tick the idx forward by 1
                idx += 1

            i = idx
            while i < list_length:
                if max_distance is not None and address + max_distance < self._list[i].start:
                    return None
                if self._list[i].sort not in sorts:
                    return self._list[i].start
                i += 1

        return None

    def is_occupied(self, address):
        """
        Check if an address belongs to any segment

        :param address: The address to check
        :return: True if this address belongs to a segment, False otherwise
        """

        idx = self._search(address)
        if len(self._list) <= idx:
            return False
        if self._list[idx].start <= address < self._list[idx].end:
            return True
        if idx > 0 and address < self._list[idx - 1].end:
            # TODO: It seems that this branch is never reached. Should it be removed?
            return True
        return False

    def occupied_by_sort(self, address):
        """
        Check if an address belongs to any segment, and if yes, returns the sort of the segment

        :param int address: The address to check
        :return: Sort of the segment that occupies this address
        :rtype: str
        """

        idx = self._search(address)
        if len(self._list) <= idx:
            return None
        if self._list[idx].start <= address < self._list[idx].end:
            return self._list[idx].sort
        if idx > 0 and address < self._list[idx - 1].end:
            # TODO: It seems that this branch is never reached. Should it be removed?
            return self._list[idx - 1].sort
        return None

    def occupy(self, address, size, sort):
        """
        Include a block, specified by (address, size), in this segment list.

        :param int address:     The starting address of the block.
        :param int size:        Size of the block.
        :param str sort:        Type of the block.
        :return: None
        """

        if size <= 0:
            # Cannot occupy a non-existent block
            return

        # l.debug("Occpuying 0x%08x-0x%08x", address, address + size)
        if not self._list:
            self._list.append(Segment(address, address + size, sort))
            self._bytes_occupied += size
            return
        # Find adjacent element in our list
        idx = self._search(address)
        # print idx

        self._insert_and_merge(address, size, sort, idx)

        # self._debug_check()

    def copy(self):
        """
        Make a copy of the SegmentList.

        :return: A copy of the SegmentList instance.
        :rtype: angr.analyses.cfg_fast.SegmentList
        """
        n = SegmentList()

        n._list = [ a.copy() for a in self._list ]
        n._bytes_occupied = self._bytes_occupied

    #
    # Properties
    #

    @property
    def occupied_size(self):
        """
        The sum of sizes of all blocks

        :return: An integer
        """

        return self._bytes_occupied

    @property
    def has_blocks(self):
        """
        Returns if this segment list has any block or not. !is_empty

        :return: True if it's not empty, False otherwise
        """

        return len(self._list) > 0


class FunctionReturn(object):
    """
    FunctionReturn describes a function call in a specific location and its return location. Hashable and equatable
    """

    __slots__ = ('callee_func_addr', 'caller_func_addr', 'call_site_addr', 'return_to', )

    def __init__(self, callee_func_addr, caller_func_addr, call_site_addr, return_to):
        self.callee_func_addr = callee_func_addr
        self.caller_func_addr = caller_func_addr
        self.call_site_addr = call_site_addr
        self.return_to = return_to

    def __eq__(self, other):
        """
        Comparison

        :param FunctionReturn other: The other object
        :return: True if equal, False otherwise
        """
        return self.callee_func_addr == other.callee_func_addr and \
                self.caller_func_addr == other.caller_func_addr and \
                self.call_site_addr == other.call_site_addr and \
                self.return_to == other.return_to

    def __hash__(self):
        return hash((self.callee_func_addr, self.caller_func_addr, self.call_site_addr, self.return_to))


class PendingJobs(object):
    """
    A collection of pending jobs during CFG recovery.
    """
    def __init__(self, functions, deregister_job_callback):
        self._jobs = defaultdict(list)  # A mapping between function addresses and lists of pending jobs
        self._functions = functions
        self._deregister_job_callback = deregister_job_callback

        self._returning_functions = set()
        self._job_count = 0

    def __len__(self):
        return self._job_count

    def __bool__(self):
        return self._job_count > 0
    __nonzero__ = __bool__

    def _pop_job(self, func_addr):

        jobs = self._jobs[func_addr]
        j = jobs.pop(0)
        if not jobs:
            del self._jobs[func_addr]
        self._job_count -= 1
        return j

    def add_job(self, job):
        func_addr = job.returning_source
        self._jobs[func_addr].append(job)
        self._job_count += 1

    def pop_job(self, returning=True):
        """
        Pop a job from the pending jobs list.

        When returning == True, we prioritize the jobs whose functions are known to be returning (function.returning is
        True). As an optimization, we are sorting the pending jobs list according to job.function.returning.

        :param bool returning: Only pop a pending job if the corresponding function returns.
        :return: A pending job if we can find one, or None if we cannot find any that satisfies the requirement.
        """

        if not self:
            return None

        if not returning:
            return self._pop_job(self._jobs.keys()[0])

        # Prioritize returning functions
        for func_addr in self._jobs:
            if func_addr not in self._returning_functions:
                continue
            return self._pop_job(func_addr)

        return None

    def cleanup(self):
        """
        Remove those pending exits if:
        a) they are the return exits of non-returning SimProcedures
        b) they are the return exits of non-returning syscalls
        b) they are the return exits of non-returning functions

        :return: None
        """

        pending_exits_to_remove = defaultdict(list)

        for func_addr, jobs in self._jobs.items():
            for i, pe in enumerate(jobs):

                if pe.returning_source is None:
                    # The original call failed. This pending exit must be followed.
                    continue

                func = self._functions.function(pe.returning_source)
                if func is None:
                    # Why does it happen?
                    l.warning("An expected function at %s is not found. Please report it to Fish.",
                              hex(pe.returning_source) if pe.returning_source is not None else 'None')
                    continue

                if func.returning is False:
                    # Oops, it's not returning
                    # Remove this pending exit
                    pending_exits_to_remove[pe.returning_source].append(i)

        for func_addr, indices in pending_exits_to_remove.items():
            jobs = self._jobs[func_addr]
            for index in reversed(indices):
                job = jobs[index]
                self._deregister_job_callback(job.func_addr, job)
                del jobs[index]
                self._job_count -= 1
            if not jobs:
                del self._jobs[func_addr]

    def add_returning_function(self, func_addr):
        """
        Mark a function as returning.

        :param int func_addr: Address of the function that returns.
        :return:              None
        """

        self._returning_functions.add(func_addr)

#
# Descriptors of edges in individual function graphs
#


class FunctionEdge(object):
    __slots__ = ('src_func_addr', 'stmt_idx', 'ins_addr',)

    def apply(self, cfg):
        raise NotImplementedError()


class FunctionTransitionEdge(FunctionEdge):

    __slots__ = ('src_node', 'dst_addr', 'src_func_addr', 'to_outside', 'dst_func_addr')

    def __init__(self, src_node, dst_addr, src_func_addr, to_outside=False, dst_func_addr=None, stmt_idx=None,
                 ins_addr=None):
        self.src_node = src_node
        self.dst_addr = dst_addr
        self.src_func_addr = src_func_addr
        self.to_outside = to_outside
        self.dst_func_addr = dst_func_addr
        self.stmt_idx = stmt_idx
        self.ins_addr = ins_addr

    def apply(self, cfg):
        return cfg._function_add_transition_edge(
            self.dst_addr,
            self.src_node,
            self.src_func_addr,
            to_outside=self.to_outside,
            dst_func_addr=self.dst_func_addr,
            stmt_idx=self.stmt_idx,
            ins_addr=self.ins_addr,
        )


class FunctionCallEdge(FunctionEdge):

    __slots__ = ('src_node', 'dst_addr', 'ret_addr', 'syscall')

    def __init__(self, src_node, dst_addr, ret_addr, src_func_addr, syscall=False, stmt_idx=None, ins_addr=None):
        self.src_node = src_node
        self.dst_addr = dst_addr
        self.ret_addr = ret_addr
        self.src_func_addr = src_func_addr
        self.syscall = syscall
        self.stmt_idx = stmt_idx
        self.ins_addr = ins_addr

    def apply(self, cfg):
        return cfg._function_add_call_edge(
            self.dst_addr,
            self.src_node,
            self.src_func_addr,
            syscall=self.syscall,
            stmt_idx=self.stmt_idx,
            ins_addr=self.ins_addr,
        )


class FunctionFakeRetEdge(FunctionEdge):

    __slots__ = ('src_node', 'dst_addr', 'confirmed')

    def __init__(self, src_node, dst_addr, src_func_addr, confirmed=None):
        self.src_node = src_node
        self.dst_addr = dst_addr
        self.src_func_addr = src_func_addr
        self.confirmed = confirmed

    def apply(self, cfg):
        return cfg._function_add_fakeret_edge(
            self.dst_addr,
            self.src_node,
            self.src_func_addr,
            confirmed=self.confirmed,
        )


class FunctionReturnEdge(FunctionEdge):

    __slots__ = ('ret_from_addr', 'ret_to_addr', 'dst_func_addr')

    def __init__(self, ret_from_addr, ret_to_addr, dst_func_addr):
        self.ret_from_addr = ret_from_addr
        self.ret_to_addr = ret_to_addr
        self.dst_func_addr = dst_func_addr

    def apply(self, cfg):
        return cfg._function_add_return_edge(
            self.ret_from_addr,
            self.ret_to_addr,
            self.dst_func_addr
        )


#
# CFGJob
#


class CFGJob(object):
    """
    Defines a job to work on during the CFG recovery
    """

    __slots__ = ('addr', 'func_addr', 'jumpkind', 'ret_target', 'last_addr', 'src_node', 'src_ins_addr', 'src_stmt_idx',
                 'returning_source', 'syscall', '_func_edges', 'job_type')

    JOB_TYPE_NORMAL = "Normal"
    JOB_TYPE_FUNCTION_PROLOGUE = "Function-prologue"
    JOB_TYPE_COMPLETE_SCANNING = "Complete-scanning"

    def __init__(self, addr, func_addr, jumpkind, ret_target=None, last_addr=None, src_node=None, src_ins_addr=None,
                 src_stmt_idx=None, returning_source=None, syscall=False, func_edges=None, job_type=JOB_TYPE_NORMAL):
        self.addr = addr
        self.func_addr = func_addr
        self.jumpkind = jumpkind
        self.ret_target = ret_target
        self.last_addr = last_addr
        self.src_node = src_node
        self.src_ins_addr = src_ins_addr
        self.src_stmt_idx = src_stmt_idx
        self.returning_source = returning_source
        self.syscall = syscall
        self.job_type = job_type

        self._func_edges = func_edges

    def add_function_edge(self, edge):

        if self._func_edges is None:
            self._func_edges = [ ]
        self._func_edges.append(edge)

    def apply_function_edges(self, cfg, clear=False):
        if not self._func_edges:
            return
        for edge in self._func_edges:
            edge.apply(cfg)
        if clear:
            self._func_edges = None

    def __repr__(self):
        return "<CFGJob%s %#08x @ func %#08x>" % (" syscall" if self.syscall else "", self.addr, self.func_addr)

    def __eq__(self, other):
        return self.addr == other.addr and \
                self.func_addr == other.func_addr and \
                self.jumpkind == other.jumpkind and \
                self.ret_target == other.ret_target and \
                self.last_addr == other.last_addr and \
                self.src_node == other.src_node and \
                self.src_stmt_idx == other.src_stmt_idx and \
                self.src_ins_addr == other.src_ins_addr and \
                self.returning_source == other.returning_source and \
                self.syscall == other.syscall

    def __hash__(self):
        return hash((self.addr, self.func_addr, self.jumpkind, self.ret_target, self.last_addr, self.src_node,
                     self.src_stmt_idx, self.src_ins_addr, self.returning_source, self.syscall)
                    )


class CFGFast(ForwardAnalysis, CFGBase):    # pylint: disable=abstract-method
    """
    We find functions inside the given binary, and build a control-flow graph in very fast manners: instead of
    simulating program executions, keeping track of states, and performing expensive data-flow analysis, CFGFast will
    only perform light-weight analyses combined with some heuristics, and with some strong assumptions.

    In order to identify as many functions as possible, and as accurate as possible, the following operation sequence
    is followed:

    # Active scanning

        - If the binary has "function symbols" (TODO: this term is not accurate enough), they are starting points of
            the code scanning
        - If the binary does not have any "function symbol", we will first perform a function prologue scanning on the
            entire binary, and start from those places that look like function beginnings
        - Otherwise, the binary's entry point will be the starting point for scanning

    # Passive scanning

        - After all active scans are done, we will go through the whole image and scan all code pieces

    Due to the nature of those techniques that are used here, a base address is often not required to use this analysis
    routine. However, with a correct base address, CFG recovery will almost always yield a much better result. A custom
    analysis, called GirlScout, is specifically made to recover the base address of a binary blob. After the base
    address is determined, you may want to reload the binary with the new base address by creating a new Project object,
    and then re-recover the CFG.
    """

    # TODO: Move arch_options to CFGBase, and add those logic to CFGAccurate as well.
    # TODO: Identify tail call optimization, and correctly mark the target as a new function

    PRINTABLES = string.printable.replace("\x0b", "").replace("\x0c", "")

    tag = "CFGFast"

    def __init__(self,
                 binary=None,
                 regions=None,
                 pickle_intermediate_results=False,
                 symbols=True,
                 function_prologues=True,
                 resolve_indirect_jumps=True,
                 force_segment=False,
                 force_complete_scan=True,
                 indirect_jump_target_limit=100000,
                 collect_data_references=False,
                 extra_cross_references=False,
                 normalize=False,
                 start_at_entry=True,
                 function_starts=None,
                 extra_memory_regions=None,
                 data_type_guessing_handlers=None,
                 arch_options=None,
                 indirect_jump_resolvers=None,
                 base_state=None,
                 exclude_sparse_regions=True,
                 skip_specific_regions=True,
                 heuristic_plt_resolving=None,
                 start=None,  # deprecated
                 end=None,  # deprecated
                 **extra_arch_options
                 ):
        """
        :param binary:                  The binary to recover CFG on. By default the main binary is used.
        :param iterable regions:        A list of tuples in the form of (start address, end address) describing memory
                                        regions that the CFG should cover.
        :param bool pickle_intermediate_results: If we want to store the intermediate results or not.
        :param bool symbols:            Get function beginnings from symbols in the binary.
        :param bool function_prologues: Scan the binary for function prologues, and use those positions as function
                                        beginnings
        :param bool resolve_indirect_jumps: Try to resolve indirect jumps. This is necessary to resolve jump targets
                                            from jump tables, etc.
        :param bool force_segment:      Force CFGFast to rely on binary segments instead of sections.
        :param bool force_complete_scan:    Perform a complete scan on the binary and maximize the number of identified
                                            code blocks.
        :param bool collect_data_references: If CFGFast should collect data references from individual basic blocks or
                                             not.
        :param bool extra_cross_references:  True if we should collect data references for all places in the program
                                             that access each memory data entry, which requires more memory, and is
                                             noticeably slower. Setting it to False means each memory data entry has at
                                             most one reference (which is the initial one).
        :param bool normalize:          Normalize the CFG as well as all function graphs after CFG recovery.
        :param bool start_at_entry:     Begin CFG recovery at the entry point of this project. Setting it to False
                                        prevents CFGFast from viewing the entry point as one of the starting points of
                                        code scanning.
        :param list function_starts:    A list of extra function starting points. CFGFast will try to resume scanning
                                        from each address in the list.
        :param list extra_memory_regions: A list of 2-tuple (start-address, end-address) that shows extra memory
                                          regions. Integers falling inside will be considered as pointers.
        :param list indirect_jump_resolvers: A custom list of indirect jump resolvers. If this list is None or empty,
                                             default indirect jump resolvers specific to this architecture and binary
                                             types will be loaded.
        :param base_state:              A state to use as a backer for all memory loads
        :param int start:               (Deprecated) The beginning address of CFG recovery.
        :param int end:                 (Deprecated) The end address of CFG recovery.
        :param CFGArchOptions arch_options: Architecture-specific options.
        :param dict extra_arch_options: Any key-value pair in kwargs will be seen as an arch-specific option and will
                                        be used to set the option value in self._arch_options.

        Extra parameters that angr.Analysis takes:

        :param progress_callback:       Specify a callback function to get the progress during CFG recovery.
        :param bool show_progressbar:   Should CFGFast show a progressbar during CFG recovery or not.
        :return: None
        """

        ForwardAnalysis.__init__(self, allow_merging=False)
        CFGBase.__init__(
            self,
            'fast',
            0,
            normalize=normalize,
            binary=binary,
            force_segment=force_segment,
            base_state=base_state,
            iropt_level=1,  # right now this is a must, since we rely on the VEX optimization to tell us
                            # the concrete jump targets of each block.
            resolve_indirect_jumps=resolve_indirect_jumps,
            indirect_jump_resolvers=indirect_jump_resolvers,
            indirect_jump_target_limit=indirect_jump_target_limit,
        )

        # necessary warnings
        if self.project.loader._auto_load_libs is True and end is None and len(self.project.loader.all_objects) > 3 \
                and regions is None:
            l.warning('"auto_load_libs" is enabled. With libraries loaded in project, CFGFast will cover libraries, '
                      'which may take significantly more time than expected. You may reload the binary with '
                      '"auto_load_libs" disabled, or specify "regions" to limit the scope of CFG recovery.'
                      )

        if start is not None or end is not None:
            l.warning('"start" and "end" are deprecated and will be removed soon. Please use "regions" to specify one '
                      'or more memory regions instead.'
                      )
            if regions is None:
                regions = [ (start, end) ]
            else:
                l.warning('"regions", "start", and "end" are all specified. Ignoring "start" and "end".')

        regions = regions if regions is not None else self._executable_memory_regions(binary=None,
                                                                                      force_segment=force_segment
                                                                                      )
        if exclude_sparse_regions:
            new_regions = [ ]
            for start_, end_ in regions:
                if not self._is_region_extremely_sparse(start_, end_, base_state=base_state):
                    new_regions.append((start_, end_))
            regions = new_regions
        if skip_specific_regions:
            if base_state is not None:
                l.warning("You specified both base_state and skip_specific_regions. They may conflict with each other.")
            new_regions = [ ]
            for start_, end_ in regions:
                if not self._should_skip_region(start_):
                    new_regions.append((start_, end_))
            regions = new_regions
        if not regions:
            raise AngrCFGError("Regions are empty or all regions are skipped. You may want to manually specify regions.")
        # sort the regions
        regions = sorted(regions, key=lambda x: x[0])
        self._regions_size = sum((b - a) for a, b in regions)
        # initial self._regions as a sorted dict
        self._regions = SortedDict(regions)

        self._pickle_intermediate_results = pickle_intermediate_results
        self._collect_data_ref = collect_data_references

        self._use_symbols = symbols
        self._use_function_prologues = function_prologues
        self._force_complete_scan = force_complete_scan

        if heuristic_plt_resolving is None:
            # If unspecified, we only enable heuristic PLT resolving when there is at least one binary loaded with the
            # ELF backend
            self._heuristic_plt_resolving = len(self.project.loader.all_elf_objects) > 0
        else:
            self._heuristic_plt_resolving = heuristic_plt_resolving

        self._start_at_entry = start_at_entry
        self._extra_function_starts = function_starts

        self._extra_memory_regions = extra_memory_regions

        self._extra_cross_references = extra_cross_references

        try:
            self._arch_options = arch_options if arch_options is not None else CFGArchOptions(self.project.arch,
                                                                                              **extra_arch_options
                                                                                              )
        except KeyError:
            raise

        self._data_type_guessing_handlers = [ ] if data_type_guessing_handlers is None else data_type_guessing_handlers

        l.debug("CFG recovery covers %d regions:", len(self._regions))
        for start_addr in self._regions:
            l.debug("... %#x - %#x", start_addr, self._regions[start_addr])

        # A mapping between address and the actual data in memory
        self._memory_data = { }
        # A mapping between address of the instruction that's referencing the memory data and the memory data itself
        self.insn_addr_to_memory_data = { }

        self._initial_state = None
        self._next_addr = None

        # Create the segment list
        self._seg_list = SegmentList()

        self._read_addr_to_run = defaultdict(list)
        self._write_addr_to_run = defaultdict(list)

        self.jump_tables = { }

        self._function_addresses_from_symbols = self._func_addrs_from_symbols()

        self._function_prologue_addrs = None
        self._remaining_function_prologue_addrs = None

        #
        # Variables used during analysis
        #
        self._pending_jobs = None
        self._traced_addresses = None
        self._function_returns = None
        self._function_exits = None

        self._graph = None

        # Start working!
        self._analyze()

    #
    # Utils
    #

    @staticmethod
    def _calc_entropy(data, size=None):
        """
        Calculate the entropy of a piece of data

        :param data: The target data to calculate entropy on
        :param size: Size of the data, Optional.
        :return: A float
        """

        if not data:
            return 0
        entropy = 0
        if size is None:
            size = len(data)

        data = str(pyvex.ffi.buffer(data, size))
        for x in xrange(0, 256):
            p_x = float(data.count(chr(x))) / size
            if p_x > 0:
                entropy += - p_x * math.log(p_x, 2)
        return entropy

    #
    # Properties
    #

    @property
    def memory_data(self):
        return self._memory_data

    @property
    def _insn_addr_to_memory_data(self):
        l.warning('_insn_addr_to_memory_data has been made public and is deprecated. Please fix your code accordingly.')
        return self.insn_addr_to_memory_data

    #
    # Private methods
    #

    def __setstate__(self, s):
        self._graph = s['graph']
        self.indirect_jumps = s['indirect_jumps']
        self._nodes_by_addr = s['_nodes_by_addr']
        self._memory_data = s['_memory_data']

    def __getstate__(self):
        s = {
            "graph": self.graph,
            "indirect_jumps": self.indirect_jumps,
            '_nodes_by_addr': self._nodes_by_addr,
            '_memory_data': self._memory_data,
        }
        return s

    # Methods for determining scanning scope

    def _inside_regions(self, address):
        """
        Check if the address is inside any existing region.

        :param int address: Address to check.
        :return:            True if the address is within one of the memory regions, False otherwise.
        :rtype:             bool
        """

        try:
            start_addr = next(self._regions.irange(maximum=address, reverse=True))
        except StopIteration:
            return False
        else:
            return address < self._regions[start_addr]

    def _get_min_addr(self):
        """
        Get the minimum address out of all regions. We assume self._regions is sorted.

        :return: The minimum address.
        :rtype:  int
        """

        if not self._regions:
            l.error("self._regions is empty or not properly set.")
            return None

        return next(self._regions.irange())

    def _next_address_in_regions(self, address):
        """
        Return the next immediate address that is inside any of the regions.

        :param int address: The address to start scanning.
        :return:            The next address that is inside one of the memory regions.
        :rtype:             int
        """

        if self._inside_regions(address):
            return address

        try:
            return next(self._regions.irange(minimum=address, reverse=True))
        except StopIteration:
            return None

    # Methods for scanning the entire image

    def _next_unscanned_addr(self, alignment=None):
        """
        Find the next address that we haven't processed

        :param alignment: Assures the address returns must be aligned by this number
        :return: An address to process next, or None if all addresses have been processed
        """

        # TODO: Take care of those functions that are already generated
        if self._next_addr is None:
            self._next_addr = self._get_min_addr()
            curr_addr = self._next_addr
        else:
            curr_addr = self._next_addr + 1

        if not self._inside_regions(curr_addr):
            curr_addr = self._next_address_in_regions(curr_addr)

        if curr_addr is None:
            l.debug("All addresses within memory regions have been scanned.")
            return None

        if self._seg_list.has_blocks:
            curr_addr = self._seg_list.next_free_pos(curr_addr)

        if alignment is not None:
            if curr_addr % alignment > 0:
                curr_addr = curr_addr - (curr_addr % alignment) + alignment

        # Make sure curr_addr exists in binary
        accepted = False
        for start, end in self._regions.items():
            if start <= curr_addr < end:
                # accept
                accepted = True
                break
            if curr_addr < start:
                # accept, but we are skipping the gap
                accepted = True
                curr_addr = start
                break

        if not accepted:
            # No memory available!
            return None

        self._next_addr = curr_addr
        if self._inside_regions(curr_addr):
            l.debug("Returning a new recon address: %#x", curr_addr)
            return curr_addr

        l.debug("%#x is beyond the ending point. Returning None.", curr_addr)
        return None

    def _load_a_byte_as_int(self, addr):
        if self._base_state is not None:
            try:
                val = chr(self._base_state.mem_concrete(addr, 1, inspect=False, disable_actions=True))
            except SimValueError:
                # Not concretizable
                l.debug("Address %#x is not concretizable!", addr)
                return None
        else:
            val = self._fast_memory_load_byte(addr)
            if val is None:
                return None
        return val

    def _scan_for_printable_strings(self, start_addr):
        addr = start_addr
        sz = ""
        is_sz = True

        # Get data until we meet a null-byte
        while self._inside_regions(addr):
            l.debug("Searching address %x", addr)
            val = self._load_a_byte_as_int(addr)
            if val is None:
                break
            if val == '\x00':
                if len(sz) < 4:
                    is_sz = False
                break
            if val not in self.PRINTABLES:
                is_sz = False
                break
            sz += val
            addr += 1

        if sz and is_sz:
            l.debug("Got a string of %d chars: [%s]", len(sz), sz)
            string_length = len(sz) + 1
            return string_length

        # no string is found
        return 0

    def _scan_for_repeating_bytes(self, start_addr, repeating_byte):
        assert len(repeating_byte) == 1
        addr = start_addr

        repeating_length = 0

        while self._inside_regions(addr):
            val = self._load_a_byte_as_int(addr)
            if val is None:
                break
            if val == repeating_byte:
                repeating_length += 1
            else:
                break
            addr += 1

        if repeating_length > self.project.arch.bits / 8:  # this is pretty random
            return repeating_length
        else:
            return 0

    def _next_code_addr_core(self):
        """
        Call _next_unscanned_addr() first to get the next address that is not scanned. Then check if data locates at
        that address seems to be code or not. If not, we'll continue to for the next un-scanned address.
        """

        next_addr = self._next_unscanned_addr()
        if next_addr is None:
            return None

        start_addr = next_addr

        while True:
            string_length = self._scan_for_printable_strings(start_addr)
            if string_length:
                self._seg_list.occupy(start_addr, string_length, "string")
                start_addr += string_length

            if self.project.arch.name in ('X86', 'AMD64'):
                cc_length = self._scan_for_repeating_bytes(start_addr, '\xcc')
                if cc_length:
                    self._seg_list.occupy(start_addr, cc_length, "alignment")
                    start_addr += cc_length
            else:
                cc_length = 0

            zeros_length = self._scan_for_repeating_bytes(start_addr, '\x00')
            if zeros_length:
                self._seg_list.occupy(start_addr, zeros_length, "alignment")
                start_addr += zeros_length

            if string_length == 0 and cc_length == 0 and zeros_length == 0:
                # umm now it's probably code
                break

        instr_alignment = self._initial_state.arch.instruction_alignment
        if start_addr % instr_alignment > 0:
            # occupy those few bytes
            self._seg_list.occupy(start_addr, instr_alignment - (start_addr % instr_alignment), 'alignment')
            start_addr = start_addr - start_addr % instr_alignment + \
                         instr_alignment

        return start_addr

    def _next_code_addr(self):

        while True:
            addr = self._next_code_addr_core()
            if addr is None:
                return None

            # if the new address is already occupied
            if not self._seg_list.is_occupied(addr):
                return addr


    # Overriden methods from ForwardAnalysis

    def _job_key(self, job):
        return job.addr

    def _pre_analysis(self):

        # Call _initialize_cfg() before self.functions is used.
        self._initialize_cfg()

        # Initialize variables used during analysis
        self._pending_jobs = PendingJobs(self.functions, self._deregister_analysis_job)
        self._traced_addresses = set()
        self._function_returns = defaultdict(set)

        # Sadly, not all calls to functions are explicitly made by call
        # instruction - they could be a jmp or b, or something else. So we
        # should record all exits from a single function, and then add
        # necessary calling edges in our call map during the post-processing
        # phase.
        self._function_exits = defaultdict(set)

        # Create an initial state. Store it to self so we can use it globally.
        self._initial_state = self.project.factory.blank_state(mode="fastpath")
        initial_options = self._initial_state.options - {o.TRACK_CONSTRAINTS} - o.refs
        initial_options |= {o.SUPER_FASTPATH}
        # initial_options.remove(o.COW_STATES)
        self._initial_state.options = initial_options

        starting_points = set()

        # clear all existing functions
        self.kb.functions.clear()

        if self._use_symbols:
            starting_points |= self._function_addresses_from_symbols

        if self._extra_function_starts:
            starting_points |= set(self._extra_function_starts)

        # Sort it
        starting_points = sorted(list(starting_points), reverse=True)

        if self._start_at_entry and self.project.entry is not None and self._inside_regions(self.project.entry) and \
                self.project.entry not in starting_points:
            # make sure self.project.entry is inserted
            starting_points += [ self.project.entry ]

        # Create jobs for all starting points
        for sp in starting_points:
            job = CFGJob(sp, sp, 'Ijk_Boring')
            self._insert_job(job)
            # register the job to function `sp`
            self._register_analysis_job(sp, job)

        self._updated_nonreturning_functions = set()

        self._nodes = {}
        self._nodes_by_addr = defaultdict(list)

        if self._use_function_prologues:
            self._function_prologue_addrs = sorted(self._func_addrs_from_prologues())
            # make a copy of those prologue addresses, so that we can pop from the list
            self._remaining_function_prologue_addrs = self._function_prologue_addrs[::]

            # make function_prologue_addrs a set for faster lookups
            self._function_prologue_addrs = set(self._function_prologue_addrs)

    def _pre_job_handling(self, job):  # pylint:disable=arguments-differ
        """
        Some pre job-processing tasks, like update progress bar.

        :param CFGJob job: The CFGJob instance.
        :return: None
        """

        # a new entry is picked. Deregister it
        self._deregister_analysis_job(job.func_addr, job)

        # Do not calculate progress if the user doesn't care about the progress at all
        if self._show_progressbar or self._progress_callback:
            max_percentage_stage_1 = 50.0
            percentage = self._seg_list.occupied_size * max_percentage_stage_1 / self._regions_size
            if percentage > max_percentage_stage_1:
                percentage = max_percentage_stage_1

            self._update_progress(percentage)

    def _intra_analysis(self):
        pass

    def _get_successors(self, job):  # pylint:disable=arguments-differ

        # current_function_addr = job.func_addr
        # addr = job.addr

<<<<<<< HEAD
        if current_function_addr != -1:
            l.debug("Tracing new exit %#x in function %#x",
                    addr, current_function_addr)
        else:
            l.debug("Tracing new exit %#x", addr)
 
        """
        if self.project.arch.name in ('ARMHF', 'ARMEL'):
            sym = self.project.loader.find_symbol(addr)
            if sym is not None and any([sym.name.startswith(x) for x in ("$a", "$d", "$t")]):
                print("BAD - _get_successors Found ARM special IRSB {} at 0x{:x}".format(sym.name, addr))
        """
        jobs = self._scan_block(addr, current_function_addr, jumpkind, src_node, src_ins_addr, src_stmt_idx)
=======
        # if current_function_addr != -1:
        #    l.debug("Tracing new exit %#x in function %#x", addr, current_function_addr)
        # else:
        #    l.debug("Tracing new exit %#x", addr)

        jobs = self._scan_block(job)
>>>>>>> 58696ea7

        # l.debug("... got %d jobs: %s", len(jobs), jobs)

        for job_ in jobs:  # type: CFGJob
            # register those jobs
            self._register_analysis_job(job_.func_addr, job_)

        return jobs

    def _handle_successor(self, job, successor, successors):
        return [ successor ]

    def _merge_jobs(self, *jobs):
        pass

    def _widen_jobs(self, *jobs):
        pass

    def _post_process_successors(self, addr, successors):

        if self.project.arch.name in ('ARMEL', 'ARMHF') and addr % 2 == 1:
            # we are in thumb mode. filter successors
            successors = self._arm_thumb_filter_jump_successors(addr,
                                                                successors,
                                                                lambda tpl: tpl[1],
                                                                lambda tpl: tpl[0]
                                                                )

        return successors

    def _post_job_handling(self, job, new_jobs, successors):
        pass

    def _job_queue_empty(self):

        if self._pending_jobs:
            # fastpath
            # look for a job that comes from a function that must return
            # if we can find one, just use it
            job = self._pop_pending_job(returning=True)
            if job is not None:
                self._insert_job(job)
                return

            self._clean_pending_exits()

        # did we finish analyzing any function?
        # fill in self._completed_functions
        self._make_completed_functions()

        # analyze function features, most importantly, whether each function returns or not
        self._analyze_all_function_features()

        # Clear _changed_functions set
        self._updated_nonreturning_functions = set()

        if self._pending_jobs:
            self._clean_pending_exits()

            job = self._pop_pending_job(returning=True)
            if job is not None:
                self._insert_job(job)
                return

            job = self._pop_pending_job(returning=False)
            if job is not None:
                self._insert_job(job)
                return

        if self._use_function_prologues and self._remaining_function_prologue_addrs:
            while self._remaining_function_prologue_addrs:
                prolog_addr = self._remaining_function_prologue_addrs[0]
                self._remaining_function_prologue_addrs = self._remaining_function_prologue_addrs[1:]
                if self._seg_list.is_occupied(prolog_addr):
                    continue

                job = CFGJob(prolog_addr, prolog_addr, 'Ijk_Boring')
                self._insert_job(job)
                self._register_analysis_job(prolog_addr, job)
                return

        # Try to see if there is any indirect jump left to be resolved
        if self._resolve_indirect_jumps and self._indirect_jumps_to_resolve:
            self._process_unresolved_indirect_jumps()

            if self._job_info_queue:
                return

        if self._force_complete_scan:
            addr = self._next_code_addr()

            if addr is not None:
                job = CFGJob(addr, addr, "Ijk_Boring", last_addr=None, job_type=CFGJob.JOB_TYPE_COMPLETE_SCANNING)
                self._insert_job(job)
                self._register_analysis_job(addr, job)

    def _post_analysis(self):

        self._make_completed_functions()

        self._analyze_all_function_features()

        # Scan all functions, and make sure all fake ret edges are either confirmed or removed
        for f in self.functions.values():
            all_edges = f.transition_graph.edges(data=True)

            callsites_to_functions = defaultdict(list) # callsites to functions mapping

            for src, dst, data in all_edges:
                if 'type' in data:
                    if data['type'] == 'call':
                        callsites_to_functions[src.addr].append(dst.addr)

            edges_to_remove = [ ]
            for src, dst, data in all_edges:
                if 'type' in data:
                    if data['type'] == 'fake_return' and 'confirmed' not in data:

                        # Get all possible functions being called here
                        target_funcs = [ self.functions.function(addr=func_addr)
                                         for func_addr in callsites_to_functions[src.addr]
                                         ]
                        if target_funcs and all([ t is not None and t.returning is False for t in target_funcs ]):
                            # Remove this edge
                            edges_to_remove.append((src, dst))
                        else:
                            # Mark this edge as confirmed
                            f._confirm_fakeret(src, dst)

            for edge in edges_to_remove:
                f.transition_graph.remove_edge(*edge)

            # Clear the cache
            f._local_transition_graph = None

        # Scan all functions, and make sure .returning for all functions are either True or False
        for f in self.functions.values():
            if f.returning is None:
                f.returning = len(f.endpoints) > 0  # pylint:disable=len-as-condition

        if self.project.arch.name in ('X86', 'AMD64', 'MIPS32'):
            self._remove_redundant_overlapping_blocks()

        if self._normalize:
            # Normalize the control flow graph first before rediscovering all functions
            self.normalize()

        self.make_functions()
        # optional: remove functions that must be alignments
        self.remove_function_alignments()

        # make return edges
        self._make_return_edges()

        if self.project.loader.main_object.sections:
            # this binary has sections
            # make sure we have data entries assigned at the beginning of each data section
            for sec in self.project.loader.main_object.sections:
                if sec.memsize > 0 and not sec.is_executable and sec.is_readable:
                    for seg in self.project.loader.main_object.segments:
                        if seg.vaddr <= sec.vaddr < seg.vaddr + seg.memsize:
                            break
                    else:
                        continue

                    if sec.vaddr not in self.memory_data:
                        self.memory_data[sec.vaddr] = MemoryData(sec.vaddr, 0, 'unknown', None, None, None, None)

        r = True
        while r:
            r = self._tidy_data_references()

        CFGBase._post_analysis(self)

        self._finish_progress()

    # Methods to get start points for scanning

    def _func_addrs_from_symbols(self):
        """
        Get all possible function addresses that are specified by the symbols in the binary

        :return: A set of addresses that are probably functions
        :rtype: set
        """

        symbols_by_addr = self._binary.symbols_by_addr

        func_addrs = set()

        for addr, sym in symbols_by_addr.iteritems():
            if sym.is_function:
                func_addrs.add(addr)

        return func_addrs

    def _func_addrs_from_prologues(self):
        """
        Scan the entire program image for function prologues, and start code scanning at those positions

        :return: A list of possible function addresses
        """

        # Pre-compile all regexes
        regexes = list()
        for ins_regex in self.project.arch.function_prologs:
            r = re.compile(ins_regex)
            regexes.append(r)

        # Construct the binary blob first
        # TODO: We shouldn't directly access the _memory of main_object. An interface
        # TODO: to that would be awesome.

        strides = self._binary.memory.stride_repr

        unassured_functions = []

        for start_, _, bytes_ in strides:
            for regex in regexes:
                # Match them!
                for mo in regex.finditer(bytes_):
                    position = mo.start() + start_
                    if position % self.project.arch.instruction_alignment == 0:
                        mapped_position = AT.from_rva(position, self._binary).to_mva()
                        if self._addr_in_exec_memory_regions(mapped_position):
                            unassured_functions.append(mapped_position)

        return unassured_functions

    # Basic block scanning

    def _scan_block(self, cfg_job):
        """
        Scan a basic block starting at a specific address

        :param CFGJob cfg_job: The CFGJob instance.
        :return: a list of successors
        :rtype: list
        """

        addr = cfg_job.addr
        current_func_addr = cfg_job.func_addr

        # Fix the function address
        # This is for rare cases where we cannot successfully determine the end boundary of a previous function, and
        # as a consequence, our analysis mistakenly thinks the previous function goes all the way across the boundary,
        # resulting the missing of the second function in function manager.
        if addr in self._function_addresses_from_symbols:
            current_func_addr = addr

        if self._addr_hooked_or_syscall(addr):
            entries = self._scan_procedure(cfg_job, current_func_addr)

        else:
            entries = self._scan_irsb(cfg_job, current_func_addr)

        return entries

    def _scan_procedure(self, cfg_job, current_func_addr):
        """
        Checks the hooking procedure for this address searching for new static
        exit points to add to successors (generating entries for them)
        if this address has not been traced before. Updates previous CFG nodes
        with edges.

        :param CFGJob cfg_job:      The CFGJob instance.
        :param int current_func_addr: Address of the current function.
        :return: List of successors
        :rtype: list
        """

        addr = cfg_job.addr

        try:
            if self.project.is_hooked(addr):
                procedure = self.project.hooked_by(addr)
                name = procedure.display_name
            else:
                procedure = self.project.simos.syscall_from_addr(addr)
                name = procedure.display_name

            if addr not in self._nodes:
                cfg_node = CFGNode(addr, 0, self,
                                   function_address=current_func_addr,
                                   simprocedure_name=name,
                                   no_ret=procedure.NO_RET,
                                   block_id=addr,
                                   )

                self._nodes[addr] = cfg_node
                self._nodes_by_addr[addr].append(cfg_node)

            else:
                cfg_node = self._nodes[addr]

        except (SimMemoryError, SimEngineError):
            return [ ]

        self._graph_add_edge(cfg_node, cfg_job.src_node, cfg_job.jumpkind, cfg_job.src_ins_addr,
                             cfg_job.src_stmt_idx
                             )
        self._function_add_node(cfg_node, current_func_addr)

        # Add edges going to this node in function graphs
        cfg_job.apply_function_edges(self, clear=True)

        # If we have traced it before, don't trace it anymore
        if addr in self._traced_addresses:
            return [ ]
        else:
            # Mark the address as traced
            self._traced_addresses.add(addr)

        entries = [ ]

        if procedure.ADDS_EXITS:
            # Get two blocks ahead
            grandparent_nodes = list(self.graph.predecessors(cfg_job.src_node))
            if not grandparent_nodes:
                l.warning("%s is supposed to yield new exits, but it fails to do so.", name)
                return [ ]
            blocks_ahead = [
                self._lift(grandparent_nodes[0].addr).vex,
                self._lift(cfg_job.src_node.addr).vex,
            ]
            procedure.project = self.project
            procedure.arch = self.project.arch
            new_exits = procedure.static_exits(blocks_ahead)

            for addr_, jumpkind in new_exits:
                if isinstance(addr_, claripy.ast.BV) and not addr_.symbolic:
                    addr_ = addr_._model_concrete.value
                if not isinstance(addr_, (int, long)):
                    continue
                entries += self._create_jobs(addr_, jumpkind, current_func_addr, None, addr_, cfg_node, None,
                                             None
                                             )

        if not procedure.NO_RET:
            # it returns
            cfg_node.has_return = True
            self._function_exits[current_func_addr].add(addr)
            self._function_add_return_site(addr, current_func_addr)
        else:
            # the procedure does not return
            self._updated_nonreturning_functions.add(current_func_addr)

        return entries

    def _scan_irsb(self, cfg_job, current_func_addr):
        """
        Generate a list of successors (generating them each as entries) to IRSB.
        Updates previous CFG nodes with edges.

        :param CFGJob cfg_job: The CFGJob instance.
        :param int current_func_addr: Address of the current function
        :return: a list of successors
        :rtype: list
        """

<<<<<<< HEAD
        """
        #TODO
        if self.project.arch.name in ('ARMHF', 'ARMEL'):
            sym = self.project.loader.find_symbol(addr)
            if sym is not None and any([sym.name.startswith(x) for x in ("$a", "$d", "$t")]):
                print("BAD - Found ARM special while scaning IRSB {} at 0x{:x}".format(sym.name, addr))
        """

        addr, function_addr, cfg_node, irsb = self._generate_cfgnode(addr, current_function_addr)
=======
        addr, function_addr, cfg_node, irsb = self._generate_cfgnode(cfg_job, current_func_addr)

        # Add edges going to this node in function graphs
        cfg_job.apply_function_edges(self, clear=True)
>>>>>>> 58696ea7

        # function_addr and current_function_addr can be different. e.g. when tracing an optimized tail-call that jumps
        # into another function that has been identified before.

        if cfg_node is None:
            # exceptions occurred, or we cannot get a CFGNode for other reasons
            return [ ]

        self._graph_add_edge(cfg_node, cfg_job.src_node, cfg_job.jumpkind, cfg_job.src_ins_addr,
                             cfg_job.src_stmt_idx
                             )
        self._function_add_node(cfg_node, function_addr)

        if self.functions.get_by_addr(current_func_addr).returning is not True:
            self._updated_nonreturning_functions.add(current_func_addr)

        # If we have traced it before, don't trace it anymore
        real_addr = self._real_address(self.project.arch, addr)
        if real_addr in self._traced_addresses:
            # the address has been traced before
            return [ ]
        else:
            # Mark the address as traced
            self._traced_addresses.add(real_addr)

        # irsb cannot be None here
        # assert irsb is not None

        # IRSB is only used once per CFGNode. We should be able to clean up the CFGNode here in order to save memory
        cfg_node.irsb = None

        self._process_block_arch_specific(addr, irsb, function_addr)

        # Scan the basic block to collect data references
        if self._collect_data_ref:
            self._collect_data_references(irsb, addr)
        else: #TODO
            self._collect_data_references(irsb, addr)

        # Get all possible successors
        irsb_next, jumpkind = irsb.next, irsb.jumpkind
        successors = [ ]

        last_ins_addr = None
        ins_addr = addr
        if irsb.statements:
            for i, stmt in enumerate(irsb.statements):
                if isinstance(stmt, pyvex.IRStmt.Exit):
                    successors.append((i,
                                       last_ins_addr if self.project.arch.branch_delay_slot else ins_addr,
                                       stmt.dst,
                                       stmt.jumpkind
                                       )
                                      )
                elif isinstance(stmt, pyvex.IRStmt.IMark):
                    last_ins_addr = ins_addr
                    ins_addr = stmt.addr + stmt.delta
        else:
            for ins_addr, stmt_idx, exit_stmt in irsb.exit_statements:
                successors.append((
                    stmt_idx,
                    last_ins_addr if self.project.arch.branch_delay_slot else ins_addr,
                    exit_stmt.dst,
                    exit_stmt.jumpkind
                ))

        successors.append(('default',
                           last_ins_addr if self.project.arch.branch_delay_slot else ins_addr, irsb_next, jumpkind)
                          )

        entries = [ ]

        successors = self._post_process_successors(addr, successors)

        # Process each successor
        for suc in successors:
            stmt_idx, ins_addr, target, jumpkind = suc

            entries += self._create_jobs(target, jumpkind, function_addr, irsb, addr, cfg_node, ins_addr,
                                         stmt_idx
                                         )

        return entries

    def _create_jobs(self, target, jumpkind, current_function_addr, irsb, addr, cfg_node, ins_addr, stmt_idx):
        """
        Given a node and details of a successor, makes a list of CFGJobs
        and if it is a call or exit marks it appropriately so in the CFG

        :param int target:          Destination of the resultant job
        :param str jumpkind:        The jumpkind of the edge going to this node
        :param int current_function_addr: Address of the current function
        :param pyvex.IRSB irsb:     IRSB of the predecessor node
        :param int addr:            The predecessor address
        :param CFGNode cfg_node:    The CFGNode of the predecessor node
        :param int ins_addr:        Address of the source instruction.
        :param int stmt_idx:        ID of the source statement.
        :return:                    a list of CFGJobs
        :rtype:                     list
        """

        if type(target) is pyvex.IRExpr.Const:  # pylint: disable=unidiomatic-typecheck
            target_addr = target.con.value
        elif type(target) in (pyvex.IRConst.U32, pyvex.IRConst.U64):  # pylint: disable=unidiomatic-typecheck
            target_addr = target.value
        elif type(target) in (int, long):  # pylint: disable=unidiomatic-typecheck
            target_addr = target
        else:
            target_addr = None

        jobs = [ ]
        is_syscall = jumpkind.startswith("Ijk_Sys")

        # Special handling:
        # If a call instruction has a target that points to the immediate next instruction, we treat it as a boring jump
        if jumpkind == "Ijk_Call" and \
                not self.project.arch.call_pushes_ret and \
                cfg_node.instruction_addrs and \
                ins_addr == cfg_node.instruction_addrs[-1] and \
                target_addr == irsb.addr + irsb.size:
            jumpkind = "Ijk_Boring"

        if target_addr is None:
            # The target address is not a concrete value

            if jumpkind == "Ijk_Ret":
                # This block ends with a return instruction.
                if current_function_addr != -1:
                    self._function_exits[current_function_addr].add(addr)
                    self._function_add_return_site(addr, current_function_addr)
                    self.functions[current_function_addr].returning = True
                    self._add_returning_function(current_function_addr)

                cfg_node.has_return = True

            elif self._resolve_indirect_jumps and \
                    (jumpkind in ('Ijk_Boring', 'Ijk_Call') or jumpkind.startswith('Ijk_Sys')):
                # This is an indirect jump. Try to resolve it.

                resolved, resolved_targets, ij = self._indirect_jump_encountered(addr, cfg_node, irsb,
                                                                                 current_function_addr, stmt_idx)
                if resolved:
                    for resolved_target in resolved_targets:
                        if jumpkind == 'Ijk_Call':
                            jobs += self._create_job_call(cfg_node.addr, irsb, cfg_node, stmt_idx, ins_addr,
                                                          current_function_addr, resolved_target, jumpkind)
                        else:
                            edge = FunctionTransitionEdge(cfg_node, resolved_target, current_function_addr,
                                                          to_outside=False, stmt_idx=stmt_idx, ins_addr=ins_addr,
                                                          )
                            ce = CFGJob(resolved_target, current_function_addr, jumpkind,
                                        last_addr=resolved_target, src_node=cfg_node, src_stmt_idx=stmt_idx,
                                        src_ins_addr=ins_addr, func_edges=[ edge ],
                                        )
                            jobs.append(ce)
                    return jobs

                if jumpkind == "Ijk_Boring":
                    resolved_as_plt = False

                    if irsb and self._heuristic_plt_resolving:
                        # Test it on the initial state. Does it jump to a valid location?
                        # It will be resolved only if this is a .plt entry
                        resolved_as_plt = self._resolve_plt(addr, irsb, ij)

                        if resolved_as_plt:
                            jump_target = next(iter(ij.resolved_targets))
                            target_func_addr = jump_target  # TODO: FIX THIS

                            edge = FunctionTransitionEdge(cfg_node, jump_target, current_function_addr,
                                                          to_outside=True, dst_func_addr=jump_target,
                                                          stmt_idx=stmt_idx, ins_addr=ins_addr,
                                                          )
                            ce = CFGJob(jump_target, target_func_addr, jumpkind, last_addr=jump_target,
                                        src_node=cfg_node, src_stmt_idx=stmt_idx, src_ins_addr=ins_addr,
                                        func_edges=[edge],
                                        )
                            jobs.append(ce)

                    if resolved_as_plt:
                        # has been resolved as a PLT entry. Remove it from indirect_jumps_to_resolve
                        if ij.addr in self._indirect_jumps_to_resolve:
                            self._indirect_jumps_to_resolve.remove(ij.addr)
                            self._deregister_analysis_job(current_function_addr, ij)
                    else:
                        # add it to indirect_jumps_to_resolve
                        self._indirect_jumps_to_resolve.add(ij)

                        # register it as a job for the current function
                        self._register_analysis_job(current_function_addr, ij)

                else:  # jumpkind == "Ijk_Call" or jumpkind.startswith('Ijk_Sys')
                    self._indirect_jumps_to_resolve.add(ij)
                    self._register_analysis_job(current_function_addr, ij)

                    jobs += self._create_job_call(addr, irsb, cfg_node, stmt_idx, ins_addr, current_function_addr, None,
                                                  jumpkind, is_syscall=is_syscall
                                                  )

        elif target_addr is not None:
            # This is a direct jump with a concrete target.

            # pylint: disable=too-many-nested-blocks
            if jumpkind == 'Ijk_Boring':
                # if the target address is at another section, it has to be jumping to a new function
                if not self._addrs_belong_to_same_section(addr, target_addr):
                    target_func_addr = target_addr
                    to_outside = True
                else:
                    # it might be a jumpout
                    target_func_addr = None
                    real_target_addr = self._real_address(self.project.arch, target_addr)
                    if real_target_addr in self._traced_addresses:
                        node = self.get_any_node(target_addr)
                        if node is not None:
                            target_func_addr = node.function_address
                    if target_func_addr is None:
                        target_func_addr = current_function_addr

                    to_outside = not target_func_addr == current_function_addr

                edge = FunctionTransitionEdge(cfg_node, target_addr, current_function_addr,
                                              to_outside=to_outside,
                                              dst_func_addr=target_func_addr,
                                              ins_addr=ins_addr,
                                              stmt_idx=stmt_idx,
                                              )

                ce = CFGJob(target_addr, target_func_addr, jumpkind, last_addr=addr, src_node=cfg_node,
                            src_ins_addr=ins_addr, src_stmt_idx=stmt_idx, func_edges=[ edge ])
                jobs.append(ce)

            elif jumpkind == 'Ijk_Call' or jumpkind.startswith("Ijk_Sys"):
                jobs += self._create_job_call(addr, irsb, cfg_node, stmt_idx, ins_addr, current_function_addr,
                                              target_addr, jumpkind, is_syscall=is_syscall
                                              )

            else:
                # TODO: Support more jumpkinds
                l.debug("Unsupported jumpkind %s", jumpkind)

        return jobs

    def _create_job_call(self, addr, irsb, cfg_node, stmt_idx, ins_addr, current_function_addr, target_addr, jumpkind,
                         is_syscall=False):
        """
        Generate a CFGJob for target address, also adding to _pending_entries
        if returning to succeeding position (if irsb arg is populated)

        :param int addr:            Address of the predecessor node
        :param pyvex.IRSB irsb:     IRSB of the predecessor node
        :param CFGNode cfg_node:    The CFGNode instance of the predecessor node
        :param int stmt_idx:        ID of the source statement
        :param int ins_addr:        Address of the source instruction
        :param int current_function_addr: Address of the current function
        :param int target_addr:     Destination of the call
        :param str jumpkind:        The jumpkind of the edge going to this node
        :param bool is_syscall:     Is the jump kind (and thus this) a system call
        :return:                    A list of CFGJobs
        :rtype:                     list
        """

        jobs = [ ]

        if is_syscall:
            # Fix the target_addr for syscalls
            tmp_state = self.project.factory.blank_state(mode="fastpath", addr=cfg_node.addr)
            # Find the first successor with a syscall jumpkind
            succ = next(iter(succ for succ in self.project.factory.successors(tmp_state).flat_successors
                             if succ.jumpkind and succ.jumpkind.startswith("Ijk_Sys")), None)
            if succ is None:
                # For some reason, there is no such successor with a syscall jumpkind
                target_addr = self._unresolvable_target_addr
            else:
                try:
                    syscall_stub = self.project.simos.syscall(succ)
                    if syscall_stub:  # can be None if simos is not a subclass of SimUserspac
                        syscall_addr = syscall_stub.addr
                        target_addr = syscall_addr
                    else:
                        target_addr = self._unresolvable_target_addr
                except AngrUnsupportedSyscallError:
                    target_addr = self._unresolvable_target_addr

        new_function_addr = target_addr
        if irsb is None:
            return_site = None
        else:
            return_site = addr + irsb.size  # We assume the program will always return to the succeeding position

        edge = None
        if new_function_addr is not None:
            edge = FunctionCallEdge(cfg_node, new_function_addr, return_site, current_function_addr, syscall=is_syscall,
                                    ins_addr=ins_addr, stmt_idx=ins_addr,
                                    )

        if new_function_addr is not None:
            # Keep tracing from the call
            ce = CFGJob(target_addr, new_function_addr, jumpkind, last_addr=addr, src_node=cfg_node,
                        src_stmt_idx=stmt_idx, src_ins_addr=ins_addr, syscall=is_syscall, func_edges=[ edge ]
                        )
            jobs.append(ce)

        callee_might_return = True
        callee_function = None
        if new_function_addr is not None:
            callee_function = self.kb.functions.function(addr=new_function_addr, syscall=is_syscall)
            if callee_function is not None:
                callee_might_return = not (callee_function.returning is False)

        if callee_might_return:
            func_edges = [ ]
            if return_site is not None:
                if callee_function is not None and callee_function.returning is True:
                    fakeret_edge = FunctionFakeRetEdge(cfg_node, return_site, current_function_addr, confirmed=True)
                    func_edges.append(fakeret_edge)
                    ret_edge = FunctionReturnEdge(new_function_addr, return_site, current_function_addr)
                    func_edges.append(ret_edge)

                else:
                    fakeret_edge = FunctionFakeRetEdge(cfg_node, return_site, current_function_addr, confirmed=None)
                    func_edges.append(fakeret_edge)
                    fr = FunctionReturn(new_function_addr, current_function_addr, addr, return_site)
                    if fr not in self._function_returns[new_function_addr]:
                        self._function_returns[new_function_addr].add(fr)

            if return_site is not None:
                # Also, keep tracing from the return site
                ce = CFGJob(return_site, current_function_addr, 'Ijk_FakeRet', last_addr=addr, src_node=cfg_node,
                            src_stmt_idx=stmt_idx, src_ins_addr=ins_addr, returning_source=new_function_addr,
                            syscall=is_syscall, func_edges=func_edges)
                self._pending_jobs.add_job(ce)
                # register this job to this function
                self._register_analysis_job(current_function_addr, ce)

        return jobs

    # Data reference processing

    def _collect_data_references(self, irsb, irsb_addr):
        """
        Unoptimises IRSB and _add_data_reference's for individual statements or
        for parts of statements (e.g. Store)

        :param pyvex.IRSB irsb: Block to scan for data references
        :param int irsb_addr: Address of block
        :return: None
        """

        if irsb.data_refs:
            self._process_irsb_data_refs(irsb)
        elif irsb.statements:
            irsb = self._unoptimize_irsb(irsb)
            # for each statement, collect all constants that are referenced or used.
            self._collect_data_references_by_scanning_stmts(irsb, irsb_addr)

    def _process_irsb_data_refs(self, irsb):
        for ref in irsb.data_refs:
            self._add_data_reference(
                    irsb,
                    irsb.addr,
                    None,
                    ref.stmt_idx,
                    ref.ins_addr,
                    ref.data_addr,
                    data_size=ref.data_size,
                    data_type=ref.data_type_str
            )

    def _unoptimize_irsb(self, irsb):
        if self.project.arch.name in ('X86', 'AMD64'):
            # first pass to see if there are any cross-statement optimizations. if so, we relift the basic block with
            # optimization level 0 to preserve as much constant references as possible
            empty_insn = False
            all_statements = len(irsb.statements)
            for i, stmt in enumerate(irsb.statements[:-1]):
                if isinstance(stmt, pyvex.IRStmt.IMark) and (
                        isinstance(irsb.statements[i + 1], pyvex.IRStmt.IMark) or
                        (i + 2 < all_statements and isinstance(irsb.statements[i + 2], pyvex.IRStmt.IMark))
                ):
                    # this is a very bad check...
                    # the correct way to do it is to disable cross-instruction optimization in VEX
                    empty_insn = True
                    break

            if empty_insn:
                # make sure opt_level is 0
<<<<<<< HEAD
                irsb = self._lift(addr=irsb_addr, size=irsb.size, opt_level=0).vex

        if self.project.arch.name in ('ARMEL'):
            empty_insn = False
            all_statements = len(irsb.statements)
            for i, stmt in enumerate(irsb.statements[:-1]):
                if isinstance(stmt, pyvex.IRStmt.IMark) and (
                        isinstance(irsb.statements[i + 1], pyvex.IRStmt.IMark) or
                        (i + 2 < all_statements and isinstance(irsb.statements[i + 2], pyvex.IRStmt.IMark))
                ):
                    #print("mt ARM insn: \t 0x{:x} \t {}".format(irsb_addr, stmt))
                    pass
                else:
                    #print("In ARM insn: \t 0x{:x} \t {}".format(irsb_addr, stmt))
                    pass

                #if "t7 = LDle:I32(0x00013a90)" in str(stmt):
                    #import pdb
                    #pdb.set_trace()
            # Getting LDle:I32(0x00010400) ... for when we're loading off_10400

        # Test LDR- 12578

        # for each statement, collect all constants that are referenced or used.
        self._collect_data_references_core(irsb, irsb_addr)
=======
                irsb = self._lift(addr=irsb.addr, size=irsb.size, opt_level=0, collect_data_refs=True).vex
        return irsb
>>>>>>> 58696ea7

    def _collect_data_references_by_scanning_stmts(self, irsb, irsb_addr):

        # helper methods
        def _process(irsb_, stmt_, stmt_idx_, data_, insn_addr, next_insn_addr, data_size=None, data_type=None):
            """
            Helper method used for calling _add_data_reference after checking
            for manipulation of constants

            :param pyvex.IRSB irsb_: Edited block (as might be de-optimised)
            :param pyvex.IRStmt.* stmt_: Statement
            :param int stmt_idx_: Statement ID
            :param data_: data manipulated by statement
            :param int insn_addr: instruction address
            :param int next_insn_addr: next instruction address
            :param data_size: Size of the data being manipulated
            :param str data_type: Type of the data being manipulated
            :return: None
            """

            if self.project.arch.name in ('ARMHF', 'ARMEL') and type(stmt.data) is pyvex.IRExpr.Load \
                and type(data_) is pyvex.expr.Const:  # pylint: disable=unidiomatic-typecheck
                    data_type="pointer-array" # It's just a pointer, aka an array with 1 element

            if type(data_) is pyvex.expr.Const:  # pylint: disable=unidiomatic-typecheck
                val = data_.con.value
            elif type(data_) in (int, long):
                val = data_
            else:
                return

            if val != next_insn_addr:
<<<<<<< HEAD
                #print("FOUND VAL: 0x{:x}".format(val))
=======
                if data_size:
                    # Mark the region as unknown so we won't try to create a code block covering this region in the
                    # future.
                    self._seg_list.occupy(val, data_size, "unknown")
>>>>>>> 58696ea7
                self._add_data_reference(irsb_, irsb_addr, stmt_, stmt_idx_, insn_addr, val,
                                         data_size=data_size, data_type=data_type
                                         )

        # get all instruction addresses
<<<<<<< HEAD
        instr_addrs = [ (i.addr + i.delta) for i in irsb.statements if isinstance(i, pyvex.IRStmt.IMark) ]
        #print("Block contains insns at: {}".format(", ".join(map(hex,instr_addrs))))

=======
        instr_addrs = irsb.instruction_addresses
>>>>>>> 58696ea7

        # for each statement, collect all constants that are referenced or used.
        instr_addr = None
        next_instr_addr = None
        for stmt_idx, stmt in enumerate(irsb.statements):
            if self.project.arch.name in ('ARMHF', 'ARMEL'):
                #print("In ARM insn: {} \t {}".format(type(stmt), stmt))
                pass
            if type(stmt) is pyvex.IRStmt.IMark:  # pylint: disable=unidiomatic-typecheck
                instr_addr = instr_addrs[0]
                instr_addrs = instr_addrs[1 : ]
                next_instr_addr = instr_addrs[0] if instr_addrs else None
                """
                if self.project.arch.name in ('ARMHF', 'ARMEL'):
                    sym = self.project.loader.find_symbol(instr_addr)
                    if sym is not None and any([sym.name.startswith(x) for x in ("$a", "$d", "$t")]):
                        if sym.name.startswith("$d"):
                            # Treat as data
                            l.warning("{:x} Treat {} as data".format(instr_addr, sym.name))
                            _process(irsb, stmt, stmt_idx, stmt.addr, instr_addr, next_instr_addr)
                """

            elif type(stmt) is pyvex.IRStmt.WrTmp:  # pylint: disable=unidiomatic-typecheck
                if type(stmt.data) is pyvex.IRExpr.Load:  # pylint: disable=unidiomatic-typecheck
                    # load
                    # e.g. t7 = LDle:I64(0x0000000000600ff8)
                    #print("Recurse on pointer value:\n\t{}\t{}\t{}".format(stmt, self._seg_list.is_occupied(stmt.data.addr), self._seg_list.occupied_by_sort(stmt.data.addr)))

                        #loc = stmt.data.args[0].con.value + stmt.data.args[1].con.value
                        #_process(irsb, stmt, stmt_idx, loc, instr_addr, next_instr_addr)

                    size = stmt.data.result_size(irsb.tyenv) / 8 # convert to bytes
                    _process(irsb, stmt, stmt_idx, stmt.data.addr, instr_addr, next_instr_addr,
                             data_size=size, data_type='integer'
                             )

                elif type(stmt.data) in (pyvex.IRExpr.Binop, ):  # pylint: disable=unidiomatic-typecheck

                    # rip-related addressing
                    if stmt.data.op in ('Iop_Add32', 'Iop_Add64') and \
                            all(type(arg) is pyvex.expr.Const for arg in stmt.data.args):
                        # perform the addition
                        loc = stmt.data.args[0].con.value + stmt.data.args[1].con.value
                        _process(irsb, stmt, stmt_idx, loc, instr_addr, next_instr_addr)

                    else:
                        # binary operation
                        for arg in stmt.data.args:
                            _process(irsb, stmt, stmt_idx, arg, instr_addr, next_instr_addr)

                elif type(stmt.data) is pyvex.IRExpr.Const:  # pylint: disable=unidiomatic-typecheck
                    _process(irsb, stmt, stmt_idx, stmt.data, instr_addr, next_instr_addr)

                elif type(stmt.data) is pyvex.IRExpr.ITE:
                    for child_expr in stmt.data.child_expressions:
                        _process(irsb, stmt, stmt_idx, child_expr, instr_addr, next_instr_addr)

            elif type(stmt) is pyvex.IRStmt.Put:  # pylint: disable=unidiomatic-typecheck
                # put
                # e.g. PUT(rdi) = 0x0000000000400714
                if stmt.offset not in (self._initial_state.arch.ip_offset, ):
                    _process(irsb, stmt, stmt_idx, stmt.data, instr_addr, next_instr_addr)

            elif type(stmt) is pyvex.IRStmt.Store:  # pylint: disable=unidiomatic-typecheck
                # store addr
                _process(irsb, stmt, stmt_idx, stmt.addr, instr_addr, next_instr_addr)
                # store data
                _process(irsb, stmt, stmt_idx, stmt.data, instr_addr, next_instr_addr)
            #elif type(stmt) is pyvex.IRExpr.Get:
            #    _process(irsb, stmt, stmt_idx, stmt.offset, instr_addr, next_instr_addr)

            elif type(stmt) is pyvex.IRStmt.Dirty:

                _process(irsb, stmt, stmt_idx, stmt.mAddr, instr_addr, next_instr_addr,
                         data_size=stmt.mSize,
                         data_type='fp'
                         )

    def _add_data_reference(self, irsb, irsb_addr, stmt, stmt_idx, insn_addr, data_addr,  # pylint: disable=unused-argument
                            data_size=None, data_type=None):
        """
        Checks addresses are in the correct segments and creates or updates
        MemoryData in _memory_data as appropriate, labelling as segment
        boundaries or data type

        :param pyvex.IRSB irsb: irsb
        :param int irsb_addr: irsb address
        :param pyvex.IRStmt.* stmt: Statement
        :param int stmt_idx: Statement ID
        :param int insn_addr: instruction address
        :param data_addr: address of data manipulated by statement
        :param data_size: Size of the data being manipulated
        :param str data_type: Type of the data being manipulated
        :return: None
        """

        # Make sure data_addr is within a valid memory range
<<<<<<< HEAD
        if not self._addr_belongs_to_segment(data_addr):
=======
        if not self.project.loader.find_segment_containing(data_addr):

>>>>>>> 58696ea7
            # data might be at the end of some section or segment...
            # let's take a look
            for segment in self.project.loader.main_object.segments:
                if segment.vaddr + segment.memsize == data_addr:
                    # yeah!
                    if data_addr not in self._memory_data:
                        data = MemoryData(data_addr, 0, 'segment-boundary', irsb, irsb_addr, stmt, stmt_idx,
                                          insn_addr=insn_addr
                                          )
                        self._memory_data[data_addr] = data
                    else:
                        if self._extra_cross_references:
                            self._memory_data[data_addr].add_ref(irsb_addr, stmt_idx, insn_addr)
                    break

            return

        if data_addr not in self._memory_data:
            if data_type is not None and data_size is not None:
                data = MemoryData(data_addr, data_size, data_type, irsb, irsb_addr, stmt, stmt_idx,
                                  insn_addr=insn_addr, max_size=data_size
                                  )
            else:
                data = MemoryData(data_addr, 0, 'unknown', irsb, irsb_addr, stmt, stmt_idx, insn_addr=insn_addr)
            self._memory_data[data_addr] = data
        else:
            if self._extra_cross_references:
                self._memory_data[data_addr].add_ref(irsb_addr, stmt_idx, insn_addr)

        self.insn_addr_to_memory_data[insn_addr] = self._memory_data[data_addr]

    def _tidy_data_references(self):
        """

        :return: True if new data entries are found, False otherwise.
        :rtype: bool
        """

        new_data_found = False

        # Make sure all memory data entries cover all data sections
        keys = sorted(self._memory_data.iterkeys())
        for i, data_addr in enumerate(keys):
            data = self._memory_data[data_addr]
            if self._addr_in_exec_memory_regions(data.address):
                pass
                """
                if self.project.arch.name in ('ARMHF', 'ARMEL'):
                    sym = self.project.loader.find_symbol(data_addr)
                    if sym is not None and any([sym.name.startswith(x) for x in ("$a", "$d", "$t")]):

                        if sym.name.startswith("$d"):
                            # It's data, not code

                            ptr = self._fast_memory_load_pointer(data_addr)
                            if self._addr_belongs_to_section(ptr) is not None or self._addr_belongs_to_segment(ptr) is not None or \
                                    (self._extra_memory_regions and
                                     next(((a < ptr < b) for (a, b) in self._extra_memory_regions), None)):
                                self._rem_addr_from_exec_memory_regions(ptr)
                                l.warning("TDR: mark 0x{:x} as a data pointer to 0x{:x}".format(data_addr, ptr))

                                obj = self.project.loader.find_object_containing(ptr)
                                if obj is self.project.loader.main_object and self._seg_list.is_occupied(ptr):
                                    # the pointer must come from current binary. skip.
                                    #sort = self._seg_list.occupied_by_sort(ptr)
                                    #if sort not in ['code', 'pointer-array']:
                                    if ptr not in self._memory_data:
                                        l.warning("It's new")
                                        self._memory_data[data_addr] = MemoryData(ptr, 0, 'unknown', None, None, None, None,
                                                                                pointer_addr=ptr)
                                        new_data_found = True

                else:
                    # TODO: Handle data among code regions (or executable regions)
                    pass
                """
            else:
                if i + 1 != len(keys):
                    next_data_addr = keys[i + 1]
                else:
                    next_data_addr = None

                # goes until the end of the section/segment
                # TODO: the logic needs more testing

                sec = self.project.loader.find_section_containing(data_addr)
                next_sec_addr = None
                if sec is not None:
                    last_addr = sec.vaddr + sec.memsize
                else:
                    # it does not belong to any section. what's the next adjacent section? any memory data does not go
                    # beyong section boundaries
                    next_sec = self.project.loader.find_section_next_to(data_addr)
                    if next_sec is not None:
                        next_sec_addr = next_sec.vaddr

                    seg = self.project.loader.find_segment_containing(data_addr)
                    if seg is not None:
                        last_addr = seg.vaddr + seg.memsize
                    else:
                        # We got an address that is not inside the current binary...
                        l.warning('_tidy_data_references() sees an address %#08x that does not belong to any '
                                  'section or segment.', data_addr
                                  )
                        last_addr = None

                if next_data_addr is None:
                    boundary = last_addr
                elif last_addr is None:
                    boundary = next_data_addr
                else:
                    boundary = min(last_addr, next_data_addr)

                if next_sec_addr is not None:
                    boundary = min(boundary, next_sec_addr)

                if boundary is not None:
                    data.max_size = boundary - data_addr

        keys = sorted(self._memory_data.iterkeys())

        i = 0
        # pylint:disable=too-many-nested-blocks
        while i < len(keys):
            data_addr = keys[i]
            i += 1

            memory_data = self._memory_data[data_addr]

            if memory_data.sort in ('segment-boundary', ):
                continue

            content_holder = [ ]

            # let's see what sort of data it is
            if memory_data.sort in ('unknown', None) or \
                    (memory_data.sort == 'integer' and memory_data.size == self.project.arch.bits / 8):
                data_type, data_size = self._guess_data_type(memory_data.irsb, memory_data.irsb_addr,
                                                             memory_data.stmt_idx, data_addr, memory_data.max_size,
                                                             content_holder=content_holder
                                                             )
            else:
                data_type, data_size = memory_data.sort, memory_data.size

            if data_type is not None:
                memory_data.size = data_size
                memory_data.sort = data_type

                if len(content_holder) == 1:
                    memory_data.content = content_holder[0]

                if memory_data.size > 0 and memory_data.size < memory_data.max_size:
                    # Create another memory_data object to fill the gap
                    new_addr = data_addr + memory_data.size
                    new_md = MemoryData(new_addr, None, None, None, None, None, None,
                                        max_size=memory_data.max_size - memory_data.size)
                    self._memory_data[new_addr] = new_md
                    keys.insert(i, new_addr)

                if data_type == 'pointer-array':
                    # make sure all pointers are identified
                    pointer_size = self.project.arch.bits / 8

                    for j in xrange(0, data_size, pointer_size):
                        ptr = self._fast_memory_load_pointer(data_addr + j)
                        # is this pointer coming from the current binary?
                        obj = self.project.loader.find_object_containing(ptr, membership_check=False)
                        if obj is not self.project.loader.main_object:
                            # the pointer does not come from current binary. skip.
                            continue

                        if self._seg_list.is_occupied(ptr):
                            sort = self._seg_list.occupied_by_sort(ptr)
                            if sort == 'code':
                                continue
                            elif sort == 'pointer-array':
                                continue
                            # TODO: other types
                        if ptr not in self._memory_data:
                            self._memory_data[ptr] = MemoryData(ptr, 0, 'unknown', None, None, None, None,
                                                                pointer_addr=data_addr + j
                                                                )
                            new_data_found = True
            else:
                memory_data.size = memory_data.max_size

            self._seg_list.occupy(data_addr, memory_data.size, memory_data.sort)

        return new_data_found

    def _guess_data_type(self, irsb, irsb_addr, stmt_idx, data_addr, max_size, content_holder=None):  # pylint: disable=unused-argument
        """
        Make a guess to the data type.

        Users can provide their own data type guessing code when initializing CFGFast instance, and each guessing
        handler will be called if this method fails to determine what the data is.

        :param pyvex.IRSB irsb: The pyvex IRSB object.
        :param int irsb_addr: Address of the IRSB.
        :param int stmt_idx: ID of the statement.
        :param int data_addr: Address of the data.
        :param int max_size: The maximum size this data entry can be.
        :return: a tuple of (data type, size). (None, None) if we fail to determine the type or the size.
        :rtype: tuple
        """

        pointer_size = self.project.arch.bits / 8
        if self.project.arch.name in ('ARMHF', 'ARMEL'):
            # For Arm (at least), we often end up in the following situation:
            # We have address A containing a reference to address B. At address B there's a value (code/data/string) (C) we want in _memory_data
            # To ensure this happens, try to load data at B, if we succeed, add C to memory_data[b] and guess it's data type
            ptr = self._fast_memory_load_pointer(data_addr)
            if ptr:
                # Check if the pointer is an address into the binary
                ptr2 = self._fast_memory_load_pointer(ptr)
                if ptr2:
                    # Determine type of ptr, this is a reference to that
                    #print("Process pointer target (0x{:x} points to) 0x{:x}".format(data_addr, ptr))

                    if ptr not in self._memory_data:
                        data = MemoryData(ptr, 0, 'unknown', irsb, irsb_addr, None, None,
                                          insn_addr=data_addr)
                        self._memory_data[ptr] = data

                    ptr_memory_data = self._memory_data[ptr]
                    ptr_content_holder = [ ]
                    ptr_data_type, ptr_data_size = self._guess_data_type(ptr_memory_data.irsb, ptr_memory_data.irsb_addr,
                                                                     ptr_memory_data.stmt_idx, ptr, ptr_memory_data.max_size,
                                                                     content_holder=ptr_content_holder)
                    #print("\t Target content type is {} with size {}".format(ptr_data_type, ptr_data_size))
                    if len(ptr_content_holder) == 1:
                        ptr_memory_data.content = ptr_content_holder[0]
                        #print("\t Target has content: {}".format(repr(ptr_memory_data.content)))

                    self._memory_data[ptr] = MemoryData(ptr, ptr_data_size, ptr_data_type, None, None, None, None,
                                                        pointer_addr=data_addr, insn_addr=data_addr)

                # This helps when we have symbols but not other times. TODO  merge with above code
                sym = self.project.loader.find_symbol(data_addr)
                if sym is not None and any([sym.name.startswith(x) for x in ("$a", "$d", "$t")]):
                    # TODO split sections if current section doesn't match what we're getting
                    if sym.name.startswith("$d"): #ARM data prefix, it's a data pointer and not code
                        #ptr = self._fast_memory_load_pointer(data_addr)
                        #return "pointer-array", pointer_size
                        ptr = self._fast_memory_load_pointer(data_addr)

                        if ptr is not None:
                            ## Check if address is valid
                            if self._addr_belongs_to_section(ptr) is not None or self._addr_belongs_to_segment(ptr) is not None or \
                                    (self._extra_memory_regions and
                                     next(((a < ptr < b) for (a, b) in self._extra_memory_regions), None)
                                     ):
                                # Update sections so PTR is data, not code

                                assert(False) # We don't use double pointers anymore
                            else:
                                return None, None

        if max_size is None:
            max_size = 32 # TODO  - What's a sane value here? 0 breaks strings

        if self._seg_list.is_occupied(data_addr) and self._seg_list.occupied_by_sort(data_addr) == 'code':
            # it's a code reference
            # TODO: Further check if it's the beginning of an instruction
            return "code reference", 0

        # who's using it?
        if isinstance(self.project.loader.main_object, cle.MetaELF):
            plt_entry = self.project.loader.main_object.reverse_plt.get(irsb_addr, None)
            if plt_entry is not None:
                # IRSB is owned by plt!
                return "GOT PLT Entry", pointer_size

        pointers_count = 0

        max_pointer_array_size = min(512 * pointer_size, max_size)
        for i in xrange(0, max_pointer_array_size, pointer_size):
            ptr = self._fast_memory_load_pointer(data_addr + i)

            if ptr is not None:
                #if self._seg_list.is_occupied(ptr) and self._seg_list.occupied_by_sort(ptr) == 'code':
                #    # it's a code reference
                #    # TODO: Further check if it's the beginning of an instruction
                #    pass
                if self.project.loader.find_section_containing(ptr) is not None or \
                        self.project.loader.find_segment_containing(ptr) is not None or \
                        (self._extra_memory_regions and
                         next(((a < ptr < b) for (a, b) in self._extra_memory_regions), None)
                         ):
                    # it's a pointer of some sort
                    # TODO: Determine what sort of pointer it is
                    pointers_count += 1
                else:
                    break

        if pointers_count:
            return "pointer-array", pointer_size * pointers_count

        block, block_size = self._fast_memory_load(data_addr)
        if not block:
            return None, None

        # Is it an unicode string?
        # TODO: Support unicode string longer than the max length
        if block_size >= 4 and block[1] == 0 and block[3] == 0 and chr(block[0]) in self.PRINTABLES:
            max_unicode_string_len = 1024
            try:
                unicode_str = self._ffi.string(self._ffi.cast("wchar_t*", block), max_unicode_string_len)
            except ValueError:
                # cffi fails to interpret the bytes as unicode
                unicode_str = u''

            if (len(unicode_str) and  # pylint:disable=len-as-condition
                    all([ c in self.PRINTABLES for c in unicode_str])):
                if content_holder is not None:
                    content_holder.append(unicode_str)
                return "unicode", (len(unicode_str) + 1) * 2

        # Is it a null-terminated printable string?
        max_string_len = min([ block_size, max_size, 4096 ])
        s = self._ffi.string(self._ffi.cast("char*", block), max_string_len)
        if len(s):  # pylint:disable=len-as-condition
            if all([ c in self.PRINTABLES for c in s ]):
                # it's a string
                # however, it may not be terminated
                if content_holder is not None:
                    content_holder.append(s)
                return "string", min(len(s) + 1, max_string_len)

        for handler in self._data_type_guessing_handlers:
            sort, size = handler(self, irsb, irsb_addr, stmt_idx, data_addr, max_size)
            if sort is not None:
                return sort, size

        return None, None

    # Indirect jumps processing

    def _resolve_plt(self, addr, irsb, indir_jump):
        """
        Determine if the IRSB at the given address is a PLT stub. If it is, concretely execute the basic block to
        resolve the jump target.

        :param int addr:                Address of the block.
        :param irsb:                    The basic block.
        :param IndirectJump indir_jump: The IndirectJump instance.
        :return:                        True if the IRSB represents a PLT stub and we successfully resolved the target.
                                        False otherwise.
        :rtype:                         bool
        """

        # is the address identified by CLE as a PLT stub?
        if self.project.loader.all_elf_objects:
            # restrict this heuristics to ELF files only
            if not any([ addr in obj.reverse_plt for obj in self.project.loader.all_elf_objects ]):
                return False

        # Make sure the IRSB has statements
        if not irsb.has_statements:
            irsb = self.project.factory.block(irsb.addr, size=irsb.size).vex

        # try to resolve the jump target
        simsucc = self.project.engines.default_engine.process(self._initial_state, irsb, force_addr=addr)
        if len(simsucc.successors) == 1:
            ip = simsucc.successors[0].ip
            if ip._model_concrete is not ip:
                target_addr = ip._model_concrete.value
                if (self.project.loader.find_object_containing(target_addr, membership_check=False) is not
                        self.project.loader.main_object) \
                        or self.project.is_hooked(target_addr):
                    # resolved!
                    # Fill the IndirectJump object
                    indir_jump.resolved_targets.add(target_addr)
                    l.debug("Address %#x is resolved as a PLT entry, jumping to %#x", addr, target_addr)
                    return True

        return False

    def _indirect_jump_resolved(self, jump, jump_addr, resolved_by, targets):
        """
        Called when an indirect jump is successfully resolved.

        :param IndirectJump jump:                   The resolved indirect jump.
        :param IndirectJumpResolver resolved_by:    The resolver used to resolve this indirect jump.
        :param list targets:                        List of indirect jump targets.

        :return:                                    None
        """

        from .indirect_jump_resolvers.jumptable import JumpTableResolver

        source_addr = jump.addr

        if isinstance(resolved_by, JumpTableResolver):
            # Fill in the jump_tables dict
            self.jump_tables[jump.addr] = jump

        jump.resolved_targets = targets
        all_targets = set(targets)
        for addr in all_targets:
            to_outside = addr in self.functions or not self._addrs_belong_to_same_section(jump.addr, addr)

            # TODO: get a better estimate of the function address
            target_func_addr = jump.func_addr if not to_outside else addr
            func_edge = FunctionTransitionEdge(self._nodes[source_addr], addr, jump.func_addr, to_outside=to_outside,
                                               dst_func_addr=target_func_addr
                                               )
            job = CFGJob(addr, target_func_addr, jump.jumpkind,
                         last_addr=source_addr,
                         src_node=self._nodes[source_addr],
                         src_ins_addr=None,
                         src_stmt_idx=None,
                         func_edges=[func_edge],
                         )
            self._insert_job(job)
            self._register_analysis_job(target_func_addr, job)

        self._deregister_analysis_job(jump.func_addr, jump)

        CFGBase._indirect_jump_resolved(self, jump, jump.addr, resolved_by, targets)

    def _indirect_jump_unresolved(self, jump):
        """
        Called when we cannot resolve an indirect jump.

        :param IndirectJump jump: The unresolved indirect jump.

        :return:    None
        """

        # add a node from this node to the UnresolvableTarget node
        src_node = self._nodes[jump.addr]
        dst_node = CFGNode(self._unresolvable_target_addr, 0, self,
                           function_address=self._unresolvable_target_addr,
                           simprocedure_name='UnresolvableTarget',
                           )

        # add the dst_node to self._nodes
        if self._unresolvable_target_addr not in self._nodes:
            self._nodes[self._unresolvable_target_addr] = dst_node
            self._nodes_by_addr[self._unresolvable_target_addr].append(dst_node)

        self._graph_add_edge(dst_node, src_node, jump.jumpkind, jump.ins_addr, jump.stmt_idx)
        # mark it as a jumpout site for that function
        self._function_add_transition_edge(self._unresolvable_target_addr, src_node, jump.func_addr,
                                           to_outside=True,
                                           dst_func_addr=self._unresolvable_target_addr,
                                           ins_addr=jump.ins_addr,
                                           stmt_idx=jump.stmt_idx,
                                           )

        self._deregister_analysis_job(jump.func_addr, jump)

        CFGBase._indirect_jump_unresolved(self, jump)

    # Removers

    def _remove_redundant_overlapping_blocks(self):
        """
        On some architectures there are sometimes garbage bytes (usually nops) between functions in order to properly
        align the succeeding function. CFGFast does a linear sweeping which might create duplicated blocks for
        function epilogues where one block starts before the garbage bytes and the other starts after the garbage bytes.

        This method enumerates all blocks and remove overlapping blocks if one of them is aligned to 0x10 and the other
        contains only garbage bytes.

        :return: None
        """

        sorted_nodes = sorted(self.graph.nodes(), key=lambda n: n.addr if n is not None else 0)

        all_plt_stub_addrs = set(itertools.chain.from_iterable(obj.reverse_plt.keys() for obj in self.project.loader.all_objects if isinstance(obj, cle.MetaELF)))

        # go over the list. for each node that is the beginning of a function and is not properly aligned, if its
        # leading instruction is a single-byte or multi-byte nop, make sure there is another CFGNode starts after the
        # nop instruction

        nodes_to_append = {}
        # pylint:disable=too-many-nested-blocks
        for a in sorted_nodes:
            if a.addr in self.functions and a.addr not in all_plt_stub_addrs and \
                    not self._addr_hooked_or_syscall(a.addr):
                all_in_edges = self.graph.in_edges(a, data=True)
                if not any([data['jumpkind'] == 'Ijk_Call' for _, _, data in all_in_edges]):
                    # no one is calling it
                    # this function might be created from linear sweeping
                    try:
                        block = self._lift(a.addr, size=0x10 - (a.addr % 0x10), opt_level=1)
                        vex_block = block.vex
                    except SimTranslationError:
                        continue

                    nop_length = None

                    if self._is_noop_block(vex_block):
                        # fast path: in most cases, the entire block is a single byte or multi-byte nop, which VEX
                        # optimizer is able to tell
                        nop_length = block.size

                    else:
                        # this is not a no-op block. Determine where nop instructions terminate.
                        insns = block.capstone.insns
                        if insns:
                            nop_length = self._get_nop_length(insns)

                    if nop_length <= 0:
                        continue

                    # leading nop for alignment.
                    next_node_addr = a.addr + nop_length
                    if nop_length < a.size and \
                            not (next_node_addr in self._nodes or next_node_addr in nodes_to_append):
                        # create a new CFGNode that starts there
                        next_node_size = a.size - nop_length
                        next_node = CFGNode(next_node_addr, next_node_size, self,
                                            function_address=next_node_addr,
                                            instruction_addrs=tuple(i for i in a.instruction_addrs
                                                                      if next_node_addr <= i
                                                                      < next_node_addr + next_node_size
                                                                    ),
                                            thumb=a.thumb,
                                            byte_string=None if a.byte_string is None else a.byte_string[nop_length:],
                                            )
                        self.graph.add_node(next_node)

                        # create edges accordingly
                        all_out_edges = self.graph.out_edges(a, data=True)
                        for _, dst, data in all_out_edges:
                            self.graph.add_edge(next_node, dst, **data)

                        nodes_to_append[next_node_addr] = next_node

                        # make sure there is a function begins there
                        try:
                            snippet = self._to_snippet(addr=next_node_addr, size=next_node_size,
                                                       base_state=self._base_state)
                            self.functions._add_node(next_node_addr, snippet)
                        except (SimEngineError, SimMemoryError):
                            continue

        # append all new nodes to sorted nodes
        if nodes_to_append:
            sorted_nodes = sorted(sorted_nodes + nodes_to_append.values(), key=lambda n: n.addr if n is not None else 0)

        removed_nodes = set()

        a = None  # it always hold the very recent non-removed node

        for i in xrange(len(sorted_nodes)):

            if a is None:
                a = sorted_nodes[0]
                continue

            b = sorted_nodes[i]
            if self._addr_hooked_or_syscall(b.addr):
                continue

            if b in removed_nodes:
                # skip all removed nodes
                continue

            if a.addr <= b.addr and \
                    (a.addr + a.size > b.addr):
                # They are overlapping

                try:
                    block = self.project.factory.fresh_block(a.addr, b.addr - a.addr, backup_state=self._base_state)
                except SimTranslationError:
                    a = b
                    continue
                if block.capstone.insns and all([ self._is_noop_insn(insn) for insn in block.capstone.insns ]):
                    # It's a big nop - no function starts with nop

                    # add b to indices
                    self._nodes[b.addr] = b
                    self._nodes_by_addr[b.addr].append(b)

                    # shrink a
                    self._shrink_node(a, b.addr - a.addr, remove_function=False)

                    a = b
                    continue

                all_functions = self.kb.functions

                # now things are a little harder
                # if there is no incoming edge to b, we should replace b with a
                # this is mostly because we misidentified the function beginning. In fact a is the function beginning,
                # but somehow we thought b is the beginning
                if a.addr + a.size == b.addr + b.size:
                    in_edges = len([ _ for _, _, data in self.graph.in_edges([b], data=True) ])
                    if in_edges == 0:
                        # we use node a to replace node b
                        # link all successors of b to a
                        for _, dst, data in self.graph.out_edges([b], data=True):
                            self.graph.add_edge(a, dst, **data)

                        if b.addr in self._nodes:
                            del self._nodes[b.addr]
                        if b.addr in self._nodes_by_addr and b in self._nodes_by_addr[b.addr]:
                            self._nodes_by_addr[b.addr].remove(b)

                        self.graph.remove_node(b)

                        if b.addr in all_functions:
                            del all_functions[b.addr]

                        # skip b
                        removed_nodes.add(b)

                        continue

                # next case - if b is directly from function prologue detection, or a basic block that is a successor of
                # a wrongly identified basic block, we might be totally misdecoding b
                if b.instruction_addrs[0] not in a.instruction_addrs:
                    # use a, truncate b

                    new_b_addr = a.addr + a.size  # b starts right after a terminates
                    new_b_size = b.addr + b.size - new_b_addr  # this may not be the size we want, since b might be
                                                               # misdecoded

                    # totally remove b
                    if b.addr in self._nodes:
                        del self._nodes[b.addr]
                    if b.addr in self._nodes_by_addr and b in self._nodes_by_addr[b.addr]:
                        self._nodes_by_addr[b.addr].remove(b)

                    self.graph.remove_node(b)

                    if b.addr in all_functions:
                        del all_functions[b.addr]

                    removed_nodes.add(b)

                    if new_b_size > 0:
                        # there are still some parts left in node b - we don't want to lose it
                        dummy_job = CFGJob(new_b_addr, a.function_address, None)
                        self._scan_block(dummy_job)

                    continue

                # for other cases, we'll let them be for now

            a = b # update a

    def _remove_node(self, node):
        """
        Remove a CFGNode from self.graph as well as from the function manager (if it is the beginning of a function)

        :param CFGNode node: The CFGNode to remove from the graph.
        :return: None
        """

        self.graph.remove_node(node)
        if node.addr in self._nodes:
            del self._nodes[node.addr]

        # We wanna remove the function as well
        if node.addr in self.kb.functions:
            del self.kb.functions[node.addr]

        if node.addr in self.kb.functions.callgraph:
            self.kb.functions.callgraph.remove_node(node.addr)

    def _shrink_node(self, node, new_size, remove_function=True):
        """
        Shrink the size of a node in CFG.

        :param CFGNode node: The CFGNode to shrink
        :param int new_size: The new size of the basic block
        :param bool remove_function: If there is a function starting at `node`, should we remove that function or not.
        :return: None
        """

        # Generate the new node
        new_node = CFGNode(node.addr, new_size, self,
                           function_address=None if remove_function else node.function_address,
                           instruction_addrs=tuple(i for i in node.instruction_addrs
                                                     if node.addr <= i < node.addr + new_size
                                                   ),
                           thumb=node.thumb,
                           byte_string=None if node.byte_string is None else node.byte_string[:new_size]
                           )

        old_in_edges = self.graph.in_edges(node, data=True)

        for src, _, data in old_in_edges:
            self.graph.add_edge(src, new_node, **data)

        successor_node_addr = node.addr + new_size
        if successor_node_addr in self._nodes:
            successor = self._nodes[successor_node_addr]
        else:
            successor_size = node.size - new_size
            successor = CFGNode(successor_node_addr, successor_size, self,
                                function_address=successor_node_addr if remove_function else node.function_address,
                                instruction_addrs=tuple(i for i in node.instruction_addrs if i >= node.addr + new_size),
                                thumb=node.thumb,
                                byte_string=None if node.byte_string is None else node.byte_string[new_size:]
                                )
        self.graph.add_edge(new_node, successor, jumpkind='Ijk_Boring')

        # if the node B already has resolved targets, we will skip all unresolvable successors when adding old out edges
        # from node A to node B.
        # this matters in cases where node B is resolved as a special indirect jump entry (like a PLT stub), but (node
        # A + node B) wasn't properly resolved.
        has_resolved_targets = any([ node_.addr != self._unresolvable_target_addr
                                     for node_ in self.graph.successors(successor) ]
                                   )

        old_out_edges = self.graph.out_edges(node, data=True)
        for _, dst, data in old_out_edges:
            if (has_resolved_targets and dst.addr != self._unresolvable_target_addr) or \
                    not has_resolved_targets:
                self.graph.add_edge(successor, dst, **data)

        # remove the old node from indices
        if node.addr in self._nodes and self._nodes[node.addr] is node:
            del self._nodes[node.addr]
        if node.addr in self._nodes_by_addr and node in self._nodes_by_addr[node.addr]:
            self._nodes_by_addr[node.addr].remove(node)

        # remove the old node form the graph
        self.graph.remove_node(node)

        # add the new node to indices
        self._nodes[new_node.addr] = new_node
        self._nodes_by_addr[new_node.addr].append(new_node)

        # the function starting at this point is probably totally incorrect
        # hopefull future call to `make_functions()` will correct everything
        if node.addr in self.kb.functions:
            del self.kb.functions[node.addr]

            if not remove_function:
                # add functions back
                self._function_add_node(node, node.addr)
                successor_node = self.get_any_node(successor_node_addr)
                if successor_node and successor_node.function_address == node.addr:
                    # if there is absolutely no predecessors to successor_node, we'd like to add it as a new function
                    # so that it will not be left behind
                    if not list(self.graph.predecessors(successor_node)):
                        self._function_add_node(successor_node, successor_node_addr)

        #if node.addr in self.kb.functions.callgraph:
        #    self.kb.functions.callgraph.remove_node(node.addr)

    def _analyze_all_function_features(self):
        """
        Iteratively analyze all changed functions, update their returning attribute, until a fix-point is reached (i.e.
        no new returning/not-returning functions are found).

        :return: None
        """

        while True:
            new_changes = self._iteratively_analyze_function_features()
            new_returning_functions = new_changes['functions_return']
            new_not_returning_functions = new_changes['functions_do_not_return']

            if not new_returning_functions and not new_not_returning_functions:
                break

            for returning_function in new_returning_functions:
                if returning_function.addr in self._function_returns:
                    for fr in self._function_returns[returning_function.addr]:
                        # Confirm them all
                        if self.kb.functions.get_by_addr(fr.caller_func_addr).returning is not True:
                            self._updated_nonreturning_functions.add(fr.caller_func_addr)

                        return_to_node = self._nodes.get(fr.return_to, None)
                        if return_to_node is None:
                            return_to_snippet = self._to_snippet(addr=fr.return_to, base_state=self._base_state)
                        else:
                            return_to_snippet = self._to_snippet(cfg_node=self._nodes[fr.return_to])

                        self.kb.functions._add_return_from_call(fr.caller_func_addr, fr.callee_func_addr,
                                                                return_to_snippet)

                    del self._function_returns[returning_function.addr]

            for not_returning_function in new_not_returning_functions:
                if not_returning_function.addr in self._function_returns:
                    for fr in self._function_returns[not_returning_function.addr]:
                        # Remove all those FakeRet edges
                        if self.kb.functions.get_by_addr(fr.caller_func_addr).returning is not True:
                            self._updated_nonreturning_functions.add(fr.caller_func_addr)

                    del self._function_returns[not_returning_function.addr]

    def _pop_pending_job(self, returning=True):
        return self._pending_jobs.pop_job(returning=returning)

    def _clean_pending_exits(self):
        self._pending_jobs.cleanup()

    def _add_returning_function(self, func_addr):
        self._pending_jobs.add_returning_function(func_addr)

    #
    # Graph utils
    #

    def _graph_add_edge(self, cfg_node, src_node, src_jumpkind, src_ins_addr, src_stmt_idx):
        """
        Add edge between nodes, or add node if entry point

        :param CFGNode cfg_node: node which is jumped to
        :param CFGNode src_node: node which is jumped from none if entry point
        :param str src_jumpkind: what type of jump the edge takes
        :param int or str src_stmt_idx: source statements ID
        :return: None
        """

        if src_node is None:
            self.graph.add_node(cfg_node)
        else:
            self.graph.add_edge(src_node, cfg_node, jumpkind=src_jumpkind, ins_addr=src_ins_addr,
                                stmt_idx=src_stmt_idx)

    @staticmethod
    def _get_return_endpoints(func):
        all_endpoints = func.endpoints_with_type
        return all_endpoints.get('return', [ ])

    def _get_jumpout_targets(self, func):
        jumpout_targets = set()
        callgraph_outedges = self.functions.callgraph.out_edges(func.addr, data=True)
        # find the ones whose type is transition
        for _, dst, data in callgraph_outedges:
            if data.get('type', None) == 'transition':
                jumpout_targets.add(dst)
        return jumpout_targets

    def _get_return_sources(self, func):

        # We will create a return edge for each returning point of this function

        # Get all endpoints
        all_endpoints = func.endpoints_with_type
        # However, we do not want to create return edge if the endpoint is not a returning endpoint.
        # For example, a PLT stub on x86/x64 always jump to the real library function, so we should create a return
        # edge from that library function to the call site, instead of creating a return edge from the PLT stub to
        # the call site.
        if all_endpoints['transition']:
            # it has jump outs
            # it is, for example, a PLT stub
            # we take the endpoints of the function it calls. this is not always correct, but it can handle many
            # cases.
            jumpout_targets = self._get_jumpout_targets(func)
            jumpout_target_endpoints = set()

            for jumpout_func_addr in jumpout_targets:
                if jumpout_func_addr in self.functions:
                    jumpout_target_endpoints |= set(self._get_return_endpoints(self.functions[jumpout_func_addr]))

            endpoints = jumpout_target_endpoints
        else:
            endpoints = set()

        # then we take all return endpoints of the current function
        endpoints |= all_endpoints.get('return', set())

        return endpoints

    def _make_return_edges(self):
        """
        For each returning function, create return edges in self.graph.

        :return: None
        """

        for func_addr, func in self.functions.iteritems():
            if func.returning is False:
                continue

            # get the node on CFG
            if func.startpoint is None:
                l.warning('Function %#x does not have a startpoint (yet).', func_addr)
                continue

            startpoint = self.get_any_node(func.startpoint.addr)
            if startpoint is None:
                # weird...
                l.warning('No CFGNode is found for function %#x in _make_return_edges().', func_addr)
                continue

            endpoints = self._get_return_sources(func)

            # get all callers
            callers = self.get_predecessors(startpoint, jumpkind='Ijk_Call')
            # for each caller, since they all end with a call instruction, get the immediate successor
            return_targets = itertools.chain.from_iterable(
                self.get_successors(caller, excluding_fakeret=False, jumpkind='Ijk_FakeRet') for caller in callers
            )
            return_targets = set(return_targets)

            for ep in endpoints:
                src = self.get_any_node(ep.addr)
                for rt in return_targets:
                    if not src.instruction_addrs:
                        ins_addr = None
                    else:
                        if self.project.arch.branch_delay_slot:
                            if len(src.instruction_addrs) > 1:
                                ins_addr = src.instruction_addrs[-2]
                            else:
                                l.error('At %s: expecting more than one instruction. Only got one.', src)
                                ins_addr = None
                        else:
                            ins_addr = src.instruction_addrs[-1]

                    self._graph_add_edge(rt, src, 'Ijk_Ret', ins_addr, 'default')

    #
    # Function utils
    #

    def _function_add_node(self, cfg_node, function_addr):
        """
        Adds node to function manager, converting address to CodeNode if
        possible

        :param CFGNode cfg_node:    A CFGNode instance.
        :param int function_addr:   Address of the current function.
        :return: None
        """
        snippet = self._to_snippet(cfg_node=cfg_node)
        self.kb.functions._add_node(function_addr, snippet)

    def _function_add_transition_edge(self, dst_addr, src_node, src_func_addr, to_outside=False, dst_func_addr=None,
                                      stmt_idx=None, ins_addr=None):
        """
        Add a transition edge to the function transiton map.

        :param int dst_addr: Address that the control flow transits to.
        :param CFGNode src_node: The source node that the control flow transits from.
        :param int src_func_addr: Function address.
        :return: True if the edge is correctly added. False if any exception occurred (for example, the target address
                 does not exist)
        :rtype: bool
        """

        try:
            target_node = self._nodes.get(dst_addr, None)
            if target_node is None:
                target_snippet = self._to_snippet(addr=dst_addr, base_state=self._base_state)
            else:
                target_snippet = self._to_snippet(cfg_node=target_node)

            if src_node is None:
                # Add this basic block into the function manager
                self.kb.functions._add_node(src_func_addr, target_snippet)
            else:
                src_snippet = self._to_snippet(cfg_node=src_node)
                if not to_outside:
                    self.kb.functions._add_transition_to(src_func_addr, src_snippet, target_snippet, stmt_idx=stmt_idx,
                                                         ins_addr=ins_addr
                                                         )
                else:
                    self.kb.functions._add_outside_transition_to(src_func_addr, src_snippet, target_snippet,
                                                                 to_function_addr=dst_func_addr,
                                                                 stmt_idx=stmt_idx, ins_addr=ins_addr
                                                                 )
            return True
        except (SimMemoryError, SimEngineError):
            return False

    def _function_add_call_edge(self, addr, src_node, function_addr, syscall=False, stmt_idx=None, ins_addr=None):
        """
        Add a call edge to the function transition map.

        :param int addr: Address that is being called (callee).
        :param CFGNode src_node: The source CFG node (caller).
        :param int ret_addr: Address that returns to (in case the function returns).
        :param int function_addr: Function address..
        :param bool syscall: If this is a call to a syscall or not.
        :param int or str stmt_idx: Statement ID of this call.
        :param int or None ins_addr: Instruction address of this call.
        :return: True if the edge is added. False if any exception occurred.
        :rtype: bool
        """
        try:
            if src_node is None:
                self.kb.functions._add_node(function_addr, addr, syscall=syscall)
            else:
                src_snippet = self._to_snippet(cfg_node=src_node)

                return_to_outside = False

                ret_snippet = None

                self.kb.functions._add_call_to(function_addr, src_snippet, addr, ret_snippet, syscall=syscall,
                                               stmt_idx=stmt_idx, ins_addr=ins_addr,
                                               return_to_outside=return_to_outside,
                                               )
            return True
        except (SimMemoryError, SimEngineError):
            return False

    def _function_add_fakeret_edge(self, addr, src_node, src_func_addr, confirmed=None):
        """
        Generate CodeNodes for target and source, if no source node add node
        for function, otherwise creates fake return to in function manager

        :param int addr: target address
        :param angr.analyses.CFGNode src_node: source node
        :param int src_func_addr: address of function
        :param confirmed: used as attribute on eventual digraph
        :return: None
        """

        target_node = self._nodes.get(addr, None)
        if target_node is None:
            target_snippet = self._to_snippet(addr=addr, base_state=self._base_state)
        else:
            target_snippet = self._to_snippet(cfg_node=target_node)

        if src_node is None:
            self.kb.functions._add_node(src_func_addr, target_snippet)
        else:
            src_snippet = self._to_snippet(cfg_node=src_node)
            self.kb.functions._add_fakeret_to(src_func_addr, src_snippet, target_snippet, confirmed=confirmed)

    def _function_add_return_site(self, addr, function_addr):
        """
        Generate CodeNodes for target address, registers node for function to
        function manager as return site

        :param int addr: target address
        :param int function_addr: address of function
        :return: None
        """
        try:
            target = self._to_snippet(self._nodes[addr])
        except KeyError:
            target = addr

        self.kb.functions._add_return_from(function_addr, target)

    def _function_add_return_edge(self, return_from_addr, return_to_addr, function_addr):
        """
        Generate CodeNodes for return_to_addr, add this node for function to
        function manager generating new edge

        :param int return_from_addr: target address
        :param int return_to_addr: target address
        :param int function_addr: address of function
        :return: None
        """

        return_to_node = self._nodes.get(return_to_addr, None)
        if return_to_node is None:
            return_to_snippet = self._to_snippet(addr=return_to_addr, base_state=self._base_state)
            to_outside = False
        else:
            return_to_snippet = self._to_snippet(cfg_node=return_to_node)
            to_outside = return_to_node.function_address != function_addr

        self.kb.functions._add_return_from_call(function_addr, return_from_addr, return_to_snippet,
                                                to_outside=to_outside)

    #
    # Architecture-specific methods
    #

    def _arm_track_lr_on_stack(self, addr, irsb, function):
        """
        At the beginning of the basic block, we check if the first instruction stores the LR register onto the stack.
        If it does, we calculate the offset of that store, and record the offset in function.info.

        For instance, here is the disassembly of a THUMB mode function:

        000007E4  STR.W           LR, [SP,#var_4]!
        000007E8  MOV             R2, R1
        000007EA  SUB             SP, SP, #0xC
        000007EC  MOVS            R1, #0
        ...
        00000800  ADD             SP, SP, #0xC
        00000802  LDR.W           PC, [SP+4+var_4],#4

        The very last basic block has a jumpkind of Ijk_Boring, which is because VEX cannot do such complicated analysis
        to determine the real jumpkind.

        As we can see, instruction 7e4h stores LR at [sp-4], and at the end of this function, instruction 802 loads LR
        from [sp], then increments sp by 4. We execute the first instruction, and track the following things:
        - if the value from register LR is stored onto the stack.
        - the difference between the offset of the LR store on stack, and the SP after the store.

        If at the end of the function, the LR is read out from the stack at the exact same stack offset, we will change
        the jumpkind of the final IRSB to Ijk_Ret.

        This method can be enabled by setting "ret_jumpkind_heuristics", which is an architecture-specific option on
        ARM, to True.

        :param int addr: Address of the basic block.
        :param pyvex.IRSB irsb: The basic block object.
        :param Function function: The function instance.
        :return: None
        """

        if irsb.statements is None:
            return

        if 'lr_saved_on_stack' in function.info:
            return

        #
        # if it does, we log it down to the Function object.
        lr_offset = self.project.arch.registers['lr'][0]
        sp_offset = self.project.arch.sp_offset
        initial_sp = 0x7fff0000
        initial_lr = 0xabcdef
        tmps = {}

        # pylint:disable=too-many-nested-blocks
        for stmt in irsb.statements:
            if isinstance(stmt, pyvex.IRStmt.IMark):
                if stmt.addr + stmt.delta != addr:
                    break
            elif isinstance(stmt, pyvex.IRStmt.WrTmp):
                data = stmt.data
                if isinstance(data, pyvex.IRExpr.Get):
                    if data.offset == sp_offset:
                        tmps[stmt.tmp] = initial_sp
                    elif data.offset == lr_offset:
                        tmps[stmt.tmp] = initial_lr
                elif isinstance(data, pyvex.IRExpr.Binop):
                    if data.op == 'Iop_Sub32':
                        arg0, arg1 = data.args
                        if isinstance(arg0, pyvex.IRExpr.RdTmp) and isinstance(arg1, pyvex.IRExpr.Const):
                            if arg0.tmp in tmps:
                                tmps[stmt.tmp] = tmps[arg0.tmp] - arg1.con.value

            elif isinstance(stmt, (pyvex.IRStmt.Store, pyvex.IRStmt.StoreG)):
                data = stmt.data
                storing_lr = False
                if isinstance(data, pyvex.IRExpr.RdTmp):
                    if data.tmp in tmps:
                        val = tmps[data.tmp]
                        if val == initial_lr:
                            # we are storing LR to somewhere
                            storing_lr = True
                if storing_lr:
                    if isinstance(stmt.addr, pyvex.IRExpr.RdTmp):
                        if stmt.addr.tmp in tmps:
                            storing_addr = tmps[stmt.addr.tmp]

                            function.info['lr_saved_on_stack'] = True
                            function.info['lr_on_stack_offset'] = storing_addr - initial_sp
                            break

        if 'lr_saved_on_stack' not in function.info:
            function.info['lr_saved_on_stack'] = False

    def _arm_track_read_lr_from_stack(self, irsb, function):  # pylint:disable=unused-argument
        """
        At the end of a basic block, simulate the very last instruction to see if the return address is read from the
        stack and written in PC. If so, the jumpkind of this IRSB will be set to Ijk_Ret. For detailed explanations,
        please see the documentation of _arm_track_lr_on_stack().

        :param pyvex.IRSB irsb: The basic block object.
        :param Function function: The function instance.
        :return: None
        """

        if 'lr_saved_on_stack' not in function.info or not function.info['lr_saved_on_stack']:
            return

        sp_offset = self.project.arch.sp_offset
        initial_sp = 0x7fff0000
        last_sp = None
        tmps = {}
        tmp_irsb = self._lift(irsb.instruction_addresses[-1], opt_level=self._iropt_level).vex
        # pylint:disable=too-many-nested-blocks
        for stmt in tmp_irsb.statements:
            if isinstance(stmt, pyvex.IRStmt.WrTmp):
                data = stmt.data
                if isinstance(data, pyvex.IRExpr.Get) and data.offset == sp_offset:
                    # t0 = GET:I32(sp)
                    tmps[stmt.tmp] = initial_sp
                elif isinstance(data, pyvex.IRExpr.Binop):
                    # only support Add
                    if data.op == 'Iop_Add32':
                        arg0, arg1 = data.args
                        if isinstance(arg0, pyvex.IRExpr.RdTmp) and isinstance(arg1, pyvex.IRExpr.Const):
                            if arg0.tmp in tmps:
                                tmps[stmt.tmp] = tmps[arg0.tmp] + arg1.con.value
                elif isinstance(data, pyvex.IRExpr.Load):
                    if isinstance(data.addr, pyvex.IRExpr.RdTmp):
                        if data.addr.tmp in tmps:
                            tmps[stmt.tmp] = ('load', tmps[data.addr.tmp])
            elif isinstance(stmt, pyvex.IRStmt.Put):
                if stmt.offset == sp_offset and isinstance(stmt.data, pyvex.IRExpr.RdTmp):
                    if stmt.data.tmp in tmps:
                        # loading things into sp
                        last_sp = tmps[stmt.data.tmp]

        if last_sp is not None and isinstance(tmp_irsb.next, pyvex.IRExpr.RdTmp):
            val = tmps.get(tmp_irsb.next.tmp, None)
            # val being None means there are statements that we do not handle
            if isinstance(val, tuple) and val[0] == 'load':
                # the value comes from memory
                memory_addr = val[1]
                if isinstance(last_sp, (int, long)):
                    lr_on_stack_offset = memory_addr - last_sp
                else:
                    lr_on_stack_offset = memory_addr - last_sp[1]

                if lr_on_stack_offset == function.info['lr_on_stack_offset']:
                    # the jumpkind should be Ret instead of boring
                    irsb.jumpkind = 'Ijk_Ret'

    #
    # Other methods
    #

    def _generate_cfgnode(self, cfg_job, current_function_addr):
        """
        Generate a CFGNode that starts at `cfg_job.addr`.

        Since lifting machine code to IRSBs is slow, self._nodes is used as a cache of CFGNodes.

        If the current architecture is ARM, this method will try to lift the block in the mode specified by the address
        (determined by the parity of the address: even for ARM, odd for THUMB), and in case of decoding failures, try
        the other mode. If the basic block is successfully decoded in the other mode (different from the initial one),
         `addr` and `current_function_addr` are updated.

        :param CFGJob cfg_job: The CFGJob instance.
        :param int current_function_addr: Address of the current function.
        :return: A 4-tuple of (new address, new function address, CFGNode instance, IRSB object)
        :rtype: tuple
        """

        addr = cfg_job.addr

        try:

            if addr in self._nodes:
                cfg_node = self._nodes[addr]
                irsb = cfg_node.irsb

                if cfg_node.function_address != current_function_addr:
                    # the node has been assigned to another function before.
                    # we should update the function address.
                    current_function_addr = cfg_node.function_address

                return addr, current_function_addr, cfg_node, irsb

            is_arm_arch = True if self.project.arch.name in ('ARMHF', 'ARMEL') else False

            if is_arm_arch:
                real_addr = addr & (~1)
            else:
                real_addr = addr

            # if possible, check the distance between `addr` and the end of this section
            distance = VEX_IRSB_MAX_SIZE
            obj = self.project.loader.find_object_containing(addr, membership_check=False)
            if obj:
                # is there a section?
                has_executable_section = len([ sec for sec in obj.sections if sec.is_executable ]) > 0  # pylint:disable=len-as-condition
                section = self.project.loader.find_section_containing(addr)
                if has_executable_section and section is None:
                    # the basic block should not exist here...
                    return None, None, None, None
                if section is not None:
                    if not section.is_executable:
                        # the section is not executable...
                        return None, None, None, None
                    distance = section.vaddr + section.memsize - real_addr
                    distance = min(distance, VEX_IRSB_MAX_SIZE)
                # TODO: handle segment information as well

<<<<<<< HEAD
                is_thumb = False
                """
                # Handle ARM inline transitions between code and data 
                if self.project.arch.name in ('ARMHF', 'ARMEL'):
                    sym = self.project.loader.find_symbol(addr)
                    if sym is not None and any([sym.name.startswith(x) for x in ("$a", "$d", "$t")]):
                        print("Found ARM special {} at 0x{:x}".format(sym.name, addr))
                        if sym.name.startswith("$d"): #ARM data prefix, it's a data pointer and not code
                            return None, None, None, None
                        elif sym.name.startswith("$t"): # ARM thumb prefix
                            is_thumb = True # is this okay? Wouldn't we need to decode differently?
                        elif sym.name.startswith("$a"): # ARM code prefix
                            pass # TODO: we want to let this get autonamed to sub_XXXX instead of just $a
                """

=======
            if cfg_job.job_type == CFGJob.JOB_TYPE_COMPLETE_SCANNING:
>>>>>>> 58696ea7
                # also check the distance between `addr` and the closest function.
                # we don't want to have a basic block that spans across function boundaries
                next_func = self.functions.ceiling_func(addr)
                if next_func is not None:
                    distance_to_func = (next_func.addr & (~1) if is_arm_arch else next_func.addr) - real_addr
                    if distance_to_func != 0:
                        if distance is None:
                            distance = distance_to_func
                        else:
                            distance = min(distance, distance_to_func)

            # in the end, check the distance between `addr` and the closest occupied region in segment list
            next_noncode_addr = self._seg_list.next_pos_with_sort_not_in(addr, { "code" }, max_distance=distance)
            if next_noncode_addr is not None:
                distance_to_noncode_addr = next_noncode_addr - addr
                distance = min(distance, distance_to_noncode_addr)

            # Let's try to create the pyvex IRSB directly, since it's much faster
            nodecode = False
            irsb = None
            irsb_string = None
            try:
                lifted_block = self._lift(addr, size=distance, opt_level=self._iropt_level, collect_data_refs=True)
                irsb = lifted_block.vex_nostmt
                irsb_string = lifted_block.bytes[:irsb.size]
            except SimTranslationError:
                nodecode = True

            if (nodecode or irsb.size == 0 or irsb.jumpkind == 'Ijk_NoDecode') and \
                    is_arm_arch and \
                    self._arch_options.switch_mode_on_nodecode:
                # maybe the current mode is wrong?
                nodecode = False
                if addr % 2 == 0:
                    addr_0 = addr + 1
                else:
                    addr_0 = addr - 1

                if addr_0 in self._nodes:
                    # it has been analyzed before
                    cfg_node = self._nodes[addr_0]
                    irsb = cfg_node.irsb
                    return addr_0, cfg_node.function_address, cfg_node, irsb

                try:
                    lifted_block = self._lift(addr_0, size=distance, opt_level=self._iropt_level,
                                              collect_data_refs=True)
                    irsb = lifted_block.vex_nostmt
                    irsb_string = lifted_block.bytes[:irsb.size]
                except SimTranslationError:
                    nodecode = True

<<<<<<< HEAD
                if (nodecode or irsb.size == 0 or irsb.jumpkind == 'Ijk_NoDecode') and \
                        self.project.arch.name in ('ARMHF', 'ARMEL') and \
                        self._arch_options.switch_mode_on_nodecode:
                    # maybe the current mode is wrong?
                    nodecode = False
                    if addr % 2 == 0:
                        addr_0 = addr + 1
                    else:
                        addr_0 = addr - 1

                    if addr_0 in self._nodes:
                        # it has been analyzed before
                        cfg_node = self._nodes[addr_0]
                        irsb = cfg_node.irsb
                        return addr_0, cfg_node.function_address, cfg_node, irsb

                    try:
                        lifted_block = self._lift(addr_0, size=distance)
                        irsb = lifted_block.vex
                        irsb_string = lifted_block.bytes[:irsb.size]
                    except SimTranslationError:
                        nodecode = True

                    if not (nodecode or irsb.size == 0 or irsb.jumpkind == 'Ijk_NoDecode'):
                        # it is decodeable
                        if current_function_addr == addr:
                            current_function_addr = addr_0
                        addr = addr_0

                if nodecode or irsb.size == 0 or irsb.jumpkind == 'Ijk_NoDecode':
                    # decoding error
                    # we still occupy that location since it cannot be decoded anyways
                    if irsb is None:
                        irsb_size = 1
                    else:
                        irsb_size = irsb.size if irsb.size > 0 else 1
                    self._seg_list.occupy(addr, irsb_size, 'nodecode')
                    return None, None, None, None

                # Occupy the block in segment list
                if irsb.size > 0:
                    if self.project.arch.name in ('ARMHF', 'ARMEL') and addr % 2 == 1:
                        # thumb mode
                        is_thumb=True
                    real_addr = addr
                    self._seg_list.occupy(real_addr, irsb.size, "code")

                if is_thumb:
                    real_addr = addr - 1
                # Create a CFG node, and add it to the graph
                cfg_node = CFGNode(addr, irsb.size, self, function_address=current_function_addr, block_id=addr,
                                   irsb=irsb, thumb=is_thumb, byte_string=irsb_string,
                                   )

                self._nodes[addr] = cfg_node
                self._nodes_by_addr[addr].append(cfg_node)
=======
                if not (nodecode or irsb.size == 0 or irsb.jumpkind == 'Ijk_NoDecode'):
                    # it is decodeable
                    if current_function_addr == addr:
                        current_function_addr = addr_0
                    addr = addr_0

            if nodecode or irsb.size == 0 or irsb.jumpkind == 'Ijk_NoDecode':
                # decoding error
                # we still occupy that location since it cannot be decoded anyways
                if irsb is None:
                    irsb_size = 1
                else:
                    irsb_size = irsb.size if irsb.size > 0 else 1
                self._seg_list.occupy(addr, irsb_size, 'nodecode')
                l.error("Decoding error occurred at basic block address %#x of function %#x.",
                        addr,
                        current_function_addr
                        )
                return None, None, None, None

            is_thumb = False
            # Occupy the block in segment list
            if irsb.size > 0:
                if is_arm_arch and addr % 2 == 1:
                    # thumb mode
                    is_thumb=True
                self._seg_list.occupy(real_addr, irsb.size, "code")

            # Create a CFG node, and add it to the graph
            cfg_node = CFGNode(addr, irsb.size, self, function_address=current_function_addr, block_id=addr,
                               irsb=irsb, thumb=is_thumb, byte_string=irsb_string,
                               )

            self._nodes[addr] = cfg_node
            self._nodes_by_addr[addr].append(cfg_node)
>>>>>>> 58696ea7

            return addr, current_function_addr, cfg_node, irsb

        except (SimMemoryError, SimEngineError):
            return None, None, None, None

    def _process_block_arch_specific(self, addr, irsb, func_addr):  # pylint: disable=unused-argument
        """
        According to arch types ['ARMEL', 'ARMHF', 'MIPS32'] does different
        fixes

        For ARM deals with link register on the stack
        (see _arm_track_lr_on_stack)
        For MIPS32 simulates a new state where the global pointer is 0xffffffff
        from current address after three steps if the first successor does not
        adjust this value updates this function address (in function manager)
        to use a conrete global pointer

        :param int addr: irsb address
        :param pyvex.IRSB irsb: irsb
        :param func_addr: function address
        :return: None
        """
        if self.project.arch.name in ('ARMEL', 'ARMHF'):
            if self._arch_options.ret_jumpkind_heuristics:
                if addr == func_addr:
                    self._arm_track_lr_on_stack(addr, irsb, self.functions[func_addr])

                elif 'lr_saved_on_stack' in self.functions[func_addr].info and \
                        self.functions[func_addr].info['lr_saved_on_stack'] and \
                        irsb.jumpkind == 'Ijk_Boring' and \
                        irsb.next is not None and \
                        isinstance(irsb.next, pyvex.IRExpr.RdTmp):
                    # do a bunch of checks to avoid unnecessary simulation from happening
                    self._arm_track_read_lr_from_stack(irsb, self.functions[func_addr])

        elif self.project.arch.name == "MIPS32":
            function = self.kb.functions.function(func_addr)
            if addr >= func_addr and addr - func_addr < 15 * 4 and 'gp' not in function.info:
                # check if gp is being written to
                last_gp_setting_insn_id = None
                insn_ctr = 0

                if not irsb.statements:
                    # Get an IRSB with statements
                    irsb = self.project.factory.block(irsb.addr, size=irsb.size).vex

                for stmt in irsb.statements:
                    if isinstance(stmt, pyvex.IRStmt.IMark):
                        insn_ctr += 1
                        if insn_ctr >= 10:
                            break
                    elif isinstance(stmt, pyvex.IRStmt.Put) and stmt.offset == self.project.arch.registers['gp'][0]:
                        last_gp_setting_insn_id = insn_ctr
                        break

                if last_gp_setting_insn_id is None:
                    return

                # Prudently search for $gp values
                state = self.project.factory.blank_state(addr=addr, mode="fastpath",
                                                         remove_options={o.OPTIMIZE_IR}
                                                         )
                state.regs.t9 = func_addr
                state.regs.gp = 0xffffffff
                succ = self.project.factory.successors(state, num_inst=last_gp_setting_insn_id + 1)

                if not succ.flat_successors:
                    return

                state = succ.flat_successors[0]
                if not state.regs.gp.symbolic and state.se.is_false(state.regs.gp == 0xffffffff):
                    function.info['gp'] = state.regs.gp._model_concrete.value

    #
    # Public methods
    #

    def copy(self):
        n = CFGFast.__new__(CFGFast)
        super(CFGFast, self).make_copy(n)

        n._binary = self._binary
        n._regions = self._regions
        n._pickle_intermediate_results = self._pickle_intermediate_results
        n._indirect_jump_target_limit = self._indirect_jump_target_limit
        n._collect_data_ref = self._collect_data_ref
        n._use_symbols = self._use_symbols
        n._use_function_prologues = self._use_function_prologues
        n._resolve_indirect_jumps = self._resolve_indirect_jumps
        n._force_segment = self._force_segment
        n._force_complete_scan = self._force_complete_scan

        n._progress_callback = self._progress_callback
        n._show_progressbar = self._show_progressbar

        n._exec_mem_regions = self._exec_mem_regions[::]
        n._exec_mem_region_size = self._exec_mem_region_size

        n._memory_data = self._memory_data.copy()

        n._seg_list = self._seg_list.copy()

        n._function_addresses_from_symbols = self._function_addresses_from_symbols.copy()

        n._graph = self._graph

        return n

    def output(self):
        s = "%s" % self._graph.edges(data=True)

        return s

    def generate_code_cover(self):
        """
        Generate a list of all recovered basic blocks.
        """

        lst = []
        for cfg_node in self.graph.nodes():
            size = cfg_node.size
            lst.append((cfg_node.addr, size))

        lst = sorted(lst, key=lambda x: x[0])
        return lst


from angr.analyses import AnalysesHub
AnalysesHub.register_default('CFGFast', CFGFast)<|MERGE_RESOLUTION|>--- conflicted
+++ resolved
@@ -1390,28 +1390,12 @@
         # current_function_addr = job.func_addr
         # addr = job.addr
 
-<<<<<<< HEAD
-        if current_function_addr != -1:
-            l.debug("Tracing new exit %#x in function %#x",
-                    addr, current_function_addr)
-        else:
-            l.debug("Tracing new exit %#x", addr)
- 
-        """
-        if self.project.arch.name in ('ARMHF', 'ARMEL'):
-            sym = self.project.loader.find_symbol(addr)
-            if sym is not None and any([sym.name.startswith(x) for x in ("$a", "$d", "$t")]):
-                print("BAD - _get_successors Found ARM special IRSB {} at 0x{:x}".format(sym.name, addr))
-        """
-        jobs = self._scan_block(addr, current_function_addr, jumpkind, src_node, src_ins_addr, src_stmt_idx)
-=======
         # if current_function_addr != -1:
         #    l.debug("Tracing new exit %#x in function %#x", addr, current_function_addr)
         # else:
         #    l.debug("Tracing new exit %#x", addr)
 
         jobs = self._scan_block(job)
->>>>>>> 58696ea7
 
         # l.debug("... got %d jobs: %s", len(jobs), jobs)
 
@@ -1772,22 +1756,10 @@
         :rtype: list
         """
 
-<<<<<<< HEAD
-        """
-        #TODO
-        if self.project.arch.name in ('ARMHF', 'ARMEL'):
-            sym = self.project.loader.find_symbol(addr)
-            if sym is not None and any([sym.name.startswith(x) for x in ("$a", "$d", "$t")]):
-                print("BAD - Found ARM special while scaning IRSB {} at 0x{:x}".format(sym.name, addr))
-        """
-
-        addr, function_addr, cfg_node, irsb = self._generate_cfgnode(addr, current_function_addr)
-=======
         addr, function_addr, cfg_node, irsb = self._generate_cfgnode(cfg_job, current_func_addr)
 
         # Add edges going to this node in function graphs
         cfg_job.apply_function_edges(self, clear=True)
->>>>>>> 58696ea7
 
         # function_addr and current_function_addr can be different. e.g. when tracing an optimized tail-call that jumps
         # into another function that has been identified before.
@@ -2175,8 +2147,7 @@
 
             if empty_insn:
                 # make sure opt_level is 0
-<<<<<<< HEAD
-                irsb = self._lift(addr=irsb_addr, size=irsb.size, opt_level=0).vex
+                irsb = self._lift(addr=irsb.addr, size=irsb.size, opt_level=0, collect_data_refs=True).vex
 
         if self.project.arch.name in ('ARMEL'):
             empty_insn = False
@@ -2192,19 +2163,10 @@
                     #print("In ARM insn: \t 0x{:x} \t {}".format(irsb_addr, stmt))
                     pass
 
-                #if "t7 = LDle:I32(0x00013a90)" in str(stmt):
-                    #import pdb
-                    #pdb.set_trace()
-            # Getting LDle:I32(0x00010400) ... for when we're loading off_10400
-
-        # Test LDR- 12578
-
         # for each statement, collect all constants that are referenced or used.
         self._collect_data_references_core(irsb, irsb_addr)
-=======
-                irsb = self._lift(addr=irsb.addr, size=irsb.size, opt_level=0, collect_data_refs=True).vex
+
         return irsb
->>>>>>> 58696ea7
 
     def _collect_data_references_by_scanning_stmts(self, irsb, irsb_addr):
 
@@ -2237,26 +2199,16 @@
                 return
 
             if val != next_insn_addr:
-<<<<<<< HEAD
-                #print("FOUND VAL: 0x{:x}".format(val))
-=======
                 if data_size:
                     # Mark the region as unknown so we won't try to create a code block covering this region in the
                     # future.
                     self._seg_list.occupy(val, data_size, "unknown")
->>>>>>> 58696ea7
                 self._add_data_reference(irsb_, irsb_addr, stmt_, stmt_idx_, insn_addr, val,
                                          data_size=data_size, data_type=data_type
                                          )
 
         # get all instruction addresses
-<<<<<<< HEAD
-        instr_addrs = [ (i.addr + i.delta) for i in irsb.statements if isinstance(i, pyvex.IRStmt.IMark) ]
-        #print("Block contains insns at: {}".format(", ".join(map(hex,instr_addrs))))
-
-=======
         instr_addrs = irsb.instruction_addresses
->>>>>>> 58696ea7
 
         # for each statement, collect all constants that are referenced or used.
         instr_addr = None
@@ -2354,12 +2306,8 @@
         """
 
         # Make sure data_addr is within a valid memory range
-<<<<<<< HEAD
-        if not self._addr_belongs_to_segment(data_addr):
-=======
         if not self.project.loader.find_segment_containing(data_addr):
 
->>>>>>> 58696ea7
             # data might be at the end of some section or segment...
             # let's take a look
             for segment in self.project.loader.main_object.segments:
@@ -3635,7 +3583,6 @@
                     distance = min(distance, VEX_IRSB_MAX_SIZE)
                 # TODO: handle segment information as well
 
-<<<<<<< HEAD
                 is_thumb = False
                 """
                 # Handle ARM inline transitions between code and data 
@@ -3651,9 +3598,7 @@
                             pass # TODO: we want to let this get autonamed to sub_XXXX instead of just $a
                 """
 
-=======
             if cfg_job.job_type == CFGJob.JOB_TYPE_COMPLETE_SCANNING:
->>>>>>> 58696ea7
                 # also check the distance between `addr` and the closest function.
                 # we don't want to have a basic block that spans across function boundaries
                 next_func = self.functions.ceiling_func(addr)
@@ -3706,7 +3651,6 @@
                 except SimTranslationError:
                     nodecode = True
 
-<<<<<<< HEAD
                 if (nodecode or irsb.size == 0 or irsb.jumpkind == 'Ijk_NoDecode') and \
                         self.project.arch.name in ('ARMHF', 'ARMEL') and \
                         self._arch_options.switch_mode_on_nodecode:
@@ -3746,7 +3690,14 @@
                     self._seg_list.occupy(addr, irsb_size, 'nodecode')
                     return None, None, None, None
 
+                if not (nodecode or irsb.size == 0 or irsb.jumpkind == 'Ijk_NoDecode'):
+                    # it is decodeable
+                    if current_function_addr == addr:
+                        current_function_addr = addr_0
+                    addr = addr_0
+
                 # Occupy the block in segment list
+                is_thumb=False
                 if irsb.size > 0:
                     if self.project.arch.name in ('ARMHF', 'ARMEL') and addr % 2 == 1:
                         # thumb mode
@@ -3763,12 +3714,6 @@
 
                 self._nodes[addr] = cfg_node
                 self._nodes_by_addr[addr].append(cfg_node)
-=======
-                if not (nodecode or irsb.size == 0 or irsb.jumpkind == 'Ijk_NoDecode'):
-                    # it is decodeable
-                    if current_function_addr == addr:
-                        current_function_addr = addr_0
-                    addr = addr_0
 
             if nodecode or irsb.size == 0 or irsb.jumpkind == 'Ijk_NoDecode':
                 # decoding error
@@ -3784,23 +3729,6 @@
                         )
                 return None, None, None, None
 
-            is_thumb = False
-            # Occupy the block in segment list
-            if irsb.size > 0:
-                if is_arm_arch and addr % 2 == 1:
-                    # thumb mode
-                    is_thumb=True
-                self._seg_list.occupy(real_addr, irsb.size, "code")
-
-            # Create a CFG node, and add it to the graph
-            cfg_node = CFGNode(addr, irsb.size, self, function_address=current_function_addr, block_id=addr,
-                               irsb=irsb, thumb=is_thumb, byte_string=irsb_string,
-                               )
-
-            self._nodes[addr] = cfg_node
-            self._nodes_by_addr[addr].append(cfg_node)
->>>>>>> 58696ea7
-
             return addr, current_function_addr, cfg_node, irsb
 
         except (SimMemoryError, SimEngineError):
