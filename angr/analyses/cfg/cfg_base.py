
import itertools
import logging
import struct
from collections import defaultdict

import cffi
import networkx

import pyvex
from claripy.utils.orderedset import OrderedSet
from cle import ELF, PE, Blob, TLSObject, MachO, ExternObject, KernelObject

from ...misc.ux import deprecated
from ... import SIM_PROCEDURES
from ...errors import AngrCFGError, SimTranslationError, SimMemoryError, SimIRSBError, SimEngineError,\
    AngrUnsupportedSyscallError, SimError
from ...codenode import HookNode, BlockNode
from ...knowledge_plugins import FunctionManager, Function
from .. import Analysis
from .cfg_node import CFGNode, CFGNodeA
from .indirect_jump_resolvers.default_resolvers import default_indirect_jump_resolvers

l = logging.getLogger("angr.analyses.cfg.cfg_base")


class IndirectJump(object):

    __slots__ = [ "addr", "ins_addr", "func_addr", "jumpkind", "stmt_idx", "resolved_targets", "jumptable",
                  "jumptable_addr", "jumptable_entries",
                  ]

    def __init__(self, addr, ins_addr, func_addr, jumpkind, stmt_idx, resolved_targets=None, jumptable=False,
                 jumptable_addr=None, jumptable_entries=None):
        self.addr = addr
        self.ins_addr = ins_addr
        self.func_addr = func_addr
        self.jumpkind = jumpkind
        self.stmt_idx = stmt_idx
        self.resolved_targets = set() if resolved_targets is None else set(resolved_targets)
        self.jumptable = jumptable
        self.jumptable_addr = jumptable_addr
        self.jumptable_entries = jumptable_entries

    def __repr__(self):

        status = ""
        if self.jumptable:
            status = "jumptable"
            if self.jumptable_addr is not None:
                status += "@%#08x" % self.jumptable_addr
            if self.jumptable_entries is not None:
                status += " with %d entries" % len(self.jumptable_entries)

        return "<IndirectJump %#08x - ins %#08x%s>" % (self.addr, self.ins_addr, " " + status if status else "")


class CFGBase(Analysis):
    """
    The base class for control flow graphs.
    """

    tag = None

    def __init__(self, sort, context_sensitivity_level, normalize=False, binary=None, force_segment=False, iropt_level=None, base_state=None,
                 resolve_indirect_jumps=True, indirect_jump_resolvers=None, indirect_jump_target_limit=100000):
        """
        :param str sort:                            'fast' or 'accurate'.
        :param int context_sensitivity_level:       The level of context-sensitivity of this CFG (see documentation for
                                                    further details). It ranges from 0 to infinity.
        :param bool normalize:                      Whether the CFG as well as all Function graphs should be normalized.
        :param cle.backends.Backend binary:         The binary to recover CFG on. By default the main binary is used.
        :param bool force_segment:                  Force CFGFast to rely on binary segments instead of sections.
        :param int iropt_level:                     The optimization level of VEX IR (0, 1, 2). The default level will
                                                    be used if `iropt_level` is None.
        :param angr.SimState base_state:            A state to use as a backer for all memory loads.
        :param bool resolve_indirect_jumps:         Whether to try to resolve indirect jumps. This is necessary to resolve jump
                                                    targets from jump tables, etc.
        :param list indirect_jump_resolvers:        A custom list of indirect jump resolvers. If this list is None or empty,
                                                    default indirect jump resolvers specific to this architecture and binary
                                                    types will be loaded.
        :param int indirect_jump_target_limit:      Maximum indirect jump targets to be recovered.

        :return: None
        """

        self.sort = sort
        self._context_sensitivity_level=context_sensitivity_level

        # Sanity checks
        if context_sensitivity_level < 0:
            raise ValueError("Unsupported context sensitivity level %d" % context_sensitivity_level)

        self._binary = binary if binary is not None else self.project.loader.main_object
        self._force_segment = force_segment
        self._iropt_level = iropt_level
        self._base_state = base_state

        # Initialization
        self._graph = None
        self._edge_map = None
        self._loop_back_edges = None
        self._overlapped_loop_headers = None
        self._thumb_addrs = set()

        # Traverse all the IRSBs, and put the corresponding CFGNode objects to a dict
        # CFGNodes dict indexed by block ID
        self._nodes = None
        # Lists of CFGNodes indexed by addresses of each block
        self._nodes_by_addr = None

        # Store all the functions analyzed before the set is cleared
        # Used for performance optimization
        self._updated_nonreturning_functions = None

        self._normalize = normalize
        # Flag, whether the CFG has been normalized or not
        self._normalized = False

        # IndirectJump object that describe all indirect exits found in the binary
        # stores as a map between addresses and IndirectJump objects
        self.indirect_jumps = {}
        self._indirect_jumps_to_resolve = set()

        # Indirect jump resolvers
        self._indirect_jump_target_limit = indirect_jump_target_limit
        self._resolve_indirect_jumps = resolve_indirect_jumps
        self.timeless_indirect_jump_resolvers = [ ]
        self.indirect_jump_resolvers = [ ]
        if not indirect_jump_resolvers:
            indirect_jump_resolvers = default_indirect_jump_resolvers(self._binary, self.project)
        if self._resolve_indirect_jumps and indirect_jump_resolvers:
            # split them into different groups for the sake of speed
            for ijr in indirect_jump_resolvers:
                if ijr.timeless:
                    self.timeless_indirect_jump_resolvers.append(ijr)
                else:
                    self.indirect_jump_resolvers.append(ijr)

        l.info("Loaded %d indirect jump resolvers (%d timeless, %d generic).",
               len(self.timeless_indirect_jump_resolvers) + len(self.indirect_jump_resolvers),
               len(self.timeless_indirect_jump_resolvers),
               len(self.indirect_jump_resolvers)
               )

        # Get all executable memory regions
        self._exec_mem_regions = self._executable_memory_regions(None, self._force_segment)
        self._exec_mem_region_size = sum([(end - start) for start, end in self._exec_mem_regions])

        # initialize an UnresolvableTarget SimProcedure
        # but we do not want to hook the same symbol multiple times
        ut_addr = self.project.loader.extern_object.get_pseudo_addr('UnresolvableTarget')
        if not self.project.is_hooked(ut_addr):
            self.project.hook(ut_addr, SIM_PROCEDURES['stubs']['UnresolvableTarget']())
        self._unresolvable_target_addr = ut_addr

        # partially and fully analyzed functions
        # this is implemented as a state machine: jobs (CFGJob instances) of each function are put into
        # _jobs_to_analyze_per_function, which essentially makes the keys of this dict being all partially analyzed
        # functions so far. And then when a function does not have any more job to analyze in the future, it will be
        # put in to _completed_functions.

        # a dict of mapping between function addresses and sets of jobs (include both future jobs and pending jobs)
        # a set is used to speed up the job removal procedure
        self._jobs_to_analyze_per_function = defaultdict(set)
        # addresses of functions that have been completely recovered (i.e. all of its blocks are identified) so far
        self._completed_functions = set()

        # TODO: A segment tree to speed up CFG node lookups
        self._node_lookup_index = None
        self._node_lookup_index_warned = False

        self._ffi = cffi.FFI()

    def __contains__(self, cfg_node):
        return cfg_node in self._graph

    @property
    def normalized(self):
        return self._normalized

    @property
    def context_sensitivity_level(self):
        return self._context_sensitivity_level

    @property
    def functions(self):
        """
        A reference to the FunctionManager in the current knowledge base.

        :return: FunctionManager with all functions
        :rtype: angr.knowledge_plugins.FunctionManager
        """
        return self.kb.functions

    def _initialize_cfg(self):
        """
        Re-create the DiGraph
        """
        self._graph = networkx.DiGraph()

        self.kb.functions = FunctionManager(self.kb)

        self._jobs_to_analyze_per_function = defaultdict(set)
        self._completed_functions = set()

    def _post_analysis(self):

        if self._normalize:

            if not self._normalized:
                self.normalize()

            # Call normalize() on each function
            for f in self.kb.functions.values():
                if not self.project.is_hooked(f.addr):
                    f.normalize()

    def make_copy(self, copy_to):
        """
        Copy self attributes to the new object.

        :param CFGBase copy_to: The target to copy to.
        :return: None
        """

        copy_to._normalized = self._normalized

    # pylint: disable=no-self-use
    def copy(self):
        raise NotImplementedError()

    def output(self):
        raise NotImplementedError()

    def generate_index(self):
        """
        Generate an index of all nodes in the graph in order to speed up get_any_node() with anyaddr=True.

        :return: None
        """

        raise NotImplementedError("I'm too lazy to implement it right now")

    @deprecated(replacement='nodes()')
    def get_bbl_dict(self):
        return self._nodes

    def get_predecessors(self, cfgnode, excluding_fakeret=True, jumpkind=None):
        """
        Get predecessors of a node in the control flow graph.

        :param CFGNode cfgnode:             The node.
        :param bool excluding_fakeret:      True if you want to exclude all predecessors that is connected to the node
                                            with a fakeret edge.
        :param str or None jumpkind:        Only return predecessors with the specified jumpkind. This argument will be
                                            ignored if set to None.
        :return:                            A list of predecessors
        :rtype:                             list
        """

        if excluding_fakeret and jumpkind == 'Ijk_FakeRet':
            return [ ]

        if not excluding_fakeret and jumpkind is None:
            # fast path
            if cfgnode in self._graph:
                return list(self._graph.predecessors(cfgnode))
            return [ ]

        predecessors = []
        for pred, _, data in self._graph.in_edges([cfgnode], data=True):
            jk = data['jumpkind']
            if jumpkind is not None:
                if jk == jumpkind:
                    predecessors.append(pred)
            elif excluding_fakeret:
                if jk != 'Ijk_FakeRet':
                    predecessors.append(pred)
            else:
                predecessors.append(pred)
        return predecessors

    def get_successors(self, basic_block, excluding_fakeret=True, jumpkind=None):
        """
        Get successors of a node in the control flow graph.

        :param CFGNode basic_block:             The node.
        :param bool excluding_fakeret:      True if you want to exclude all successors that is connected to the node
                                            with a fakeret edge.
        :param str or None jumpkind:        Only return successors with the specified jumpkind. This argument will be
                                            ignored if set to None.
        :return:                            A list of successors
        :rtype:                             list
        """

        if jumpkind is not None:
            if excluding_fakeret and jumpkind == 'Ijk_FakeRet':
                return [ ]

        if not excluding_fakeret and jumpkind is None:
            # fast path
            if basic_block in self._graph:
                return list(self._graph.successors(basic_block))
            return [ ]

        successors = []
        for _, suc, data in self._graph.out_edges([basic_block], data=True):
            jk = data['jumpkind']
            if jumpkind is not None:
                if jumpkind == jk:
                    successors.append(suc)
            elif excluding_fakeret:
                if jk != 'Ijk_FakeRet':
                    successors.append(suc)
            else:
                successors.append(suc)
        return successors

    def get_successors_and_jumpkind(self, basic_block, excluding_fakeret=True):
        successors = []
        for _, suc, data in self._graph.out_edges([basic_block], data=True):
            if not excluding_fakeret or data['jumpkind'] != 'Ijk_FakeRet':
                successors.append((suc, data['jumpkind']))
        return successors

    def get_all_predecessors(self, cfgnode):
        """
        Get all predecessors of a specific node on the control flow graph.

        :param CFGNode cfgnode: The CFGNode object
        :return: A list of predecessors in the CFG
        :rtype: list
        """

        return list(networkx.dfs_predecessors(self._graph, cfgnode))

    def get_all_successors(self, basic_block):
        return list(networkx.dfs_successors(self._graph, basic_block))

    def get_node(self, block_id):
        """
        Get a single node from node key.

        :param BlockID block_id: Block ID of the node.
        :return:                 The CFGNode
        :rtype:                  CFGNode
        """
        if block_id in self._nodes:
            return self._nodes[block_id]
        return None

    def get_any_node(self, addr, is_syscall=None, anyaddr=False):
        """
        Get an arbitrary CFGNode (without considering their contexts) from our graph.

        :param int addr:        Address of the beginning of the basic block. Set anyaddr to True to support arbitrary
                                address.
        :param bool is_syscall: Whether you want to get the syscall node or any other node. This is due to the fact that
                                syscall SimProcedures have the same address as the targer it returns to.
                                None means get either, True means get a syscall node, False means get something that isn't
                                a syscall node.
        :param bool anyaddr:    If anyaddr is True, then addr doesn't have to be the beginning address of a basic
                                block. By default the entire graph.nodes() will be iterated, and the first node
                                containing the specific address is returned, which is slow. If you need to do many such
                                queries, you may first call `generate_index()` to create some indices that may speed up the
                                query.
        :return: A CFGNode if there is any that satisfies given conditions, or None otherwise
        """

        # fastpath: directly look in the nodes list
        if not anyaddr and self._nodes_by_addr and \
                addr in self._nodes_by_addr and self._nodes_by_addr[addr]:
            return self._nodes_by_addr[addr][0]

        # slower path
        #if self._node_lookup_index is not None:
        #    pass

        # the slowest path
        # try to show a warning first
        # TODO: re-enable it once the segment tree is implemented
        #if self._node_lookup_index_warned == False:
        #    l.warning('Calling get_any_node() with anyaddr=True is slow on large programs. '
        #              'For better performance, you may first call generate_index() to generate some indices that may '
        #              'speed the node lookup.')
        #    self._node_lookup_index_warned = True

        for n in self.graph.nodes():
            if self.tag == "CFGAccurate":
                cond = n.looping_times == 0
            else:
                cond = True
            if anyaddr and n.size is not None:
                cond = cond and (addr >= n.addr and addr < n.addr + n.size)
            else:
                cond = cond and (addr == n.addr)
            if cond:
                if is_syscall is None:
                    return n
                if n.is_syscall == is_syscall:
                    return n

        return None

    def irsb_from_node(self, cfg_node):  # pylint:disable=unused-argument
        """
        Create an IRSB from a CFGNode object.
        """
        raise DeprecationWarning('"irsb_from_node()" is deprecated since SimIRSB does not exist anymore.')

    def get_any_irsb(self, addr):  # pylint:disable=unused-argument
        """
        Returns an IRSB of a certain address. If there are many IRSBs with the same address in CFG, return an arbitrary
        one.
        You should never assume this method returns a specific IRSB.

        :param int addr: Address of the IRSB to get.
        :return:         An arbitrary IRSB located at `addr`.
        :rtype:          IRSB
        """
        raise DeprecationWarning('"get_any_irsb()" is deprecated since SimIRSB does not exist anymore.')

    def get_all_nodes(self, addr, is_syscall=None, anyaddr=False):
        """
        Get all CFGNodes whose address is the specified one.

        :param addr:       Address of the node
        :param is_syscall: True returns the syscall node, False returns the normal CFGNode, None returns both
        :return:           all CFGNodes
        """
        results = [ ]

        for cfg_node in self._graph.nodes():
            if cfg_node.addr == addr or (anyaddr and
                                         cfg_node.size is not None and
                                         cfg_node.addr <= addr < (cfg_node.addr + cfg_node.size)
                                         ):
                if is_syscall and cfg_node.is_syscall:
                    results.append(cfg_node)
                elif is_syscall is False and not cfg_node.is_syscall:
                    results.append(cfg_node)
                else:
                    results.append(cfg_node)

        return results

    def nodes(self):
        """
        An iterator of all nodes in the graph.

        :return: The iterator.
        :rtype: iterator
        """

        return self._graph.nodes()

    @deprecated(replacement='nodes')
    def nodes_iter(self):
        """
        (Decrepated) An iterator of all nodes in the graph. Will be removed in the future.

        :return: The iterator.
        :rtype: iterator
        """

        return self.nodes()

    def get_all_irsbs(self, addr):  # pylint:disable=unused-argument
        """
        Returns all IRSBs of a certain address, without considering contexts.
        """
        raise DeprecationWarning('"get_all_irsbs()" is deprecated since SimIRSB does not exist anymore.')

    def get_loop_back_edges(self):
        return self._loop_back_edges

    def get_branching_nodes(self):
        """
        Returns all nodes that has an out degree >= 2
        """
        nodes = set()
        for n in self._graph.nodes():
            if self._graph.out_degree(n) >= 2:
                nodes.add(n)
        return nodes

    def get_exit_stmt_idx(self, src_block, dst_block):
        """
        Get the corresponding exit statement ID for control flow to reach destination block from source block. The exit
        statement ID was put on the edge when creating the CFG.
        Note that there must be a direct edge between the two blocks, otherwise an exception will be raised.

        :return: The exit statement ID
        """

        if not self.graph.has_edge(src_block, dst_block):
            raise AngrCFGError('Edge (%s, %s) does not exist in CFG' % (src_block, dst_block))

        return self.graph[src_block][dst_block]['stmt_idx']

    @property
    def graph(self):
        return self._graph

    def remove_edge(self, block_from, block_to):
        edge = (block_from, block_to)

        if edge in self._graph:
            self._graph.remove_edge(*edge)

    def _to_snippet(self, cfg_node=None, addr=None, size=None, thumb=False, jumpkind=None, base_state=None):
        """
        Convert a CFGNode instance to a CodeNode object.

        :param angr.analyses.CFGNode cfg_node: The CFGNode instance.
        :param int addr: Address of the node. Only used when `cfg_node` is None.
        :param bool thumb: Whether this is in THUMB mode or not. Only used for ARM code and when `cfg_node` is None.
        :param str or None jumpkind: Jumpkind of this node.
        :param SimState or None base_state: The state where BlockNode should be created from.
        :return: A converted CodeNode instance.
        :rtype: CodeNode
        """

        if cfg_node is not None:
            addr = cfg_node.addr
            size = cfg_node.size
            thumb = cfg_node.thumb
        else:
            addr = addr
            size = size
            thumb = thumb

        if addr is None:
            raise ValueError('_to_snippet(): Either cfg_node or addr must be provided.')

        if self.project.is_hooked(addr) and jumpkind != 'Ijk_NoHook':
            hooker = self.project._sim_procedures[addr]
            size = hooker.kwargs.get('length', 0)
            return HookNode(addr, size, type(hooker))

        if cfg_node is not None:
            return BlockNode(addr, size, thumb=thumb, bytestr=cfg_node.byte_string)  # pylint: disable=no-member
        else:
            return self.project.factory.snippet(addr, size=size, jumpkind=jumpkind, thumb=thumb,
                                                backup_state=base_state)

    def is_thumb_addr(self, addr):
        return addr in self._thumb_addrs

    def _arm_thumb_filter_jump_successors(self, addr, successors, get_ins_addr, get_exit_stmt_idx):
        """
        Filter successors for THUMB mode basic blocks, and remove those successors that won't be taken normally.

        :param int addr: Address of the basic block / SimIRSB.
        :param list successors: A list of successors.
        :param func get_ins_addr: A callable that returns the source instruction address for a successor.
        :param func get_exit_stmt_idx: A callable that returns the source statement ID for a successor.
        :return: A new list of successors after filtering.
        :rtype: list
        """

        if not successors:
            return [ ]

        it_counter = 0
        conc_temps = {}
        can_produce_exits = set()
        bb = self._lift(addr, thumb=True, opt_level=0)

        for stmt in bb.vex.statements:
            if stmt.tag == 'Ist_IMark':
                if it_counter > 0:
                    it_counter -= 1
                    can_produce_exits.add(stmt.addr + stmt.delta)
            elif stmt.tag == 'Ist_WrTmp':
                val = stmt.data
                if val.tag == 'Iex_Const':
                    conc_temps[stmt.tmp] = val.con.value
            elif stmt.tag == 'Ist_Put':
                if stmt.offset == self.project.arch.registers['itstate'][0]:
                    val = stmt.data
                    if val.tag == 'Iex_RdTmp':
                        if val.tmp in conc_temps:
                            # We found an IT instruction!!
                            # Determine how many instructions are conditional
                            it_counter = 0
                            itstate = conc_temps[val.tmp]
                            while itstate != 0:
                                it_counter += 1
                                itstate >>= 8

        if it_counter != 0:
            l.debug('Basic block ends before calculated IT block (%#x)', addr)

        THUMB_BRANCH_INSTRUCTIONS = ('beq', 'bne', 'bcs', 'bhs', 'bcc', 'blo', 'bmi', 'bpl', 'bvs',
                                     'bvc', 'bhi', 'bls', 'bge', 'blt', 'bgt', 'ble', 'cbz', 'cbnz')
        for cs_insn in bb.capstone.insns:
            if cs_insn.mnemonic.split('.')[0] in THUMB_BRANCH_INSTRUCTIONS:
                can_produce_exits.add(cs_insn.address)

        successors_filtered = filter(lambda suc: get_ins_addr(suc) in can_produce_exits or
                                        get_exit_stmt_idx(suc) == 'default',
                                     successors)

        return successors_filtered

    def _is_region_extremely_sparse(self, start, end, base_state=None):
        """
        Check whether the given memory region is extremely sparse, i.e., all bytes are the same value.

        :param int start: The beginning of the region.
        :param int end:   The end of the region.
        :param base_state: The base state (optional).
        :return:           True if the region is extremely sparse, False otherwise.
        :rtype:            bool
        """

        all_bytes = None

        if base_state is not None:
            all_bytes = base_state.memory.load(start, end - start + 1)
            try:
                n = base_state.se.eval(all_bytes)
                all_bytes = hex(n)[2:].strip('L').decode("hex")
            except SimError:
                all_bytes = None

        size = end - start + 1

        if all_bytes is None:
            # load from the binary
            all_bytes = self._fast_memory_load_bytes(start, size)

        if all_bytes is None:
            return True

        if len(all_bytes) < size:
            l.warning("_is_region_extremely_sparse: The given region %#x-%#x is not a continuous memory region in the "
                      "memory space. Only the first %d bytes (%#x-%#x) are processed.", start, end, len(all_bytes),
                      start, start + len(all_bytes) - 1)

        the_byte_value = None
        for b in all_bytes:
            if the_byte_value is None:
                the_byte_value = b
            else:
                if the_byte_value != b:
                    return False

        return True

    def _should_skip_region(self, region_start):
        """
        Some regions usually do not contain any executable code, but are still marked as executable. We should skip
        those regions by default.

        :param int region_start: Address of the beginning of the region.
        :return:                 True/False
        :rtype:                  bool
        """

        obj = self.project.loader.find_object_containing(region_start, membership_check=False)
        if obj is None:
            return False
        if isinstance(obj, PE):
            section = obj.find_section_containing(region_start)
            if section is None:
                return False
            if section.name in {'.textbss'}:
                return True

        return False

    def _executable_memory_regions(self, binary=None, force_segment=False):
        """
        Get all executable memory regions from the binaries

        :param binary: Binary object to collect regions from. If None, regions from all project binary objects are used.
        :param bool force_segment: Rely on binary segments instead of sections.
        :return: A sorted list of tuples (beginning_address, end_address)
        """

        if binary is None:
            binaries = self.project.loader.all_objects
        else:
            binaries = [ binary ]

        memory_regions = [ ]

        for b in binaries:
            if isinstance(b, ELF):
                # If we have sections, we get result from sections
                if not force_segment and b.sections:
                    # Get all executable sections
                    for section in b.sections:
                        if section.is_executable:
                            tpl = (section.min_addr, section.max_addr)
                            memory_regions.append(tpl)

                else:
                    # Get all executable segments
                    for segment in b.segments:
                        if segment.is_executable:
                            tpl = (segment.min_addr, segment.max_addr)
                            memory_regions.append(tpl)

            elif isinstance(b, PE):
                for section in b.sections:
                    if section.is_executable:
                        tpl = (section.min_addr, section.max_addr)
                        memory_regions.append(tpl)

            elif isinstance(b, MachO):
                if b.segments:
                    # Get all executable segments
                    for seg in b.segments:
                        if seg.is_executable:
                            # Take all sections from this segment (MachO style)
                            for section in seg.sections:
                                tpl = (section.min_addr, section.max_addr)
                                memory_regions.append(tpl)

            elif isinstance(b, Blob):
                # a blob is entirely executable
                tpl = (b.min_addr, b.max_addr)
                memory_regions.append(tpl)

            elif isinstance(b, (ExternObject, KernelObject, TLSObject)):
                pass

            else:
                l.warning('Unsupported object format "%s". Treat it as an executable.', b.__class__.__name__)

                tpl = (b.min_addr, b.max_addr)
                memory_regions.append(tpl)

        if not memory_regions:
            memory_regions = [(start, start + len(cbacker)) for start, cbacker in self.project.loader.memory.cbackers]

        memory_regions = sorted(memory_regions, key=lambda x: x[0])

        return memory_regions

    def _addr_in_exec_memory_regions(self, addr):
        """
        Test if the address belongs to an executable memory region.

        :param int addr: The address to test
        :return: True if the address belongs to an exectubale memory region, False otherwise
        :rtype: bool
        """

        for start, end in self._exec_mem_regions:
            if start <= addr < end:
                return True
        return False

<<<<<<< HEAD
    def _rem_addr_from_exec_memory_regions(self, addr):
        """
        Remove an address from the executable memory region. Truncate prior region and then create a new region after this address

        If addr is not in the executable memory region do nothing
        """

        new_regions = []
        for (start, end) in self._exec_mem_regions:
            if addr > start and addr < end: # Found region
                new_regions.append((start, addr))
                new_regions.append((addr+self.project.arch.bits*8, end))
            else:
                new_regions.append((start,end))

        self._exec_mem_regions= new_regions

    def _addr_belongs_to_section(self, addr):
        """
        Return the section object that the address belongs to.

        :param int addr: The address to test
        :return: The section that the address belongs to, or None if the address does not belong to any section, or if
                section information is not available.
        :rtype: cle.Section
        """

        obj = self.project.loader.find_object_containing(addr)

        if obj is None:
            return None

        if isinstance(obj, (ExternObject, KernelObject, TLSObject)):
            # the address is from a special CLE section
            return None

        return obj.find_section_containing(addr)

=======
>>>>>>> 58696ea7
    def _addrs_belong_to_same_section(self, addr_a, addr_b):
        """
        Test if two addresses belong to the same section.

        :param int addr_a:  The first address to test.
        :param int addr_b:  The second address to test.
        :return:            True if the two addresses belong to the same section or both of them do not belong to any
                            section, False otherwise.
        :rtype:             bool
        """

        obj = self.project.loader.find_object_containing(addr_a, membership_check=False)

        if obj is None:
            # test if addr_b also does not belong to any object
            obj_b = self.project.loader.find_object_containing(addr_b, membership_check=False)
            if obj_b is None:
                return True
            return False

        src_section = obj.find_section_containing(addr_a)
        if src_section is None:
            # test if addr_b also does not belong to any section
            dst_section = obj.find_section_containing(addr_b)
            if dst_section is None:
                return True
            return False

        return src_section.contains_addr(addr_b)

    def _addr_hooked_or_syscall(self, addr):
        """
        Check whether the address belongs to a hook or a syscall.

        :param int addr:    The address to check.
        :return:            True if the address is hooked or belongs to a syscall. False otherwise.
        :rtype:             bool
        """

        return self.project.is_hooked(addr) or self.project.simos.is_syscall_addr(addr)

    def _fast_memory_load(self, addr):
        """
        Perform a fast memory loading of static content from static regions, a.k.a regions that are mapped to the
        memory by the loader.

        :param int addr: Address to read from.
        :return: A tuple of the data (cffi.CData) and the max size in the current continuous block, or (None, None) if
                 the address does not exist.
        :rtype: tuple
        """

        try:
            buff, size = self.project.loader.memory.read_bytes_c(addr)
            return buff, size

        except KeyError:
            return None, None

    def _fast_memory_load_byte(self, addr):
        """
        Perform a fast memory loading of a byte.

        :param int addr: Address to read from.
        :return:         A char or None if the address does not exist.
        :rtype:          str or None
        """

        return self._fast_memory_load_bytes(addr, 1)

    def _fast_memory_load_bytes(self, addr, length):
        """
        Perform a fast memory loading of a byte.

        :param int addr: Address to read from.
        :param int length: Size of the string to load.
        :return:         A string or None if the address does not exist.
        :rtype:          str or None
        """

        buf, size = self._fast_memory_load(addr)
        if buf is None:
            return None
        if size == 0:
            return None

        # Make sure it does not go over-bound
        length = min(length, size)

        char_str = self._ffi.unpack(self._ffi.cast('char*', buf), length) # type: str
        return char_str

    def _fast_memory_load_pointer(self, addr):
        """
        Perform a fast memory loading of a pointer.

        :param int addr: Address to read from.
        :return:         A pointer or None if the address does not exist.
        :rtype:          int
        """

        pointer_size = self.project.arch.bits / 8
        buf, size = self._fast_memory_load(addr)
        if buf is None:
            return None

        if self.project.arch.memory_endness == 'Iend_LE':
            fmt = "<"
        else:
            fmt = ">"

        if pointer_size == 8:
            if size >= 8:
                fmt += "Q"
            else:
                # Insufficient bytes left in the current block for making an 8-byte pointer
                return None
        elif pointer_size == 4:
            if size >= 4:
                fmt += "I"
            else:
                # Insufficient bytes left in the current block for making a 4-byte pointer.
                return None
        else:
            raise AngrCFGError("Pointer size of %d is not supported" % pointer_size)

        ptr_str = self._ffi.unpack(self._ffi.cast('char*', buf), pointer_size)
        ptr = struct.unpack(fmt, ptr_str)[0]  # type:int

        return ptr

    #
    # Analyze function features
    #

    def _analyze_function_features(self):
        """
        For each function in the function_manager, try to determine if it returns or not. A function does not return if
        it calls another function that is known to be not returning, and this function does not have other exits.

        We might as well analyze other features of functions in the future.

        A function does not return if
        a) it is a SimProcedure that has NO_RET being True,
        or
        b) it is completely recovered (i.e. every block of this function has been recovered, and no future block will
           be added to it), and it does not have a ret or any equivalent instruction.

        A function returns if any of its block contains a ret instruction or any equivalence.
        """

        changes = {
            'functions_return': [],
            'functions_do_not_return': []
        }

        if self._updated_nonreturning_functions is not None:
            all_func_addrs = self._updated_nonreturning_functions
            caller_func_addrs = set()

            for func_addr in self._updated_nonreturning_functions:
                if func_addr not in self.kb.functions.callgraph:
                    continue
                callers = self.kb.functions.callgraph.predecessors(func_addr)
                for f in callers:
                    caller_func_addrs.add(f)

            # Add callers
            all_func_addrs |= caller_func_addrs
            # Convert addresses to objects
            all_functions = [ self.kb.functions.get_by_addr(f) for f in all_func_addrs ]

        else:
            all_functions = self.kb.functions.values()

        # pylint: disable=too-many-nested-blocks
        for func in all_functions:  # type: angr.knowledge.Function

            if func.returning is not None:
                # It has been determined before. Skip it
                continue

            # If there is at least one return site, then this function is definitely returning
            if func.has_return:
                changes['functions_return'].append(func)
                func.returning = True
                self._add_returning_function(func.addr)
                continue

            # This function does not have endpoints. It's either because it does not return, or we haven't analyzed all
            # blocks of it.

            if not func.block_addrs_set:
                # the function is empty. skip
                continue

            # Let's first see if it's a known SimProcedure that does not return
            if self.project.is_hooked(func.addr):
                procedure = self.project.hooked_by(func.addr)
            else:
                try:
                    procedure = self.project.simos.syscall_from_addr(func.addr, allow_unsupported=False)
                except AngrUnsupportedSyscallError:
                    procedure = None

            if procedure is not None and hasattr(procedure, 'NO_RET'):
                if procedure.NO_RET:
                    func.returning = False
                    changes['functions_do_not_return'].append(func)
                else:
                    func.returning = True
                    self._add_returning_function(func.addr)
                    changes['functions_return'].append(func)
                continue

            # did we finish analyzing this function?
            if func.addr not in self._completed_functions:
                continue

            if not func.block_addrs_set:
                # there is no block inside this function
                # it might happen if the function has been incorrectly identified as part of another function
                # the error will be corrected during post-processing. In fact at this moment we cannot say anything
                # about whether this function returns or not. We always assume it returns.
                func.returning = True
                self._add_returning_function(func.addr)
                changes['functions_return'].append(func)
                continue

            bail_out = False

            # if this function has jump-out sites or ret-out sites, it returns as long as any of the target function
            # returns
            for goout_site, type_ in [ (site, 'jumpout') for site in func.jumpout_sites ] + \
                    [ (site, 'retout') for site in func.retout_sites ]:

                if func.returning:
                    # if there are multiple jump out sites and we have determined the "returning status" from one of
                    # the jump out sites, we can exit the loop early
                    break

                # determine where it jumps/returns to
                goout_site_successors = goout_site.successors()
                if not goout_site_successors:
                    # not sure where it jumps to. bail out
                    bail_out = True
                    continue

                # for retout sites, determine what function it calls
                if type_ == 'retout':
                    # see whether the function being called returns or not
                    func_successors = [ succ for succ in goout_site_successors if isinstance(succ, Function) ]
                    if func_successors and all(func_successor.returning in (None, False)
                                               for func_successor in func_successors):
                        # the returning of all possible function calls are undermined, or they do not return
                        # ignore this site
                        continue

                if type_ == 'retout':
                    goout_target = next((succ for succ in goout_site_successors if not isinstance(succ, Function)), None)
                else:
                    goout_target = next((succ for succ in goout_site_successors), None)
                if goout_target is None:
                    # there is no jumpout site, which is weird, but what can we do...
                    continue
                if not self.kb.functions.contains_addr(goout_target.addr):
                    # wait it does not jump to a function?
                    bail_out = True
                    continue

                target_func = self.kb.functions[goout_target.addr]
                if target_func.returning is True:
                    func.returning = True
                    self._add_returning_function(func.addr)
                    changes['functions_return'].append(func)
                    bail_out = True
                elif target_func.returning is None:
                    # the returning status of at least one of the target functions is not decided yet.
                    bail_out = True

            if bail_out:
                # bail out
                continue

            # well this function does not return then
            func.returning = False
            changes['functions_do_not_return'].append(func)

        return changes

    def _iteratively_analyze_function_features(self):
        """
        Iteratively analyze function features until a fixed point is reached.

        :return: the "changes" dict
        :rtype:  dict
        """

        changes = {
            'functions_do_not_return': set(),
            'functions_return': set()
        }

        while True:
            new_changes = self._analyze_function_features()

            changes['functions_do_not_return'] |= set(new_changes['functions_do_not_return'])
            changes['functions_return'] |= set(new_changes['functions_return'])

            if not new_changes['functions_do_not_return'] and not new_changes['functions_return']:
                # a fixed point is reached
                break

        return changes

    def _real_address(self, arch, addr):
        """
        Obtain the real address of an instruction. ARM architectures are supported.

        :param Arch arch:   The Arch object.
        :param int addr:    The instruction address.
        :return:            The real address of an instruction.
        :rtype:             int
        """

        return ((addr >> 1) << 1) if arch.name in ('ARMEL', 'ARMHF') else addr

    def normalize(self):
        """
        Normalize the CFG, making sure that there are no overlapping basic blocks.

        Note that this method will not alter transition graphs of each function in self.kb.functions. You may call
        normalize() on each Function object to normalize their transition graphs.

        :return: None
        """

        graph = self.graph

        smallest_nodes = { }  # indexed by end address of the node
        end_addresses_to_nodes = defaultdict(set)

        for n in graph.nodes():
            if n.is_simprocedure:
                continue
            end_addr = n.addr + n.size
            key = (end_addr, n.callstack_key)
            # add the new item
            end_addresses_to_nodes[key].add(n)

        for key in end_addresses_to_nodes.keys():
            if len(end_addresses_to_nodes[key]) == 1:
                smallest_nodes[key] = next(iter(end_addresses_to_nodes[key]))
                del end_addresses_to_nodes[key]

        while end_addresses_to_nodes:
            key_to_find = (None, None)
            for tpl, x in end_addresses_to_nodes.iteritems():
                if len(x) > 1:
                    key_to_find = tpl
                    break

            end_addr, callstack_key = key_to_find
            all_nodes = end_addresses_to_nodes[key_to_find]

            all_nodes = sorted(all_nodes, key=lambda node: node.addr, reverse=True)
            smallest_node = all_nodes[0] # take the one that has the highest address
            other_nodes = all_nodes[1:]

            self._normalize_core(graph, callstack_key, smallest_node, other_nodes, smallest_nodes,
                                 end_addresses_to_nodes
                                 )

            del end_addresses_to_nodes[key_to_find]
            # make sure the smallest node is stored in end_addresses
            smallest_nodes[key_to_find] = smallest_node

            # corner case
            # sometimes two overlapping blocks may not be ending at the instruction. this might happen when one of the
            # blocks (the bigger one) hits the instruction count limit or bytes limit before reaching the end address
            # of the smaller block. in this case we manually pick up those blocks.
            if not end_addresses_to_nodes:
                # find if there are still overlapping blocks
                sorted_smallest_nodes = defaultdict(list)  # callstack_key is the key of this dict
                for k, node in smallest_nodes.iteritems():
                    _, callstack_key = k
                    sorted_smallest_nodes[callstack_key].append(node)
                for k in sorted_smallest_nodes.iterkeys():
                    sorted_smallest_nodes[k] = sorted(sorted_smallest_nodes[k], key=lambda node: node.addr)

                for callstack_key, lst in sorted_smallest_nodes.iteritems():
                    lst_len = len(lst)
                    for i, node in enumerate(lst):
                        if i == lst_len - 1:
                            break
                        next_node = lst[i + 1]
                        if node.addr <= next_node.addr < node.addr + node.size:
                            # umm, those nodes are overlapping, but they must have different end addresses
                            nodekey_a = node.addr + node.size, callstack_key
                            nodekey_b = next_node.addr + next_node.size, callstack_key

                            if nodekey_a in smallest_nodes and nodekey_b in smallest_nodes:
                                # misuse end_addresses_to_nodes
                                end_addresses_to_nodes[(node.addr + node.size, callstack_key)].add(node)
                                end_addresses_to_nodes[(node.addr + node.size, callstack_key)].add(next_node)

                            smallest_nodes.pop(nodekey_a, None)
                            smallest_nodes.pop(nodekey_b, None)

        self._normalized = True

    def _normalize_core(self, graph, callstack_key, smallest_node, other_nodes, smallest_nodes, end_addresses_to_nodes):

        # Break other nodes
        for n in other_nodes:
            new_size = smallest_node.addr - n.addr
            if new_size == 0:
                # This node has the same size as the smallest one. Don't touch it.
                continue

            new_end_addr = n.addr + new_size

            # Does it already exist?
            new_node = None
            key = (new_end_addr, n.callstack_key)
            # the logic below is a little convoluted. we check if key exists in either end_address_to_nodes or
            # smallest_nodes, since we don't always add the new node back to end_addresses_to_nodes dict - we only do so
            # when there are more than one node with that key.
            if key in end_addresses_to_nodes:
                new_node = next((i for i in end_addresses_to_nodes[key] if i.addr == n.addr), None)
            if new_node is None:
                if key in smallest_nodes and smallest_nodes[key].addr == n.addr:
                    new_node = smallest_nodes[key]

            if new_node is None:
                # Create a new one
                if self.tag == "CFGFast":
                    new_node = CFGNode(n.addr, new_size, self,
                                       function_address=n.function_address, block_id=n.block_id,
                                       instruction_addrs=tuple([i for i in n.instruction_addrs
                                                          if n.addr <= i <= n.addr + new_size
                                                          ]),
                                       thumb=n.thumb
                                       )
                elif self.tag == "CFGAccurate":
                    new_node = CFGNodeA(n.addr, new_size, self, callstack_key=callstack_key,
                                        function_address=n.function_address, block_id=n.block_id,
                                        instruction_addrs=tuple([i for i in n.instruction_addrs
                                                           if n.addr <= i <= n.addr + new_size
                                                           ]),
                                        thumb=n.thumb
                                        )
                else:
                    raise ValueError("Unknown tag %s." % self.tag)

                # Copy instruction addresses
                new_node.instruction_addrs = [ins_addr for ins_addr in n.instruction_addrs
                                              if ins_addr < n.addr + new_size]
                # Put the new node into end_addresses list
                if key in smallest_nodes:
                    end_addresses_to_nodes[key].add(smallest_nodes[key])
                    end_addresses_to_nodes[key].add(new_node)
                else:
                    smallest_nodes[key] = new_node

            # Modify the CFG
            original_predecessors = list(graph.in_edges([n], data=True))
            original_successors = list(graph.out_edges([n], data=True))

            if smallest_node not in graph:
                continue

            for _, d, data in original_successors:
                if d not in graph[smallest_node]:
                    if d is n:
                        graph.add_edge(smallest_node, new_node, **data)
                    else:
                        graph.add_edge(smallest_node, d, **data)

            for p, _, _ in original_predecessors:
                graph.remove_edge(p, n)
            if n in graph:
                graph.remove_node(n)

            # Update nodes dict
            self._nodes[n.block_id] = new_node
            if n in self._nodes_by_addr[n.addr]:
                self._nodes_by_addr[n.addr] = filter(lambda x,the_node=n: x is not the_node,
                                                     self._nodes_by_addr[n.addr]
                                                     )
                self._nodes_by_addr[n.addr].append(new_node)

            for p, _, data in original_predecessors:
                # Consider the following case: two basic blocks ending at the same position, where A is larger, and
                # B is smaller. Suppose there is an edge going from the end of A to A itself, and apparently there
                # is another edge from B to A as well. After splitting A into A' and B, we DO NOT want to add A back
                # in, otherwise there will be an edge from A to A`, while A should totally be got rid of in the new
                # graph.
                if p not in other_nodes:
                    graph.add_edge(p, new_node, **data)

            # We should find the correct successor
            new_successors = [i for i in [smallest_node] + other_nodes
                              if i.addr == smallest_node.addr]
            if new_successors:
                new_successor = new_successors[0]
                graph.add_edge(new_node, new_successor, jumpkind='Ijk_Boring')
            else:
                # We gotta create a new one
                l.error('normalize(): Please report it to Fish.')

    #
    # Job management
    #

    def _register_analysis_job(self, func_addr, job):
        """
        Register an analysis job of a function to job manager. This allows us to track whether we have finished
        analyzing/recovering a function or not.

        :param int func_addr: Address of the function that this job belongs to.
        :param job:           The job to register. Note that it does not necessarily be the a CFGJob instance. There
                              can be PendingJob or PendingJob or other instances, too.
        :return:              None
        """

        self._jobs_to_analyze_per_function[func_addr].add(job)

    def _deregister_analysis_job(self, func_addr, job):
        """
        Deregister/Remove an analysis job of a function from job manager.

        :param int func_addr: Address of the function that this job belongs to.
        :param job:           The job to deregister.
        :return:              None
        """

        self._jobs_to_analyze_per_function[func_addr].remove(job)

    def _get_finished_functions(self):
        """
        Obtain all functions of which we have finished analyzing. As _jobs_to_analyze_per_function is a defaultdict(),
        if a function address shows up in it with an empty job list, we consider we have exhausted all jobs of this
        function (both current jobs and pending jobs), thus the analysis of this function is done.

        :return: a list of function addresses of that we have finished analysis.
        :rtype:  list
        """

        finished_func_addrs = [ ]
        for func_addr, all_jobs in self._jobs_to_analyze_per_function.iteritems():
            if not all_jobs:
                # great! we have finished analyzing this function!
                finished_func_addrs.append(func_addr)

        return finished_func_addrs

    def _cleanup_analysis_jobs(self, finished_func_addrs=None):
        """
        From job manager, remove all functions of which we have finished analysis.

        :param list or None finished_func_addrs: A list of addresses of functions of which we have finished analysis.
                                                 A new list of function addresses will be obtained by calling
                                                 _get_finished_functions() if this parameter is None.
        :return:                                 None
        """

        if finished_func_addrs is None:
            finished_func_addrs = self._get_finished_functions()

        for func_addr in finished_func_addrs:
            if func_addr in self._jobs_to_analyze_per_function:
                del self._jobs_to_analyze_per_function[func_addr]

    def _make_completed_functions(self):
        """
        Fill in self._completed_functions list and clean up job manager.

        :return: None
        """

        finished = self._get_finished_functions()
        for func_addr in finished:
            self._completed_functions.add(func_addr)
        self._cleanup_analysis_jobs(finished_func_addrs=finished)

    #
    # Function identification and such
    #

    def _add_returning_function(self, func_addr):
        pass

    def remove_function_alignments(self):
        """
        Remove all function alignments.

        :return: None
        """

        # This function requires Capstone engine support
        if not self.project.arch.capstone_support:
            return

        for func_addr in self.kb.functions.keys():
            function = self.kb.functions[func_addr]
            if function.is_simprocedure or function.is_syscall:
                continue
            if len(function.block_addrs_set) == 1:
                block = next((b for b in function.blocks), None)
                if block is None:
                    continue
                if all(self._is_noop_insn(insn) for insn in block.capstone.insns):
                    # remove this function
                    l.debug('Function chunk %#x is used as function alignments. Removing it.', func_addr)
                    del self.kb.functions[func_addr]

    def make_functions(self):
        """
        Revisit the entire control flow graph, create Function instances accordingly, and correctly put blocks into
        each function.

        Although Function objects are crated during the CFG recovery, they are neither sound nor accurate. With a
        pre-constructed CFG, this method rebuilds all functions bearing the following rules:

            - A block may only belong to one function.
            - Small functions lying inside the startpoint and the endpoint of another function will be merged with the
              other function
            - Tail call optimizations are detected.
            - PLT stubs are aligned by 16.

        :return: None
        """

        # TODO: Is it required that PLT stubs are always aligned by 16? If so, on what architectures and platforms is it
        # TODO:  enforced?

        tmp_functions = self.kb.functions.copy()

        for function in tmp_functions.values():
            function.mark_nonreturning_calls_endpoints()

        # Clear old functions dict
        self.kb.functions.clear()

        blockaddr_to_function = { }
        traversed_cfg_nodes = set()

        function_nodes = set()

        # Find nodes for beginnings of all functions
        for _, dst, data in self.graph.edges(data=True):
            jumpkind = data.get('jumpkind', "")
            if jumpkind == 'Ijk_Call' or jumpkind.startswith('Ijk_Sys'):
                function_nodes.add(dst)

        entry_node = self.get_any_node(self._binary.entry)
        if entry_node is not None:
            function_nodes.add(entry_node)

        # aggressively remove and merge functions
        # For any function, if there is a call to it, it won't be removed
        removed_functions = self._process_irrational_functions(tmp_functions,
                                                               set([n.addr for n in function_nodes]),
                                                               blockaddr_to_function
                                                               )

        for n in self.graph.nodes():
            if n.addr in tmp_functions or n.addr in removed_functions:
                function_nodes.add(n)

        # traverse the graph starting from each node, not following call edges
        # it's important that we traverse all functions in order so that we have a greater chance to come across
        # rational functions before its irrational counterparts (e.g. due to failed jump table resolution)

        min_stage_2_progress = 50.0
        max_stage_2_progress = 90.0
        nodes_count = len(function_nodes)
        for i, fn in enumerate(sorted(function_nodes, key=lambda n: n.addr)):

            if self._show_progressbar or self._progress_callback:
                progress = min_stage_2_progress + (max_stage_2_progress - min_stage_2_progress) * (i * 1.0 / nodes_count)
                self._update_progress(progress)

            self._graph_bfs_custom(self.graph, [ fn ], self._graph_traversal_handler, blockaddr_to_function,
                                   tmp_functions, traversed_cfg_nodes
                                   )

        # Don't forget those small function chunks that are not called by anything.
        # There might be references to them from data, or simply references that we cannot find via static analysis

        secondary_function_nodes = set()
        # add all function chunks ("functions" that are not called from anywhere)
        for func_addr in tmp_functions:
            node = self.get_any_node(func_addr)
            if node is None:
                continue
            if node.addr not in blockaddr_to_function:
                secondary_function_nodes.add(node)

        missing_cfg_nodes = set(self.graph.nodes()) - traversed_cfg_nodes
        missing_cfg_nodes = { node for node in missing_cfg_nodes if node.function_address is not None }
        if missing_cfg_nodes:
            l.debug('%d CFGNodes are missing in the first traversal.', len(missing_cfg_nodes))
            secondary_function_nodes |=  missing_cfg_nodes

        min_stage_3_progress = 90.0
        max_stage_3_progress = 99.9

        nodes_count = len(secondary_function_nodes)
        for i, fn in enumerate(sorted(secondary_function_nodes, key=lambda n: n.addr)):

            if self._show_progressbar or self._progress_callback:
                progress = min_stage_3_progress + (max_stage_3_progress - min_stage_3_progress) * (i * 1.0 / nodes_count)
                self._update_progress(progress)

            self._graph_bfs_custom(self.graph, [fn], self._graph_traversal_handler, blockaddr_to_function,
                                   tmp_functions
                                   )

        to_remove = set()

        # Remove all stubs after PLT entries
        if self.project.arch.name not in {'ARMEL', 'ARMHF'}:
            for fn in self.kb.functions.values():
                addr = fn.addr - (fn.addr % 16)
                if addr != fn.addr and addr in self.kb.functions and self.kb.functions[addr].is_plt:
                    to_remove.add(fn.addr)

        # remove empty functions
        for function in self.kb.functions.values():
            if function.startpoint is None:
                to_remove.add(function.addr)

        for addr in to_remove:
            del self.kb.functions[addr]

        # Update CFGNode.function_address
        for node in self._nodes.itervalues():
            if node.addr in blockaddr_to_function:
                node.function_address = blockaddr_to_function[node.addr].addr

        # mark endpoints
        for function in self.kb.functions.values():
            function.mark_nonreturning_calls_endpoints()

    def _process_irrational_functions(self, functions, predetermined_function_addrs, blockaddr_to_function):
        """
        For unresolveable indirect jumps, angr marks those jump targets as individual functions. For example, usually
        the following pattern is seen:

        sub_0x400010:
            push ebp
            mov esp, ebp
            ...
            cmp eax, 10
            ja end
            mov eax, jumptable[eax]
            jmp eax

        sub_0x400080:
            # do something here
            jmp end

        end (0x400e00):
            pop ebp
            ret

        In the example above, `process_irrational_functions` will remove function 0x400080, and merge it with function
        0x400010.

        :param angr.knowledge_plugins.FunctionManager functions: all functions that angr recovers, including those ones that are
            misidentified as functions.
        :param dict blockaddr_to_function: A mapping between block addresses and Function instances.
        :return: a list of addresses of all removed functions
        :rtype: list
        """

        functions_to_remove = { }

        functions_can_be_removed = set(functions.keys()) - set(predetermined_function_addrs)

        for func_addr, function in functions.iteritems():

            if func_addr in functions_to_remove:
                continue

            # check all blocks and see if any block ends with an indirect jump and is not resolved
            has_unresolved_jumps = False
            # the functions to merge with must be locating between the unresolved basic block address and the endpoint
            # of the current function
            max_unresolved_jump_addr = 0
            for block_addr in function.block_addrs_set:
                if block_addr in self.indirect_jumps and \
                        self.indirect_jumps[block_addr].jumpkind == 'Ijk_Boring' and \
                        not self.indirect_jumps[block_addr].resolved_targets:
                    # it's not resolved
                    # we should also make sure it's a jump, not a call
                    has_unresolved_jumps = True
                    max_unresolved_jump_addr = max(max_unresolved_jump_addr, block_addr)

            if not has_unresolved_jumps:
                continue

            if function.startpoint is None:
                continue

            startpoint_addr = function.startpoint.addr
            if not function.endpoints:
                # Function should have at least one endpoint
                continue
            endpoint_addr = max([ a.addr for a in function.endpoints ])
            the_endpoint = next(a for a in function.endpoints if a.addr == endpoint_addr)
            endpoint_addr += the_endpoint.size

            # sanity check: startpoint of the function should be greater than its endpoint
            if startpoint_addr >= endpoint_addr:
                continue
            if max_unresolved_jump_addr <= startpoint_addr or max_unresolved_jump_addr >= endpoint_addr:
                continue

            # scan forward from the endpoint to include any function tail jumps
            # Here is an example:
            # loc_8049562:
            #       mov eax, ebp
            #       add esp, 3ch
            #       ...
            #       ret
            # loc_804956c:
            #       mov ebp, 3
            #       jmp loc_8049562
            # loc_8049573:
            #       mov ebp, 4
            #       jmp loc_8049562
            #
            last_addr = endpoint_addr
            tmp_state = self.project.factory.blank_state(mode='fastpath')
            while True:
                try:
                    # using successors is slow, but acceptable since we won't be creating millions of blocks here...
                    tmp_state.ip = last_addr
                    b = self.project.factory.successors(tmp_state, jumpkind='Ijk_Boring')
                    if len(b.successors) != 1:
                        break
                    if b.successors[0].history.jumpkind != 'Ijk_Boring':
                        break
                    if b.successors[0].ip.symbolic:
                        break
                    suc_addr = b.successors[0].ip._model_concrete
                    if max(startpoint_addr, the_endpoint.addr - 0x40) <= suc_addr < the_endpoint.addr + the_endpoint.size:
                        # increment the endpoint_addr
                        endpoint_addr = b.addr + b.artifacts['irsb_size']
                    else:
                        break

                    last_addr = b.addr + b.artifacts['irsb_size']

                except (SimTranslationError, SimMemoryError, SimIRSBError, SimEngineError):
                    break

            # find all functions that are between [ startpoint, endpoint ]

            should_merge = True
            functions_to_merge = set()
            for f_addr in functions_can_be_removed:
                f = functions[f_addr]
                if f_addr == func_addr:
                    continue
                if max_unresolved_jump_addr < f_addr < endpoint_addr and \
                        all([max_unresolved_jump_addr < b_addr < endpoint_addr for b_addr in f.block_addrs]):
                    if f_addr in functions_to_remove:
                        # this function has already been merged with other functions before... it cannot be merged with
                        # this function anymore
                        should_merge = False
                        break
                    if f_addr in predetermined_function_addrs:
                        # this function is a legit one. it shouldn't be removed/merged
                        should_merge = False
                        break
                    functions_to_merge.add(f_addr)

            if not should_merge:
                # we shouldn't merge...
                continue

            for f_addr in functions_to_merge:
                functions_to_remove[f_addr] = func_addr

        # merge all functions
        for to_remove, merge_with in functions_to_remove.iteritems():
            func_merge_with = self._addr_to_function(merge_with, blockaddr_to_function, functions)

            for block_addr in functions[to_remove].block_addrs:
                blockaddr_to_function[block_addr] = func_merge_with

            del functions[to_remove]

        return functions_to_remove.keys()

    def _addr_to_function(self, addr, blockaddr_to_function, known_functions):
        """
        Convert an address to a Function object, and store the mapping in a dict. If the block is known to be part of a
        function, just return that function.

        :param int addr: Address to convert
        :param dict blockaddr_to_function: A mapping between block addresses to Function instances.
        :param angr.knowledge_plugins.FunctionManager known_functions: Recovered functions.
        :return: a Function object
        :rtype: angr.knowledge.Function
        """

        if addr in blockaddr_to_function:
            f = blockaddr_to_function[addr]
        else:
            is_syscall = self.project.simos.is_syscall_addr(addr)

            n = self.get_any_node(addr, is_syscall=is_syscall)
            if n is None: node = addr
            else: node = self._to_snippet(n)

            self.kb.functions._add_node(addr, node, syscall=is_syscall)
            f = self.kb.functions.function(addr=addr)

            blockaddr_to_function[addr] = f

            if addr in known_functions:
                f.returning = known_functions.function(addr).returning
            else:
                # TODO:
                pass

        return f

    def _graph_bfs_custom(self, g, starts, callback, blockaddr_to_function, known_functions, traversed_cfg_nodes=None):
        """
        A customized control flow graph BFS implementation with the following rules:
        - Call edges are not followed.
        - Syscall edges are not followed.

        :param networkx.DiGraph g: The graph.
        :param list starts: A collection of beginning nodes to start graph traversal.
        :param func callback: Callback function for each edge and node.
        :param dict blockaddr_to_function: A mapping between block addresses to Function instances.
        :param angr.knowledge_plugins.FunctionManager known_functions: Already recovered functions.
        :param set traversed_cfg_nodes: A set of CFGNodes that are traversed before.
        :return: None
        """

        stack = OrderedSet(starts)
        traversed = set() if traversed_cfg_nodes is None else traversed_cfg_nodes

        while stack:
            n = stack.pop(last=False)  # type: CFGNode

            if n in traversed:
                continue

            traversed.add(n)

            if n.has_return:
                callback(n, None, {'jumpkind': 'Ijk_Ret'}, blockaddr_to_function, known_functions, None)

            elif g.out_degree(n) == 0:
                # it's a single node
                callback(n, None, None, blockaddr_to_function, known_functions, None)

            else:
                all_out_edges = g.out_edges(n, data=True)
                for src, dst, data in all_out_edges:
                    callback(src, dst, data, blockaddr_to_function, known_functions, all_out_edges)

                    jumpkind = data.get('jumpkind', "")
                    if not (jumpkind == 'Ijk_Call' or jumpkind.startswith('Ijk_Sys')):
                        # Only follow none call edges
                        if dst not in stack and dst not in traversed:
                            stack.add(dst)

    def _graph_traversal_handler(self, src, dst, data, blockaddr_to_function, known_functions, all_edges):
        """
        Graph traversal handler. It takes in a node or an edge, and create new functions or add nodes to existing
        functions accordingly. Oh, it also create edges on the transition map of functions.

        :param CFGNode src: Beginning of the edge, or a single node when dst is None.
        :param CFGNode dst: Destination of the edge. For processing a single node, `dst` is None.
        :param dict data: Edge data in the CFG. 'jumpkind' should be there if it's not None.
        :param dict blockaddr_to_function: A mapping between block addresses to Function instances.
        :param angr.knowledge_plugins.FunctionManager known_functions: Already recovered functions.
        :param list or None all_edges: All edges going out from src.
        :return: None
        """

        src_addr = src.addr
        src_function = self._addr_to_function(src_addr, blockaddr_to_function, known_functions)

        if src_addr not in src_function.block_addrs_set:
            n = self.get_any_node(src_addr)
            if n is None: node = src_addr
            else: node = self._to_snippet(n)
            self.kb.functions._add_node(src_function.addr, node)

        if data is None:
            # it's a single node only
            return

        jumpkind = data['jumpkind']

        if jumpkind == 'Ijk_Ret':
            n = self.get_any_node(src_addr)
            if n is None: from_node = src_addr
            else: from_node = self._to_snippet(n)
            self.kb.functions._add_return_from(src_function.addr, from_node, None)

        if dst is None:
            return

        dst_addr = dst.addr

        # get instruction address and statement index
        ins_addr = data.get('ins_addr', None)
        stmt_idx = data.get('stmt_idx', None)

        if jumpkind == 'Ijk_Call' or jumpkind.startswith('Ijk_Sys'):

            is_syscall = jumpkind.startswith('Ijk_Sys')

            # It must be calling a function
            dst_function = self._addr_to_function(dst_addr, blockaddr_to_function, known_functions)

            n = self.get_any_node(src_addr)
            if n is None: src_snippet = self._to_snippet(addr=src_addr, base_state=self._base_state)
            else: src_snippet = self._to_snippet(cfg_node=n)

            fakeret_node = None if not all_edges else self._one_fakeret_node(all_edges)
            if fakeret_node is None: fakeret_snippet = None
            else: fakeret_snippet = self._to_snippet(cfg_node=fakeret_node)

            self.kb.functions._add_call_to(src_function.addr, src_snippet, dst_addr, fakeret_snippet, syscall=is_syscall,
                                           ins_addr=ins_addr, stmt_idx=stmt_idx)

            if dst_function.returning:
                returning_target = src.addr + src.size
                if returning_target not in blockaddr_to_function:
                    if returning_target not in known_functions:
                        blockaddr_to_function[returning_target] = src_function
                    else:
                        self._addr_to_function(returning_target, blockaddr_to_function, known_functions)

                to_outside = not blockaddr_to_function[returning_target] is src_function

                n = self.get_any_node(returning_target)
                if n is None: returning_snippet = self._to_snippet(addr=returning_target, base_state=self._base_state)
                else: returning_snippet = self._to_snippet(cfg_node=n)

                self.kb.functions._add_fakeret_to(src_function.addr, src_snippet, returning_snippet, confirmed=True,
                                                  to_outside=to_outside
                                                  )

        elif jumpkind == 'Ijk_Boring':

            # convert src_addr and dst_addr to CodeNodes
            n = self.get_any_node(src_addr)
            if n is None: src_node = src_addr
            else: src_node = self._to_snippet(cfg_node=n)

            n = self.get_any_node(dst_addr)
            if n is None: dst_node = dst_addr
            else: dst_node = self._to_snippet(cfg_node=n)

            # pre-check: if source and destination do not belong to the same section, it must be jumping to another
            # function
            if not self._addrs_belong_to_same_section(src_addr, dst_addr):
                _ = self._addr_to_function(dst_addr, blockaddr_to_function, known_functions)

            # is it a jump to another function?
            if dst_addr in known_functions or (
                dst_addr in blockaddr_to_function and blockaddr_to_function[dst_addr] is not src_function
            ):
                # yes it is
                dst_function_addr = blockaddr_to_function[dst_addr].addr if dst_addr in blockaddr_to_function else \
                    dst_addr

                self.kb.functions._add_outside_transition_to(src_function.addr, src_node, dst_node,
                                                             to_function_addr=dst_function_addr
                                                             )

                _ = self._addr_to_function(dst_addr, blockaddr_to_function, known_functions)
            else:
                # no it's not
                # add the transition code

                if dst_addr not in blockaddr_to_function:
                    blockaddr_to_function[dst_addr] = src_function

                self.kb.functions._add_transition_to(src_function.addr, src_node, dst_node, ins_addr=ins_addr,
                                                     stmt_idx=stmt_idx
                                                     )

        elif jumpkind == 'Ijk_FakeRet':

            # convert src_addr and dst_addr to CodeNodes
            n = self.get_any_node(src_addr)
            if n is None: src_node = src_addr
            else: src_node = self._to_snippet(n)

            n = self.get_any_node(dst_addr)
            if n is None: dst_node = dst_addr
            else: dst_node = self._to_snippet(n)

            if dst_addr not in blockaddr_to_function:
                if dst_addr not in known_functions:
                    blockaddr_to_function[dst_addr] = src_function
                    target_function = src_function
                else:
                    target_function = self._addr_to_function(dst_addr, blockaddr_to_function, known_functions)
            else:
                target_function = blockaddr_to_function[dst_addr]

            to_outside = not target_function is src_function

            self.kb.functions._add_fakeret_to(src_function.addr, src_node, dst_node, confirmed=True,
                                              to_outside=to_outside, to_function_addr=target_function.addr
                                              )

        else:
            l.debug('Ignored jumpkind %s', jumpkind)

    #
    # Other functions
    #

    @staticmethod
    def _is_noop_block(vex_block):
        """
        Check if the block is a no-op block by checking VEX statements.

        :param vex_block: The VEX block instance.
        :return: True if the entire block is a single-byte or multi-byte nop instruction, False otherwise.
        :rtype: bool
        """

        # the block is a noop block if it only has IMark statements

        if all((type(stmt) is pyvex.IRStmt.IMark) for stmt in vex_block.statements):
            return True
        return False


    @staticmethod
    def _is_noop_insn(insn):
        """
        Check if the instruction does nothing.

        :param insn: The capstone insn object.
        :return: True if the instruction does no-op, False otherwise.
        """

        if insn.insn_name() == 'nop':
            # nops
            return True
        if insn.insn_name() == 'lea':
            # lea reg, [reg + 0]
            op0, op1 = insn.operands
            if op0.type == 1 and op1.type == 3:
                # reg and mem
                if op0.reg == op1.mem.base and op1.mem.index == 0 and op1.mem.disp == 0:
                    return True

        # add more types of no-op instructions here :-)

        return False

    @classmethod
    def _get_nop_length(cls, insns):
        """
        Calculate the total size of leading nop instructions.

        :param insns: A list of capstone insn objects.
        :return: Number of bytes of leading nop instructions.
        :rtype: int
        """

        nop_length = 0

        if insns and cls._is_noop_insn(insns[0]):
            # see where those nop instructions terminate
            for insn in insns:
                if cls._is_noop_insn(insn):
                    nop_length += insn.size
                else:
                    break

        return nop_length

    @staticmethod
    def _one_fakeret_node(all_edges):
        """
        Pick the first Ijk_FakeRet edge from all_edges, and return the destination node.

        :param list all_edges: A list of networkx.Graph edges with data.
        :return:               The first FakeRet node, or None if nothing is found.
        :rtype:                CFGNode or None
        """

        for _, dst, data in all_edges:
            if data.get('jumpkind', None) == 'Ijk_FakeRet':
                return dst
        return None

    def _lift(self, *args, **kwargs):
        """
        Lift a basic block of code. Will use the base state as a source of bytes if possible.
        """
        if 'backup_state' not in kwargs:
            kwargs['backup_state'] = self._base_state
        return self.project.factory.block(*args, **kwargs)

    #
    # Indirect jumps processing
    #
    def _resolve_indirect_jump_timelessly(self, addr, block, func_addr, jumpkind):
        """
        Checks if MIPS32 and calls MIPS32 check, otherwise false

        :param int addr: irsb address
        :param pyvex.IRSB block: irsb
        :param int func_addr: Function address
        :return: If it was resolved and targets alongside it
        :rtype: tuple
        """

        if block.statements is None:
            block = self.project.factory.block(block.addr, size=block.size).vex

        for res in self.timeless_indirect_jump_resolvers:
            if res.filter(self, addr, func_addr, block, jumpkind):
                r, resolved_targets = res.resolve(self, addr, func_addr, block, jumpkind)
                if r:
                    return True, resolved_targets
        return False, [ ]

    def _indirect_jump_resolved(self, jump, jump_addr, resolved_by, targets):
        """
        Called when an indirect jump is successfully resolved.

        :param IndirectJump jump:                   The resolved indirect jump, or None if an IndirectJump instance is
                                                    not available.
        :param int jump_addr:                       Address of the resolved indirect jump.
        :param IndirectJumpResolver resolved_by:    The resolver used to resolve this indirect jump.
        :param list targets:                        List of indirect jump targets.
        :param CFGJob job:                          The job at the start of the block containing the indirect jump.

        :return: None
        """

        addr = jump.addr if jump is not None else jump_addr
        l.debug('The indirect jump at %#x is successfully resolved by %s. It has %d targets.', addr, resolved_by, len(targets))
        self.kb.resolved_indirect_jumps.add(addr)

    def _indirect_jump_unresolved(self, jump):
        """
        Called when we cannot resolve an indirect jump.

        :param IndirectJump jump: The unresolved indirect jump.

        :return: None
        """

        l.debug('Failed to resolve the indirect jump at %#x.', jump.addr)
        # tell KnowledgeBase that it's not resolved
        # TODO: self.kb._unresolved_indirect_jumps is not processed during normalization. Fix it.
        self.kb.unresolved_indirect_jumps.add(jump.addr)

    def _indirect_jump_encountered(self, addr, cfg_node, irsb, func_addr, stmt_idx='default'):
        """
        Called when we encounter an indirect jump. We will try to resolve this indirect jump using timeless (fast)
        indirect jump resolvers. If it cannot be resolved, we will see if this indirect jump has been resolved before.

        :param int addr:                Address of the block containing the indirect jump.
        :param cfg_node:                The CFGNode instance of the block that contains the indirect jump.
        :param pyvex.IRSB irsb:         The IRSB instance of the block that contains the indirect jump.
        :param int func_addr:           Address of the current function.
        :param int or str stmt_idx:     ID of the source statement.

        :return:    A 3-tuple of (whether it is resolved or not, all resolved targets, an IndirectJump object
                    if there is one or None otherwise)
        :rtype:     tuple
        """

        jumpkind = irsb.jumpkind
        l.debug('(%s) IRSB %#x has an indirect jump as its default exit.', jumpkind, addr)

        # try resolving it fast
        resolved, resolved_targets = self._resolve_indirect_jump_timelessly(addr, irsb, func_addr, jumpkind)
        if resolved:
            return True, resolved_targets, None

        # Add it to our set. Will process it later if user allows.
        # Create an IndirectJump instance
        if addr not in self.indirect_jumps:
            if self.project.arch.branch_delay_slot:
                ins_addr = cfg_node.instruction_addrs[-2]
            else:
                ins_addr = cfg_node.instruction_addrs[-1]
            ij = IndirectJump(addr, ins_addr, func_addr, jumpkind, stmt_idx, resolved_targets=[])
            self.indirect_jumps[addr] = ij
            resolved = False
        else:
            ij = self.indirect_jumps[addr]  # type: IndirectJump
            resolved = len(ij.resolved_targets) > 0

        return resolved, ij.resolved_targets, ij

    def _process_unresolved_indirect_jumps(self):
        """
        Resolve all unresolved indirect jumps found in previous scanning.

        Currently we support resolving the following types of indirect jumps:
        - Ijk_Call (disabled now): indirect calls where the function address is passed in from a proceeding basic block
        - Ijk_Boring: jump tables
        - For an up-to-date list, see analyses/cfg/indirect_jump_resolvers

        :return:    A set of concrete indirect jump targets (ints).
        :rtype:     set
        """

        l.info("%d indirect jumps to resolve.", len(self._indirect_jumps_to_resolve))

        all_targets = set()
        for jump in self._indirect_jumps_to_resolve:  # type: IndirectJump
            all_targets |= self._process_one_indirect_jump(jump)

        self._indirect_jumps_to_resolve.clear()

        return all_targets

    def _process_one_indirect_jump(self, jump):
        """
        Resolve a given indirect jump.

        :param IndirectJump jump:  The IndirectJump instance.
        :return:        A set of resolved indirect jump targets (ints).
        """

        resolved = False
        resolved_by = None
        targets = None

        block = self._lift(jump.addr, opt_level=1)

        for resolver in self.indirect_jump_resolvers:
            resolver.base_state = self._base_state

            if not resolver.filter(self, jump.addr, jump.func_addr, block, jump.jumpkind):
                continue

            resolved, targets = resolver.resolve(self, jump.addr, jump.func_addr, block, jump.jumpkind)
            if resolved:
                resolved_by = resolver
                break

        if resolved:
            self._indirect_jump_resolved(jump, jump.addr, resolved_by, targets)
        else:
            self._indirect_jump_unresolved(jump)

        return set() if targets is None else set(targets)<|MERGE_RESOLUTION|>--- conflicted
+++ resolved
@@ -756,7 +756,6 @@
                 return True
         return False
 
-<<<<<<< HEAD
     def _rem_addr_from_exec_memory_regions(self, addr):
         """
         Remove an address from the executable memory region. Truncate prior region and then create a new region after this address
@@ -795,8 +794,6 @@
 
         return obj.find_section_containing(addr)
 
-=======
->>>>>>> 58696ea7
     def _addrs_belong_to_same_section(self, addr_a, addr_b):
         """
         Test if two addresses belong to the same section.
