
<<<<<<< HEAD
class IdentifierException(Exception):
=======
from ...errors import AngrAnalysisError


class IdentifierException(AngrAnalysisError):
>>>>>>> 7053a1ac
    pass


class FunctionNotInitialized(AngrAnalysisError):
    pass<|MERGE_RESOLUTION|>--- conflicted
+++ resolved
@@ -1,12 +1,8 @@
 
-<<<<<<< HEAD
-class IdentifierException(Exception):
-=======
 from ...errors import AngrAnalysisError
 
 
 class IdentifierException(AngrAnalysisError):
->>>>>>> 7053a1ac
     pass
 
 
