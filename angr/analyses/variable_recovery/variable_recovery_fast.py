
import logging
from collections import defaultdict

import ailment

from .. import Analysis
from ..calling_convention import CallingConventionAnalysis
from ..code_location import CodeLocation
from ..forward_analysis import ForwardAnalysis, FunctionGraphVisitor
from ...engines.light import SpOffset, SimEngineLightVEX, SimEngineLightAIL
from ...errors import SimEngineError
from ...keyed_region import KeyedRegion
from ...knowledge_plugins import Function
from ...sim_variable import SimStackVariable, SimRegisterVariable

l = logging.getLogger("angr.analyses.variable_recovery.variable_recovery_fast")


class ProcessorState(object):

    __slots__ = ['_arch', 'sp_adjusted', 'sp_adjustment', 'bp_as_base', 'bp']

    def __init__(self, arch):
        self._arch = arch
        # whether we have met the initial stack pointer adjustment
        self.sp_adjusted = None
        # how many bytes are subtracted from the stack pointer
        self.sp_adjustment = arch.bytes if arch.call_pushes_ret else 0
        # whether the base pointer is used as the stack base of the stack frame or not
        self.bp_as_base = None
        # content of the base pointer
        self.bp = None

    def copy(self):
        s = ProcessorState(self._arch)
        s.sp_adjusted = self.sp_adjusted
        s.sp_adjustment = self.sp_adjustment
        s.bp_as_base = self.bp_as_base
        s.bp = self.bp
        return s

    def merge(self, other):
        if not self == other:
            l.warning("Inconsistent merge: %s %s ", self, other)

        # FIXME: none of the following logic makes any sense...
        if other.sp_adjusted is True:
            self.sp_adjusted = True
        self.sp_adjustment = max(self.sp_adjustment, other.sp_adjustment)
        if other.bp_as_base is True:
            self.bp_as_base = True
<<<<<<< HEAD
        if other.bp is not None:
=======
        if self.bp is None:
            self.bp = other.bp
        elif other.bp is not None:  # and self.bp is not None
>>>>>>> f01ef10d
            self.bp = max(self.bp, other.bp)
        return self

    def __eq__(self, other):
        if not isinstance(other, ProcessorState):
            return False
        return (self.sp_adjusted == other.sp_adjusted and
                self.sp_adjustment == other.sp_adjustment and
                self.bp == other.bp and
                self.bp_as_base == other.bp_as_base)

    def __repr__(self):
        return "<ProcessorState %s%#x%s %s>" % (self.bp, self.sp_adjustment,
            " adjusted" if self.sp_adjusted else "", self.bp_as_base)

def get_engine(base_engine):
    class SimEngineVR(base_engine):
        def __init__(self):
            super(SimEngineVR, self).__init__()

            self.processor_state = None
            self.variable_manager = None

        @property
        def func_addr(self):
            if self.state is None:
                return None
            return self.state.function.addr

        def process(self, state, *args, **kwargs):  # pylint:disable=unused-argument
            # we are using a completely different state. Therefore, we directly call our _process() method before
            # SimEngine becomes flexible enough.
            try:
                self._process(state, None, block=kwargs.pop('block', None))
            except SimEngineError as e:
                if kwargs.pop('fail_fast', False) is True:
                    raise e

        def _process(self, state, successors, block=None, func_addr=None):  # pylint:disable=unused-argument

            self.processor_state = state.processor_state
            self.variable_manager = state.variable_manager

            super(SimEngineVR, self)._process(state, successors, block=block)

        #
        # VEX
        #

        # Statement handlers

        def _handle_Put(self, stmt):
            offset = stmt.offset
            data = self._expr(stmt.data)
            size = stmt.data.result_size(self.tyenv) // 8

            self._assign_to_register(offset, data, size)

        def _handle_Store(self, stmt):
            addr = self._expr(stmt.addr)
            size = stmt.data.result_size(self.tyenv) // 8
            data = self._expr(stmt.data)

            self._store(addr, data, size)


        # Expression handlers

        def _handle_Get(self, expr):
            reg_offset = expr.offset
            reg_size = expr.result_size(self.tyenv) // 8

            return self._read_from_register(reg_offset, reg_size)


        def _handle_Load(self, expr):
            addr = self._expr(expr.addr)
            size = expr.result_size(self.tyenv) // 8

            return self._load(addr, size)

        #
        # AIL
        #

        # Statement handlers

        def _ail_handle_Assignment(self, stmt):
            dst_type = type(stmt.dst)

            if dst_type is ailment.Expr.Register:
                offset = stmt.dst.reg_offset
                data = self._expr(stmt.src)
                size = stmt.src.bits // 8

                self._assign_to_register(offset, data, size)

            elif dst_type is ailment.Expr.Tmp:
                # simply write to self.tmps
                data = self._expr(stmt.src)
                if data is None:
                    return

                self.tmps[stmt.dst.tmp_idx] = data

            else:
                l.warning('Unsupported dst type %s.', dst_type)

        def _ail_handle_Store(self, stmt):
            addr = self._expr(stmt.addr)
            data = self._expr(stmt.data)
            size = stmt.data.bits // 8

            self._store(addr, data, size)

        def _ail_handle_Jump(self, stmt):
            pass

        def _ail_handle_ConditionalJump(self, stmt):
            pass

        def _ail_handle_Call(self, stmt):
            pass

        # Expression handlers

        def _ail_handle_Register(self, expr):
            offset = expr.reg_offset
            size = expr.bits // 8

            return self._read_from_register(offset, size)

        def _ail_handle_Load(self, expr):
            addr = self._expr(expr.addr)
            size = expr.size

            return self._load(addr, size)

        #
        # Logic
        #

        def _assign_to_register(self, offset, data, size):
            """

            :param int offset:
            :param data:
            :param int size:
            :return:
            """

            codeloc = self._codeloc()

            if offset == self.arch.sp_offset:
                if type(data) is SpOffset:
                    sp_offset = data.offset
                    self.processor_state.sp_adjusted = True
                    self.processor_state.sp_adjustment = sp_offset
                    l.debug('Adjusting stack pointer at %#x with offset %+#x.', self.ins_addr, sp_offset)
                return

            if offset == self.arch.bp_offset:
                if data is not None:
                    self.processor_state.bp = data
                else:
                    self.processor_state.bp = None
                return

            # handle register writes
            if type(data) is SpOffset:
                # lea
                stack_offset = data.offset
                existing_vars = self.variable_manager[self.func_addr].find_variables_by_stmt(self.block.addr,
                                                                                             self.stmt_idx,
                                                                                             'memory')

                if not existing_vars:
                    # TODO: how to determine the size for a lea?
                    existing_vars = self.state.stack_region.get_variables_by_offset(stack_offset)
                    if not existing_vars:
                        size = 1
                        variable = SimStackVariable(stack_offset, size, base='bp',
                                                    ident=self.variable_manager[self.func_addr].next_variable_ident(
                                                        'stack'),
                                                    region=self.func_addr,
                                                    )

                        self.variable_manager[self.func_addr].add_variable('stack', stack_offset, variable)
                        l.debug('Identified a new stack variable %s at %#x.', variable, self.ins_addr)
                    else:
                        variable = next(iter(existing_vars))

                else:
                    variable, _ = existing_vars[0]

                self.state.stack_region.add_variable(stack_offset, variable)
                base_offset = self.state.stack_region.get_base_addr(stack_offset)
                for var in self.state.stack_region.get_variables_by_offset(base_offset):
                    self.variable_manager[self.func_addr].reference_at(var, stack_offset - base_offset, codeloc)

            else:
                pass

            # register writes

            existing_vars = self.variable_manager[self.func_addr].find_variables_by_stmt(self.block.addr, self.stmt_idx,
                                                                                         'register'
                                                                                         )
            if not existing_vars:
                variable = SimRegisterVariable(offset, size,
                                               ident=self.variable_manager[self.func_addr].next_variable_ident(
                                                   'register'),
                                               region=self.func_addr
                                               )
                self.variable_manager[self.func_addr].add_variable('register', offset, variable)
            else:
                variable, _ = existing_vars[0]

            self.state.register_region.set_variable(offset, variable)
            self.variable_manager[self.func_addr].write_to(variable, 0, codeloc)

        def _store(self, addr, data, size):  # pylint:disable=unused-argument
            """

            :param addr:
            :param data:
            :param int size:
            :return:
            """

            if type(addr) is SpOffset:
                # Storing data to stack
                stack_offset = addr.offset

                existing_vars = self.variable_manager[self.func_addr].find_variables_by_stmt(self.block.addr, self.stmt_idx,
                                                                                             'memory')
                if not existing_vars:
                    variable = SimStackVariable(stack_offset, size, base='bp',
                                                ident=self.variable_manager[self.func_addr].next_variable_ident('stack'),
                                                region=self.func_addr,
                                                )
                    self.variable_manager[self.func_addr].add_variable('stack', stack_offset, variable)
                    l.debug('Identified a new stack variable %s at %#x.', variable, self.ins_addr)

                else:
                    variable, _ = existing_vars[0]

                self.state.stack_region.set_variable(stack_offset, variable)

                base_offset = self.state.stack_region.get_base_addr(stack_offset)
                codeloc = CodeLocation(self.block.addr, self.stmt_idx, ins_addr=self.ins_addr)
                for var in self.state.stack_region.get_variables_by_offset(stack_offset):
                    self.variable_manager[self.func_addr].write_to(var,
                                                                   stack_offset - base_offset,
                                                                   codeloc
                                                                   )

        def _load(self, addr, size):
            """

            :param addr:
            :param size:
            :return:
            """

            if type(addr) is SpOffset:
                # Loading data from stack
                stack_offset = addr.offset

                if stack_offset not in self.state.stack_region:
                    variable = SimStackVariable(stack_offset, size, base='bp',
                                                ident=self.variable_manager[self.func_addr].next_variable_ident('stack'),
                                                region=self.func_addr,
                                                )
                    self.state.stack_region.add_variable(stack_offset, variable)

                    self.variable_manager[self.func_addr].add_variable('stack', stack_offset, variable)

                    l.debug('Identified a new stack variable %s at %#x.', variable, self.ins_addr)

                base_offset = self.state.stack_region.get_base_addr(stack_offset)

                codeloc = CodeLocation(self.block.addr, self.stmt_idx, ins_addr=self.ins_addr)

                all_vars = self.state.stack_region.get_variables_by_offset(base_offset)
                assert len(all_vars) == 1  # we enabled phi nodes

                var = next(iter(all_vars))
                self.variable_manager[self.func_addr].read_from(var,
                                                                stack_offset - base_offset,
                                                                codeloc,
                                                                # overwrite=True
                                                                )


        def _read_from_register(self, offset, size):
            """

            :param offset:
            :param size:
            :return:
            """

            codeloc = self._codeloc()

            if offset == self.arch.sp_offset:
                # loading from stack pointer
                return SpOffset(self.arch.bits, self.processor_state.sp_adjustment, is_base=False)
            elif offset == self.arch.bp_offset:
                return self.processor_state.bp

            if offset not in self.state.register_region:
                variable = SimRegisterVariable(offset, size,
                                               ident=self.variable_manager[self.func_addr].next_variable_ident('register'),
                                               region=self.func_addr,
                                               )
                self.state.register_region.add_variable(offset, variable)
                self.variable_manager[self.func_addr].add_variable('register', offset, variable)

            for var in self.state.register_region.get_variables_by_offset(offset):
                self.variable_manager[self.func_addr].read_from(var, 0, codeloc)

            return None


    return SimEngineVR


class VariableRecoveryFastState(object):
    """
    The abstract state of variable recovery analysis.
    """

    def __init__(self, variable_manager, arch, func, stack_region=None, register_region=None, processor_state=None,
                 make_phi=None):
        self.variable_manager = variable_manager
        self.arch = arch
        self.function = func
        self._make_phi = make_phi

        if stack_region is not None:
            self.stack_region = stack_region
        else:
            self.stack_region = KeyedRegion()
        if register_region is not None:
            self.register_region = register_region
        else:
            self.register_region = KeyedRegion()

        self.processor_state = ProcessorState(self.arch) if processor_state is None else processor_state

    def __repr__(self):
        return "<VRAbstractState: %d register variables, %d stack variables>" % (len(self.register_region), len(self.stack_region))

    def __eq__(self, other):
        if type(other) is not VariableRecoveryFastState:
            return False

        return self.stack_region == other.stack_region and self.register_region == other.register_region

    def copy(self):

        state = VariableRecoveryFastState(
            self.variable_manager,
            self.arch,
            self.function,
            stack_region=self.stack_region.copy(),
            register_region=self.register_region.copy(),
            processor_state=self.processor_state.copy(),
            make_phi=self._make_phi,
        )

        return state

    def merge(self, other, successor=None):
        """
        Merge two abstract states.

        :param VariableRecoveryState other: The other abstract state to merge.
        :return:                            The merged abstract state.
        :rtype:                             VariableRecoveryState
        """

        def _make_phi(*variables):
            return self._make_phi(successor, *variables)

        merged_stack_region = self.stack_region.copy().merge(other.stack_region, make_phi_func=_make_phi)
        merged_register_region = self.register_region.copy().merge(other.register_region, make_phi_func=_make_phi)

        state = VariableRecoveryFastState(
            self.variable_manager,
            self.arch,
            self.function,
            stack_region=merged_stack_region,
            register_region=merged_register_region,
            processor_state=self.processor_state.copy().merge(other.processor_state),
            make_phi=self._make_phi,
        )

        return state

    #
    # Util methods
    #

    def _normalize_register_offset(self, offset):  #pylint:disable=no-self-use

        # TODO:

        return offset

    def _to_signed(self, n):

        if n >= 2 ** (self.arch.bits - 1):
            # convert it to a negative number
            return n - 2 ** self.arch.bits

        return n


class VariableRecoveryFast(ForwardAnalysis, Analysis):  #pylint:disable=abstract-method
    """
    Recover "variables" from a function by keeping track of stack pointer offsets and  pattern matching VEX statements.
    """

    def __init__(self, func, max_iterations=3, clinic=None):
        """

        :param knowledge.Function func:  The function to analyze.
        :param int max_iterations:
        :param clinic:
        """

        function_graph_visitor = FunctionGraphVisitor(func)

        ForwardAnalysis.__init__(self, order_jobs=True, allow_merging=True, allow_widening=False,
                                 graph_visitor=function_graph_visitor)

        self.function = func
        self._node_to_state = { }
        self._node_to_input_state = { }

        self.variable_manager = self.kb.variables

        self._max_iterations = max_iterations
        self._clinic = clinic

        self._ail_engine = get_engine(SimEngineLightAIL)()
        self._vex_engine = get_engine(SimEngineLightVEX)()

        self._node_iterations = defaultdict(int)

        # phi nodes dict
        self._cached_phi_nodes = { }

        self._node_to_cc = { }

        self._analyze()

    #
    # Main analysis routines
    #

    def _pre_analysis(self):
        CallingConventionAnalysis.recover_calling_conventions(self.project)

        # initialize node_to_cc map
        function_nodes = [n for n in self.function.transition_graph.nodes() if isinstance(n, Function)]
        for func_node in function_nodes:
            for callsite_node in self.function.transition_graph.predecessors(func_node):
                self._node_to_cc[callsite_node.addr] = func_node.calling_convention

    def _pre_job_handling(self, job):
        pass

    def _initial_abstract_state(self, node):

        # annotate the stack pointer
        # concrete_state.regs.sp = concrete_state.regs.sp.annotate(StackLocationAnnotation(8))

        # give it enough stack space
        # concrete_state.regs.bp = concrete_state.regs.sp + 0x100000

        state = VariableRecoveryFastState(self.variable_manager, self.project.arch, self.function,
                                          make_phi=self._make_phi_node
                                          )
        # put a return address on the stack if necessary
        if self.project.arch.call_pushes_ret:
            ret_addr_offset = self.project.arch.bytes
            ret_addr_var = SimStackVariable(ret_addr_offset, self.project.arch.bytes, base='bp', name='ret_addr',
                                            region=self.function.addr, category='return_address',
                                            )
            state.stack_region.add_variable(ret_addr_offset, ret_addr_var)

        return state

    def _merge_states(self, node, *states):

        return states[0].merge(states[1], successor=node.addr)

    def _run_on_node(self, node, state):
        """


        :param angr.Block node:
        :param VariableRecoveryState state:
        :return:
        """

        input_state = state  # make it more meaningful

        if self._clinic:
            # AIL mode
            block = self._clinic.block(node.addr, node.size)
        else:
            # VEX mode
            block = self.project.factory.block(node.addr, node.size, opt_level=0)

        if node.addr in self._node_to_input_state:
            prev_state = self._node_to_input_state[node.addr]
            if input_state == prev_state:
                l.debug('Skip node %#x as we have reached a fixed-point', node.addr)
                return False, input_state
            else:
                l.debug('Merging input state of node %#x with the previous state.', node.addr)
                input_state = prev_state.merge(input_state, successor=node.addr)

        state = input_state.copy()
        self._node_to_input_state[node.addr] = input_state

        if self._node_iterations[node.addr] >= self._max_iterations:
            l.debug('Skip node %#x as we have iterated %d times on it.', node.addr, self._node_iterations[node.addr])
            return False, state

        self._process_block(state, block)

        self._node_to_state[node.addr] = state

        self._node_iterations[node.addr] += 1

        return True, state

    def _intra_analysis(self):
        pass

    def _post_analysis(self):
        self.variable_manager.initialize_variable_names()

        for addr, state in self._node_to_state.items():
            self.variable_manager[self.function.addr].set_live_variables(addr,
                                                                         state.register_region,
                                                                         state.stack_region
                                                                         )

    #
    # Private methods
    #

    def _process_block(self, state, block):  #pylint:disable=no-self-use
        """
        Scan through all statements and perform the following tasks:
        - Find stack pointers and the VEX temporary variable storing stack pointers
        - Selectively calculate VEX statements
        - Track memory loading and mark stack and global variables accordingly

        :param angr.Block block:
        :return:
        """

        l.debug('Processing block %#x.', block.addr)

        processor = self._ail_engine if isinstance(block, ailment.Block) else self._vex_engine
        processor.process(state, block=block, fail_fast=self._fail_fast)

        # readjusting sp at the end for blocks that end in a call
        if block.addr in self._node_to_cc:
            cc = self._node_to_cc[block.addr]
            if cc is not None:
                state.processor_state.sp_adjustment += cc.sp_delta
                state.processor_state.sp_adjusted = True
                l.debug('Adjusting stack pointer at end of block %#x with offset %+#x.', block.addr, state.processor_state.sp_adjustment)

    def _make_phi_node(self, block_addr, *variables):

        key = tuple(sorted(variables, key=lambda v: v.ident))

        if block_addr not in self._cached_phi_nodes:
            self._cached_phi_nodes[block_addr] = { }

        if key in self._cached_phi_nodes[block_addr]:
            return self._cached_phi_nodes[block_addr][key]

        phi_node = self.variable_manager[self.function.addr].make_phi_node(*variables)
        self._cached_phi_nodes[block_addr][key] = phi_node
        return phi_node


from angr.analyses import AnalysesHub
AnalysesHub.register_default('VariableRecoveryFast', VariableRecoveryFast)<|MERGE_RESOLUTION|>--- conflicted
+++ resolved
@@ -50,13 +50,9 @@
         self.sp_adjustment = max(self.sp_adjustment, other.sp_adjustment)
         if other.bp_as_base is True:
             self.bp_as_base = True
-<<<<<<< HEAD
-        if other.bp is not None:
-=======
         if self.bp is None:
             self.bp = other.bp
         elif other.bp is not None:  # and self.bp is not None
->>>>>>> f01ef10d
             self.bp = max(self.bp, other.bp)
         return self
 
