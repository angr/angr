# pylint:disable=unused-argument
from typing import TYPE_CHECKING

import claripy
import pyvex
from archinfo.arch_arm import is_arm_arch

from ...errors import SimMemoryMissingError
from ...calling_conventions import SimRegArg, SimStackArg, default_cc
from ...engines.vex.claripy.datalayer import value as claripy_value
from ...engines.light import SimEngineLightVEXMixin
from ...knowledge_plugins import Function
from ...storage.memory_mixins.paged_memory.pages.multi_values import MultiValues
from ..typehoon import typevars, typeconsts
from .engine_base import SimEngineVRBase, RichR
from .irsb_scanner import VEXIRSBScanner

if TYPE_CHECKING:
    from .variable_recovery_base import VariableRecoveryStateBase


class SimEngineVRVEX(
    SimEngineLightVEXMixin,
    SimEngineVRBase,
):
    """
    Implements the VEX engine for variable recovery analysis.
    """

    state: "VariableRecoveryStateBase"

    def __init__(self, *args, call_info=None, **kwargs):
        super().__init__(*args, **kwargs)

        self.call_info = call_info or {}
        self.stmts_to_lower = None
        self.reg_read_stmts_to_ignore = None

    # Statement handlers

    def _is_top(self, expr: RichR) -> bool:
        return self.state.is_top(expr)

    def _top(self, size: int):
        return self.state.top(size)

    def _process_Stmt(self, whitelist=None):
        scanner = VEXIRSBScanner(logger=self.l)
        scanner._process(None, None, block=self.block)
        self.stmts_to_lower = scanner.stmts_to_lower
        self.reg_read_stmts_to_ignore = scanner.reg_read_stmts_to_ignore

        super()._process_Stmt(whitelist=whitelist)

    def _handle_Put(self, stmt):
        offset = stmt.offset
        r = self._expr(stmt.data)
        size = stmt.data.result_size(self.tyenv) // 8

        if offset == self.arch.ip_offset:
            return
        self._assign_to_register(offset, r, size)

    def _handle_Store(self, stmt):
        addr_r = self._expr(stmt.addr)
        size = stmt.data.result_size(self.tyenv) // 8
        r = self._expr(stmt.data)

        self._store(addr_r, r, size, stmt=stmt)

    def _handle_StoreG(self, stmt):
        guard = self._expr(stmt.guard)
        if guard is True:
            addr = self._expr(stmt.addr)
            size = stmt.data.result_size(self.tyenv) // 8
            data = self._expr(stmt.data)
            self._store(addr, data, size, stmt=stmt)

    def _handle_LoadG(self, stmt):
        guard = self._expr(stmt.guard)
        if guard is True:
            addr = self._expr(stmt.addr)
            if addr is not None:
                self.tmps[stmt.dst] = self._load(addr, self.tyenv.sizeof(stmt.dst) // 8)
        elif guard is False:
            data = self._expr(stmt.alt)
            self.tmps[stmt.dst] = data
        else:
            self.tmps[stmt.dst] = None

    def _handle_LLSC(self, stmt: pyvex.IRStmt.LLSC):
        if stmt.storedata is None:
            # load-link
            addr = self._expr(stmt.addr)
            size = self.tyenv.sizeof(stmt.result) // self.arch.byte_width
            data = self._load(addr, size)
            self.tmps[stmt.result] = data
        else:
            # store-conditional
            storedata = self._expr(stmt.storedata)
            addr = self._expr(stmt.addr)
            size = self.tyenv.sizeof(stmt.storedata.tmp) // self.arch.byte_width

            self._store(addr, storedata, size)

            result_size = self.tyenv.sizeof(stmt.result)
            self.tmps[stmt.result] = RichR(claripy.BVV(1, result_size))

    def _handle_NoOp(self, stmt):
        pass

    # Expression handlers

    def _expr(self, expr) -> RichR:
        """

        :param expr:
        :return:
        :rtype: RichR
        """

        r = super()._expr(expr)
        if r is None:
            bits = expr.result_size(self.tyenv)
            return RichR(self.state.top(bits))
        return r

    def _handle_Get(self, expr):
        reg_offset = expr.offset
        reg_size = expr.result_size(self.tyenv) // 8

        # because of how VEX implements MOVCC and MOVCS instructions in ARM THUMB mode, we need to skip the register
        # read if the immediate next instruction is an WrTmp(ITE).
        #
        # MOVCC           R3, #0
        #
        #    46 | ------ IMark(0xfeca2, 2, 1) ------
        #    47 | t299 = CmpLT32U(t8,0x00010000)
        #    48 | t143 = GET:I32(r3)      <-   this read does not exist
        #    49 | t300 = ITE(t299,0x00000000,t143)
        #    50 | PUT(r3) = t300
        #    51 | PUT(pc) = 0x000feca5
        if is_arm_arch(self.arch) and (self.ins_addr & 1) == 1:
            if self.stmt_idx < len(self.block.vex.statements) - 1:
                next_stmt = self.block.vex.statements[self.stmt_idx + 1]
                if isinstance(next_stmt, pyvex.IRStmt.WrTmp) and isinstance(next_stmt.data, pyvex.IRExpr.ITE):
                    return RichR(self.state.top(reg_size * 8))

        force_variable_size = None
        if self.stmts_to_lower and self.stmt_idx in self.stmts_to_lower:
            if reg_size == 8:
                force_variable_size = 4

        return self._read_from_register(
            reg_offset,
            reg_size,
            expr=expr,
            force_variable_size=force_variable_size,
            create_variable=self.stmt_idx not in self.reg_read_stmts_to_ignore,
        )

    def _handle_Load(self, expr: pyvex.IRExpr.Load) -> RichR:
        addr = self._expr(expr.addr)
        size = expr.result_size(self.tyenv) // 8

        return self._load(addr, size)

    def _handle_CCall(self, expr):  # pylint:disable=useless-return
        # ccalls don't matter
        return RichR(self.state.top(expr.result_size(self.tyenv)))

    def _handle_Conversion(self, expr: pyvex.IRExpr.Unop) -> RichR:
        _ = self._expr(expr.args[0])
        return RichR(self.state.top(expr.result_size(self.tyenv)))

    # Function handlers

    def _handle_function_concrete(self, func: Function):
        if func.prototype is None or func.calling_convention is None:
            return

        try:
            arg_locs = func.calling_convention.arg_locs(func.prototype)
<<<<<<< HEAD
        except:
=======
        except (TypeError, ValueError):
>>>>>>> 8e5d7af5
            func.prototype = None
            return

        if None in arg_locs:
            return

        for arg_loc in arg_locs:
            for loc in arg_loc.get_footprint():
                if isinstance(loc, SimRegArg):
                    self._read_from_register(self.arch.registers[loc.reg_name][0] + loc.reg_offset, loc.size)
                elif isinstance(loc, SimStackArg):
                    try:
                        sp: MultiValues = self.state.register_region.load(self.arch.sp_offset, self.arch.bytes)
                    except SimMemoryMissingError:
                        pass
                    else:
                        one_sp = sp.one_value()
                        if one_sp is not None:
                            addr = RichR(loc.stack_offset + one_sp)
                            self._load(addr, loc.size)

    def _process_block_end(self):
        # handles block-end calls
        current_addr = self.state.block_addr
        for target_func in self.call_info.get(current_addr, []):
            self._handle_function_concrete(target_func)

        # handles return statements
        if self.block.vex.jumpkind == "Ijk_Ret":
            # determine the size of the return register
            # TODO: Handle multiple return registers
            cc = self.state.function.calling_convention
            if cc is None:
                cc = default_cc(self.arch.name, platform=self.project.simos.name)(self.arch)
            if isinstance(cc.RETURN_VAL, SimRegArg):
                ret_val_size = 0
                reg_offset = cc.RETURN_VAL.check_offset(self.arch)
                for i in range(cc.RETURN_VAL.size):
                    try:
                        _ = self.state.register_region.load(reg_offset + i, 1)
                        ret_val_size = i + 1
                    except SimMemoryMissingError:
                        break
                self.state.ret_val_size = (
                    ret_val_size if self.state.ret_val_size is None else max(self.state.ret_val_size, ret_val_size)
                )

    def _handle_Const(self, expr):
        return RichR(
            claripy_value(expr.con.type, expr.con.value, size=expr.con.size), typevar=typeconsts.int_type(expr.con.size)
        )

    def _handle_Add(self, expr):
        arg0, arg1 = expr.args
        r0 = self._expr(arg0)
        r1 = self._expr(arg1)

        result_size = expr.result_size(self.tyenv)
        if r0.data.concrete and r1.data.concrete:
            # constants
            return RichR(r0.data + r1.data, typevar=typeconsts.int_type(result_size), type_constraints=None)

        typevar = None
        if r0.typevar is not None and r1.data.concrete:
            typevar = typevars.DerivedTypeVariable(r0.typevar, typevars.AddN(r1.data.concrete_value))

        sum_ = r0.data + r1.data
        return RichR(
            sum_,
            typevar=typevar,
            type_constraints={typevars.Subtype(r0.typevar, r1.typevar)},
        )

    def _handle_Sub(self, expr):
        arg0, arg1 = expr.args
        r0 = self._expr(arg0)
        r1 = self._expr(arg1)

        result_size = expr.result_size(self.tyenv)
        if r0.data.concrete and r1.data.concrete:
            # constants
            return RichR(r0.data - r1.data, typevar=typeconsts.int_type(result_size), type_constraints=None)

        typevar = None
        if r0.typevar is not None and r1.data.concrete:
            typevar = typevars.DerivedTypeVariable(r0.typevar, typevars.SubN(r1.data.concrete_value))

        diff = r0.data - r1.data
        return RichR(
            diff,
            typevar=typevar,
        )

    def _handle_And(self, expr):
        arg0, arg1 = expr.args
        r0 = self._expr(arg0)
        r1 = self._expr(arg1)

        result_size = expr.result_size(self.tyenv)
        if r0.data.concrete and r1.data.concrete:
            # constants
            return RichR(r0.data & r1.data)

        if self.state.is_stack_address(r0.data):
            r = r0.data
        elif self.state.is_stack_address(r1.data):
            r = r1.data
        else:
            r = self.state.top(result_size)
        return RichR(r)

    def _handle_Xor(self, expr):
        arg0, arg1 = expr.args
        r0 = self._expr(arg0)
        r1 = self._expr(arg1)

        result_size = expr.result_size(self.tyenv)
        if r0.data.concrete and r1.data.concrete:
            # constants
            return RichR(r0.data ^ r1.data)

        r = self.state.top(result_size)
        return RichR(r)

    def _handle_Or(self, expr):
        arg0, arg1 = expr.args
        r0 = self._expr(arg0)
        r1 = self._expr(arg1)

        result_size = expr.result_size(self.tyenv)
        if r0.data.concrete and r1.data.concrete:
            # constants
            return RichR(r0.data | r1.data)

        r = self.state.top(result_size)
        return RichR(r)

    def _handle_Not(self, expr):
        arg = expr.args[0]
        r0 = self._expr(arg)

        result_size = expr.result_size(self.tyenv)
        if r0.data.concrete:
            # constants
            return RichR(~r0.data)

        r = self.state.top(result_size)
        return RichR(r)

    def _handle_Mul(self, expr):
        arg0, arg1 = expr.args
        r0 = self._expr(arg0)
        r1 = self._expr(arg1)

        result_size = expr.result_size(self.tyenv)
        if r0.data.concrete and r1.data.concrete:
            # constants
            return RichR(r0.data * r1.data)

        r = self.state.top(result_size)
        return RichR(r)

    def _handle_DivMod(self, expr):
        arg0, arg1 = expr.args
        r0 = self._expr(arg0)
        r1 = self._expr(arg1)

        result_size = expr.result_size(self.tyenv)
        if r0.data.concrete and r1.data.concrete:
            # constants
            try:
                signed = "U" in expr.op  # Iop_DivModU64to32 vs Iop_DivMod
                from_size = r0.data.size()
                to_size = r1.data.size()
                if signed:
                    quotient = r0.data.SDiv(claripy.SignExt(from_size - to_size, r1.data))
                    remainder = r0.data.SMod(claripy.SignExt(from_size - to_size, r1.data))
                    quotient_size = to_size
                    remainder_size = to_size
                    result = claripy.Concat(
                        claripy.Extract(remainder_size - 1, 0, remainder),
                        claripy.Extract(quotient_size - 1, 0, quotient),
                    )
                else:
                    quotient = r0.data // claripy.ZeroExt(from_size - to_size, r1.data)
                    remainder = r0.data % claripy.ZeroExt(from_size - to_size, r1.data)
                    quotient_size = to_size
                    remainder_size = to_size
                    result = claripy.Concat(
                        claripy.Extract(remainder_size - 1, 0, remainder),
                        claripy.Extract(quotient_size - 1, 0, quotient),
                    )

                return RichR(result)
            except ZeroDivisionError:
                pass

        r = self.state.top(result_size)
        return RichR(r)

    def _handle_Div(self, expr):
        arg0, arg1 = expr.args
        r0 = self._expr(arg0)
        r1 = self._expr(arg1)

        result_size = expr.result_size(self.tyenv)
        if r0.data.concrete and r1.data.concrete:
            # constants
            try:
                return RichR(r0.data / r1.data)
            except ZeroDivisionError:
                pass

        r = self.state.top(result_size)
        return RichR(r)

    def _handle_Mod(self, expr):
        arg0, arg1 = expr.args
        r0 = self._expr(arg0)
        r1 = self._expr(arg1)

        result_size = expr.result_size(self.tyenv)
        if r0.data.concrete and r1.data.concrete and r1.data.concrete_value != 0:
            # constants
            try:
                if result_size != r1.data.size():
                    remainder = r0.data.SMod(claripy.SignExt(result_size - r1.data.size(), r1.data))
                else:
                    remainder = r0.data.SMod(r1.data)
                return RichR(remainder)
            except ZeroDivisionError:
                pass

        r = self.state.top(result_size)
        return RichR(r)

    def _handle_Shr(self, expr):
        arg0, arg1 = expr.args
        r0 = self._expr(arg0)
        r1 = self._expr(arg1)

        result_size = expr.result_size(self.tyenv)
        if r0.data.concrete and r1.data.concrete:
            # constants
            return RichR(
                claripy.LShR(r0.data, r1.data.concrete_value),
                typevar=typeconsts.int_type(result_size),
                type_constraints=None,
            )

        r = self.state.top(result_size)
        return RichR(
            r,
            typevar=r0.typevar,
        )

    def _handle_Sar(self, expr):
        arg0, arg1 = expr.args
        r0 = self._expr(arg0)
        r1 = self._expr(arg1)

        result_size = expr.result_size(self.tyenv)
        if r0.data.concrete and r1.data.concrete:
            # constants
            return RichR(
                r0.data >> r1.data.concrete_value,
                typevar=typeconsts.int_type(result_size),
                type_constraints=None,
            )

        r = self.state.top(result_size)
        return RichR(
            r,
            typevar=r0.typevar,
        )

    def _handle_Shl(self, expr):
        arg0, arg1 = expr.args
        r0 = self._expr(arg0)
        r1 = self._expr(arg1)

        result_size = expr.result_size(self.tyenv)
        if r0.data.concrete and r1.data.concrete:
            # constants
            return RichR(
                r0.data << r1.data.concrete_value,
                typevar=typeconsts.int_type(result_size),
                type_constraints=None,
            )

        r = self.state.top(result_size)
        return RichR(
            r,
            typevar=r0.typevar,
        )

    def _handle_CmpF(self, expr):
        return RichR(self.state.top(expr.result_size(self.tyenv)))

    def _handle_16HLto32(self, expr):
        return RichR(self.state.top(32))

    def _handle_Add_v(self, expr, vector_size, vector_count):
        return RichR(self.state.top(expr.result_size(self.tyenv)))

    def _handle_QSub_v(self, expr, vector_size, vector_count):
        return RichR(self.state.top(expr.result_size(self.tyenv)))

    def _handle_HAdd_v(self, expr, vector_size, vector_count):
        return RichR(self.state.top(expr.result_size(self.tyenv)))

    def _handle_Clz(self, expr):
        return RichR(self.state.top(expr.result_size(self.tyenv)))

    def _handle_Mull(self, expr):
        return RichR(self.state.top(expr.result_size(self.tyenv)))

    def _handle_CmpEQ(self, expr):
        arg0, arg1 = expr.args
        _ = self._expr(arg0)
        _ = self._expr(arg1)

        return RichR(self.state.top(1))

    def _handle_CmpNE(self, expr):
        arg0, arg1 = expr.args
        _ = self._expr(arg0)
        _ = self._expr(arg1)

        return RichR(self.state.top(1))

    def _handle_CmpLE(self, expr):
        arg0, arg1 = expr.args
        _ = self._expr(arg0)
        _ = self._expr(arg1)

        return RichR(self.state.top(1))

    def _handle_CmpLT(self, expr):
        arg0, arg1 = expr.args
        _ = self._expr(arg0)
        _ = self._expr(arg1)

        return RichR(self.state.top(1))

    def _handle_CmpGE(self, expr):
        arg0, arg1 = expr.args
        _ = self._expr(arg0)
        _ = self._expr(arg1)

        return RichR(self.state.top(1))

    def _handle_CmpGT(self, expr):
        arg0, arg1 = expr.args
        _ = self._expr(arg0)
        _ = self._expr(arg1)

        return RichR(self.state.top(1))

    def _handle_Cmp_v(self, expr, vector_size, vector_count):
        return RichR(self.state.top(1))

    def _handle_ExpCmpNE64(self, expr):
        _, _ = self._expr(expr.args[0]), self._expr(expr.args[1])
        return RichR(self.state.top(expr.result_size(self.tyenv)))

    def _handle_Clz(self, expr):
        arg0 = expr.args[0]
        expr_0 = self._expr(arg0)
        if expr_0 is None:
            return None
        if self.state.is_top(expr_0.data):
            return RichR(self.state.top(expr_0.data.size()))
        return RichR(self.state.top(expr_0.data.size()))

    def _handle_Ctz(self, expr):
        arg0 = expr.args[0]
        expr_0 = self._expr(arg0)
        if expr_0 is None:
            return None
        if self.state.is_top(expr_0.data):
            return RichR(self.state.top(expr_0.data.size()))
        return RichR(self.state.top(expr_0.data.size()))

    _handle_CmpEQ_v = _handle_Cmp_v
    _handle_CmpNE_v = _handle_Cmp_v
    _handle_CmpLE_v = _handle_Cmp_v
    _handle_CmpLT_v = _handle_Cmp_v
    _handle_CmpGE_v = _handle_Cmp_v
    _handle_CmpGT_v = _handle_Cmp_v<|MERGE_RESOLUTION|>--- conflicted
+++ resolved
@@ -181,11 +181,7 @@
 
         try:
             arg_locs = func.calling_convention.arg_locs(func.prototype)
-<<<<<<< HEAD
-        except:
-=======
         except (TypeError, ValueError):
->>>>>>> 8e5d7af5
             func.prototype = None
             return
 
