--- conflicted
+++ resolved
@@ -49,11 +49,8 @@
 from .s_propagator import SPropagatorAnalysis
 from .s_reaching_definitions import SReachingDefinitionsAnalysis
 from .s_liveness import SLivenessAnalysis
-<<<<<<< HEAD
 from .codecave import CodeCaveAnalysis
-=======
 from .patchfinder import PatchFinderAnalysis
->>>>>>> aea2f639
 
 
 __all__ = (
@@ -106,9 +103,6 @@
     "SPropagatorAnalysis",
     "SReachingDefinitionsAnalysis",
     "SLivenessAnalysis",
-<<<<<<< HEAD
     "CodeCaveAnalysis",
-=======
     "PatchFinderAnalysis",
->>>>>>> aea2f639
 )