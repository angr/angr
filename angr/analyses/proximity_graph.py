from typing import Optional, Set, List, Tuple, TYPE_CHECKING, Dict
import logging

import networkx

import ailment
from angr.codenode import BlockNode

from ..knowledge_plugins.functions import Function
from . import Analysis
from .decompiler.ailblock_walker import AILBlockWalker
from angr.analyses.decompiler.decompiler import Decompiler

if TYPE_CHECKING:
    from angr.knowledge_plugins.cfg import CFGModel
    from angr.knowledge_plugins.xrefs import XRefManager
    from angr.analyses.decompiler.decompiler import Decompiler

_l = logging.getLogger(name=__name__)


class ProxiNodeTypes:
    Empty = 0
    String = 1
    Function = 2
    FunctionCall = 3
    Integer = 4
    Unknown = 5
    Variable = 6


class BaseProxiNode:
    """
    Base class for all nodes in a proximity graph.
    """

    def __init__(self, type_: int, ref_at: Optional[Set[int]] = None):
        self.type_ = type_
        self.ref_at = ref_at

    def __eq__(self, other):
        return isinstance(other, BaseProxiNode) and other.type_ == self.type_ and self.ref_at == other.ref_at

    def __hash__(self):
        return hash((BaseProxiNode, self.type_))


class FunctionProxiNode(BaseProxiNode):
    """
    Proximity node showing current and expanded function calls in graph.
    """

    def __init__(self, func, ref_at: Optional[Set[int]] = None):
        super().__init__(ProxiNodeTypes.Function, ref_at=ref_at)
        self.func = func

    def __eq__(self, other):
        return isinstance(other, FunctionProxiNode) and \
               other.type_ == self.type_ and \
               self.func == other.func

    def __hash__(self):
        return hash((FunctionProxiNode, self.func))


class VariableProxiNode(BaseProxiNode):

    def __init__(self, addr, name, ref_at: Optional[Set[int]] = None):
        super().__init__(ProxiNodeTypes.Variable, ref_at=ref_at)
        self.addr = addr
        self.name = name

    def __eq__(self, other):
        return isinstance(other, VariableProxiNode) and \
               other.type_ == self.type_ and \
               self.addr == other.addr

    def __hash__(self):
        return hash((VariableProxiNode, self.addr))


class StringProxiNode(BaseProxiNode):

    def __init__(self, addr, content, ref_at: Optional[Set[int]] = None):
        super().__init__(ProxiNodeTypes.String, ref_at=ref_at)
        self.addr = addr
        self.content = content

    def __eq__(self, other):
        return isinstance(other, StringProxiNode) and \
               other.type_ == self.type_ and \
               self.addr == other.addr

    def __hash__(self):
        return hash((StringProxiNode, self.addr))


class CallProxiNode(BaseProxiNode):

    def __init__(self, callee, ref_at: Optional[Set[int]] = None, args: Optional[Tuple[BaseProxiNode]] = None):
        super().__init__(ProxiNodeTypes.FunctionCall, ref_at=ref_at)
        self.callee = callee
        self.args = args

    def __eq__(self, other):
        return isinstance(other, CallProxiNode) and \
               other.type_ == self.type_ and \
               self.callee == other.callee and \
               self.args == other.args and \
               self.ref_at == other.ref_at

    def __hash__(self):
        return hash((CallProxiNode, self.callee, self.args))


class IntegerProxiNode(BaseProxiNode):
    def __init__(self, value: int, ref_at: Optional[Set[int]] = None):
        super().__init__(ProxiNodeTypes.Integer, ref_at=ref_at)
        self.value = value

    def __eq__(self, other):
        return isinstance(other, IntegerProxiNode) and \
               self.type_ == other.type_ and \
               self.value == other.value

    def __hash__(self):
        return hash((IntegerProxiNode, self.value))


class UnknownProxiNode(BaseProxiNode):
    def __init__(self, dummy_value: str):
        super().__init__(ProxiNodeTypes.Unknown)
        self.dummy_value = dummy_value

    def __eq__(self, other):
        return isinstance(other, UnknownProxiNode) and \
               self.type_ == other.type_ and \
               self.dummy_value == other.dummy_value

    def __hash__(self):
        return hash((UnknownProxiNode, self.dummy_value))


class ProximityGraphAnalysis(Analysis):
    """
    Generate a proximity graph.
    """

    def __init__(self, func: 'Function', cfg_model: 'CFGModel', xrefs: 'XRefManager',
                 decompilation: Optional['Decompiler'] = None, expand_funcs: Optional[Set[int]] = None):
        self._function = func
        self._cfg_model = cfg_model
        self._xrefs = xrefs
        self._decompilation = decompilation
        self._expand_funcs = expand_funcs.copy() if expand_funcs else None

        self.graph: Optional[networkx.DiGraph] = None
<<<<<<< HEAD
        self.handled_stmts = []
=======
        self.current_block = None
        self.handled_node = None
>>>>>>> 5957e5e0

        self._work()

    def _work(self):
        self.graph = networkx.DiGraph()

        # initial function
        func_proxi_node = FunctionProxiNode(self._function)

        if not self._decompilation:
            to_expand = self._process_function(self._function, self.graph, func_proxi_node=func_proxi_node)
        else:
            to_expand = self._process_decompilation(self.graph, decompilation=self._decompilation,
                                                    func_proxi_node=func_proxi_node)

        for func_node in to_expand:
            if self._expand_funcs:
                self._expand_funcs.discard(func_node.func.addr)

            subgraph = networkx.DiGraph()
            dec = self._decompilation.project.analyses.Decompiler(func_node.func, cfg=self._decompilation._cfg)
            if not dec:
                self._process_function(func_node.func, subgraph, func_proxi_node=func_node)
            else:
                self._process_decompilation(subgraph, decompilation=dec, func_proxi_node=func_node)

            # merge subgraph into the original graph
            self.graph.add_nodes_from(subgraph.nodes())
            self.graph.add_edges_from(subgraph.edges())

    def _endnode_connector(self, func: 'Function', subgraph: networkx.DiGraph):
<<<<<<< HEAD
        """
        Properly connect expanded function call's to proximity graph.
        """
        current_node = None
=======
>>>>>>> 5957e5e0
        successors = []
        # Get successor node of the current function node
        for node in self.graph.nodes():
            if isinstance(node, FunctionProxiNode) and node.func == func:
<<<<<<< HEAD
                current_node = node
=======
>>>>>>> 5957e5e0
                successors = list(self.graph.succ[node])
                # Remove edge FunctionProxiNode->successors
                for succ in successors:
                    self.graph.remove_edge(node, succ)
                break

        if successors:
            # add edges subgraph_end_nodes->successor
            end_nodes = [n for n in subgraph.nodes() if subgraph.in_degree(n) >= 1 and subgraph.out_degree(n) == 0]
<<<<<<< HEAD
            # handle subgraphs that are empty
            if not end_nodes:
                end_nodes.append(current_node)
=======
>>>>>>> 5957e5e0
            for end_node in end_nodes:
                for succ in successors:
                    subgraph.add_edge(end_node, succ)

    def _process_function(self, func: 'Function', graph: networkx.DiGraph,
                          func_proxi_node: Optional[FunctionProxiNode] = None) -> List[FunctionProxiNode]:

        to_expand: List[FunctionProxiNode] = []
        found_blocks: Dict[BlockNode: BaseProxiNode] = {}

        # function calls
        for n_ in func.nodes:
            if isinstance(n_, Function):
                func_node = n_
                for block, _, data in func.transition_graph.in_edges(func_node, data=True):
                    if 'ins_addr' in data:
                        if self._expand_funcs and func_node.addr in self._expand_funcs:  # pylint:disable=unsupported-membership-test
                            node = FunctionProxiNode(func_node, ref_at={data['ins_addr']})
                            to_expand.append(node)
                        else:
                            node = CallProxiNode(func_node, ref_at={data['ins_addr']})
                        found_blocks[block] = node

        # subgraph check - do before in case of recursion
        if self.graph == graph:
            subgraph = False
        else:
            subgraph = True

        for edge in func.graph.edges:
            nodes = ()
            for block in edge:
                if block in found_blocks:
                    nodes += (found_blocks[block],)
                else:
                    nodes += (BaseProxiNode(ProxiNodeTypes.Empty, {block.addr}),)
            graph.add_edge(*nodes)

        # Append FunctionProxiNode before Graph
        root_node = [n for n, d in graph.in_degree() if d == 0]
        if root_node:
            graph.add_edge(func_proxi_node, root_node[0])

        # Draw edge from subgraph endnodes to current node's successor
        if subgraph:
            self._endnode_connector(func_proxi_node.func, graph)

        return to_expand

<<<<<<< HEAD
    # TODO look into harnessing ailblock_walker to find Strings, Constants, or Function Calls
=======
    # TODO check with Fish about this
>>>>>>> 5957e5e0
    def _arg_handler(self, arg, args, string_refs):
        if isinstance(arg, ailment.Expr.Const):
            # is it a reference to a string?
            if arg.value in self._cfg_model.memory_data:
                md = self._cfg_model.memory_data[arg.value]
                if md.sort == "string":
                    # Yes!
                    args.append(StringProxiNode(arg.value, md.content))
                    string_refs.add(arg.value)
            else:
                # not a string. present it as a constant integer
                args.append(IntegerProxiNode(arg.value, None))
        elif isinstance(arg, ailment.expression.Load):
            if arg.variable is not None:
                args.append(VariableProxiNode(arg.variable.addr, arg.variable.name))
            elif arg.addr.variable is not None:
                args.append(VariableProxiNode(arg.addr.variable.addr, arg.addr.variable.name))
            else:
                args.append(UnknownProxiNode("l_"))
        elif isinstance(arg, ailment.expression.StackBaseOffset):
            if arg.variable is not None:
                args.append(VariableProxiNode(arg.variable, arg.variable.name))
            else:
                args.append(UnknownProxiNode("s_"))
        else:
            args.append(UnknownProxiNode("_"))

    def _process_decompilation(self, graph: networkx.DiGraph, decompilation: Decompiler,
                               func_proxi_node: Optional[FunctionProxiNode] = None) -> List[FunctionProxiNode]:
        to_expand: List[FunctionProxiNode] = []

        # dedup
        string_refs: Set[int] = set()
<<<<<<< HEAD

        # Walk the clinic structure to dump string references and function calls
        ail_graph = decompilation.clinic.cc_graph
=======
        unique_blocks: Dict[ailment.Block, BaseProxiNode] = {}

        # Walk the clinic structure to dump string references and function calls
        ail_graph = decompilation.clinic.graph
>>>>>>> 5957e5e0

        def _handle_Call(stmt_idx: int, stmt: ailment.Stmt.Call,
                         block: Optional[ailment.Block]):  # pylint:disable=unused-argument
            func_node = self.kb.functions[stmt.target.value]
            ref_at = {stmt.ins_addr}

            # extract arguments
            args = []
            if stmt.args:
                for arg in stmt.args:
                    self._arg_handler(arg, args, string_refs)

<<<<<<< HEAD
            if self._expand_funcs and func_node.addr in self._expand_funcs:  # pylint:disable=unsupported-membership-test
                new_node = FunctionProxiNode(func_node, ref_at=ref_at)
                to_expand.append(new_node)
            else:
                new_node = CallProxiNode(func_node, ref_at=ref_at, args=tuple(args) if args is not None else None)

            # stmt has been properly handled, add the proxi node to the list
            self.handled_stmts.append(new_node)

        # This should have the same functionality as the previous handler
        def _handle_CallExpr(expr_idx: int, expr: ailment.Stmt.Call, stmt_idx: int, stmt: ailment.Stmt.Statement,
                             block: Optional[ailment.Block]):  # pylint:disable=unused-argument
            _handle_Call(stmt_idx, expr, block)
=======
            if self.current_block in unique_blocks:
                new_node = unique_blocks[self.current_block]
            else:
                if self._expand_funcs and func_node.addr in self._expand_funcs:  # pylint:disable=unsupported-membership-test
                    new_node = FunctionProxiNode(func_node, ref_at=ref_at)
                    to_expand.append(new_node)
                else:
                    new_node = CallProxiNode(func_node, ref_at=ref_at, args=tuple(args) if args is not None else None)
                unique_blocks[self.current_block] = new_node

            self.handled_node = new_node

        def _handle_CallExpr(self, expr_idx: int, expr: ailment.Stmt.Call, stmt_idx: int, stmt: ailment.Stmt.Statement,
                             block: Optional[ailment.Block]):  # pylint:disable=unused-argument
            func_node = self.kb.functions[expr.target.value]
            ref_at = {stmt.ins_addr}
            if self._expand_funcs and func_node.addr in self._expand_funcs:
                node = FunctionProxiNode(func_node, ref_at=ref_at)
                to_expand.append(node)
            else:
                node = CallProxiNode(func_node, ref_at=ref_at)
            self.handled_node = node
>>>>>>> 5957e5e0

        # subgraph check - do before in case of recursion
        if self.graph == graph:
            subgraph = False
        else:
            subgraph = True

        # Keep all default handlers, but overwrite necessary ones:
        bw = AILBlockWalker()
        bw.stmt_handlers[ailment.Stmt.Call] = _handle_Call
        bw.expr_handlers[ailment.Stmt.Call] = _handle_CallExpr

        # Custom Graph walker, go through AIL edges
        for ail_edge in ail_graph.edges:
            new_edge = ()
            # Handle both blocks in edge
            for block in ail_edge:
                bw.walk(block)

                # Check to see if our custom _handle's already dealt with the nodes
                if self.handled_stmts:
                    # Add each handled stmt to the graph in a linear fashion []->[]->[]
                    # Linear is fine since stmts come from the same block and are handled in order of appearance
                    for idx in range(len(self.handled_stmts)):
                        # Skip Head of List to avoid out of bounds error
                        if idx > 0:
                            graph.add_edge(self.handled_stmts[idx - 1], self.handled_stmts[idx])
                    # If first block in edge, LAST handled node -> next node
                    # Else (second block in edge), prev node -> FIRST handled node
                    if block == ail_edge[0]:
                        proxi_node = self.handled_stmts[-1]
                    else:
                        proxi_node = self.handled_stmts[0]

<<<<<<< HEAD
                    # Clear the handled stmts for next block
                    self.handled_stmts = []

                # Block stmts weren't handled, make a simple empty proxi node
                else:
                    proxi_node = BaseProxiNode(ProxiNodeTypes.Empty, {block.addr})

                # Create edge from block_1 (proxi_node_1) -> block_2 (proxi_node_2)
                # both blocks may have multiple proxi nodes, but these are already added to the graph
                new_edge += (proxi_node,)

            # Add the new edge for this pair of blocks
            graph.add_edge(*new_edge)
=======
        # subgraph check - do before in case of recursion
        if self.graph == graph:
            subgraph = False
        else:
            subgraph = True

        bw = AILBlockWalker(stmt_handlers=stmt_handlers, expr_handlers=expr_handlers)
        # Custom Graph walker, go through AIL nodes
        for pair in ail_graph.edges:
            nodes = ()
            for block in pair:
                self.current_block = block
                bw.walk(block)
                if self.handled_node:
                    node = self.handled_node
                    self.handled_node = None
                else:
                    node = BaseProxiNode(ProxiNodeTypes.Empty, {block.addr})
                nodes += (node,)

            graph.add_edge(*nodes)
>>>>>>> 5957e5e0

        # Append FunctionProxiNode before Graph
        root_node = [n for n, d in graph.in_degree() if d == 0]
        if root_node:
            graph.add_edge(func_proxi_node, root_node[0])

        # Draw edge from subgraph endnodes to current node's successor
        if subgraph:
            self._endnode_connector(func_proxi_node.func, graph)

        return to_expand


from angr.analyses import AnalysesHub

AnalysesHub.register_default('Proximity', ProximityGraphAnalysis)<|MERGE_RESOLUTION|>--- conflicted
+++ resolved
@@ -155,12 +155,7 @@
         self._expand_funcs = expand_funcs.copy() if expand_funcs else None
 
         self.graph: Optional[networkx.DiGraph] = None
-<<<<<<< HEAD
         self.handled_stmts = []
-=======
-        self.current_block = None
-        self.handled_node = None
->>>>>>> 5957e5e0
 
         self._work()
 
@@ -192,21 +187,15 @@
             self.graph.add_edges_from(subgraph.edges())
 
     def _endnode_connector(self, func: 'Function', subgraph: networkx.DiGraph):
-<<<<<<< HEAD
         """
         Properly connect expanded function call's to proximity graph.
         """
         current_node = None
-=======
->>>>>>> 5957e5e0
         successors = []
         # Get successor node of the current function node
         for node in self.graph.nodes():
             if isinstance(node, FunctionProxiNode) and node.func == func:
-<<<<<<< HEAD
                 current_node = node
-=======
->>>>>>> 5957e5e0
                 successors = list(self.graph.succ[node])
                 # Remove edge FunctionProxiNode->successors
                 for succ in successors:
@@ -216,12 +205,10 @@
         if successors:
             # add edges subgraph_end_nodes->successor
             end_nodes = [n for n in subgraph.nodes() if subgraph.in_degree(n) >= 1 and subgraph.out_degree(n) == 0]
-<<<<<<< HEAD
+
             # handle subgraphs that are empty
             if not end_nodes:
                 end_nodes.append(current_node)
-=======
->>>>>>> 5957e5e0
             for end_node in end_nodes:
                 for succ in successors:
                     subgraph.add_edge(end_node, succ)
@@ -271,11 +258,7 @@
 
         return to_expand
 
-<<<<<<< HEAD
     # TODO look into harnessing ailblock_walker to find Strings, Constants, or Function Calls
-=======
-    # TODO check with Fish about this
->>>>>>> 5957e5e0
     def _arg_handler(self, arg, args, string_refs):
         if isinstance(arg, ailment.Expr.Const):
             # is it a reference to a string?
@@ -309,16 +292,9 @@
 
         # dedup
         string_refs: Set[int] = set()
-<<<<<<< HEAD
 
         # Walk the clinic structure to dump string references and function calls
         ail_graph = decompilation.clinic.cc_graph
-=======
-        unique_blocks: Dict[ailment.Block, BaseProxiNode] = {}
-
-        # Walk the clinic structure to dump string references and function calls
-        ail_graph = decompilation.clinic.graph
->>>>>>> 5957e5e0
 
         def _handle_Call(stmt_idx: int, stmt: ailment.Stmt.Call,
                          block: Optional[ailment.Block]):  # pylint:disable=unused-argument
@@ -331,7 +307,6 @@
                 for arg in stmt.args:
                     self._arg_handler(arg, args, string_refs)
 
-<<<<<<< HEAD
             if self._expand_funcs and func_node.addr in self._expand_funcs:  # pylint:disable=unsupported-membership-test
                 new_node = FunctionProxiNode(func_node, ref_at=ref_at)
                 to_expand.append(new_node)
@@ -345,30 +320,6 @@
         def _handle_CallExpr(expr_idx: int, expr: ailment.Stmt.Call, stmt_idx: int, stmt: ailment.Stmt.Statement,
                              block: Optional[ailment.Block]):  # pylint:disable=unused-argument
             _handle_Call(stmt_idx, expr, block)
-=======
-            if self.current_block in unique_blocks:
-                new_node = unique_blocks[self.current_block]
-            else:
-                if self._expand_funcs and func_node.addr in self._expand_funcs:  # pylint:disable=unsupported-membership-test
-                    new_node = FunctionProxiNode(func_node, ref_at=ref_at)
-                    to_expand.append(new_node)
-                else:
-                    new_node = CallProxiNode(func_node, ref_at=ref_at, args=tuple(args) if args is not None else None)
-                unique_blocks[self.current_block] = new_node
-
-            self.handled_node = new_node
-
-        def _handle_CallExpr(self, expr_idx: int, expr: ailment.Stmt.Call, stmt_idx: int, stmt: ailment.Stmt.Statement,
-                             block: Optional[ailment.Block]):  # pylint:disable=unused-argument
-            func_node = self.kb.functions[expr.target.value]
-            ref_at = {stmt.ins_addr}
-            if self._expand_funcs and func_node.addr in self._expand_funcs:
-                node = FunctionProxiNode(func_node, ref_at=ref_at)
-                to_expand.append(node)
-            else:
-                node = CallProxiNode(func_node, ref_at=ref_at)
-            self.handled_node = node
->>>>>>> 5957e5e0
 
         # subgraph check - do before in case of recursion
         if self.graph == graph:
@@ -403,7 +354,6 @@
                     else:
                         proxi_node = self.handled_stmts[0]
 
-<<<<<<< HEAD
                     # Clear the handled stmts for next block
                     self.handled_stmts = []
 
@@ -417,29 +367,6 @@
 
             # Add the new edge for this pair of blocks
             graph.add_edge(*new_edge)
-=======
-        # subgraph check - do before in case of recursion
-        if self.graph == graph:
-            subgraph = False
-        else:
-            subgraph = True
-
-        bw = AILBlockWalker(stmt_handlers=stmt_handlers, expr_handlers=expr_handlers)
-        # Custom Graph walker, go through AIL nodes
-        for pair in ail_graph.edges:
-            nodes = ()
-            for block in pair:
-                self.current_block = block
-                bw.walk(block)
-                if self.handled_node:
-                    node = self.handled_node
-                    self.handled_node = None
-                else:
-                    node = BaseProxiNode(ProxiNodeTypes.Empty, {block.addr})
-                nodes += (node,)
-
-            graph.add_edge(*nodes)
->>>>>>> 5957e5e0
 
         # Append FunctionProxiNode before Graph
         root_node = [n for n, d in graph.in_degree() if d == 0]
