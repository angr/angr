import cffi
from typing import Tuple, Type, Dict, Optional, Iterable, Set, Any
import logging
from collections import defaultdict

import claripy

from angr.storage.memory_mixins import MemoryMixin
from angr.storage.memory_mixins.paged_memory.pages import PageType, ListPage, UltraPage, MVListPage
from ....errors import SimMemoryError

# yeet
ffi = cffi.FFI()

l = logging.getLogger(__name__)


class PagedMemoryMixin(MemoryMixin):
    """
    A bottom-level storage mechanism. Dispatches reads to individual pages, the type of which is the PAGE_TYPE class
    variable.
    """
    SUPPORTS_CONCRETE_LOAD = True
    PAGE_TYPE: Type[PageType] = None  # must be provided in subclass

    def __init__(self,  page_size=0x1000, default_permissions=3, permissions_map=None, page_kwargs=None, **kwargs):
        super().__init__(**kwargs)
        self.page_size = page_size
        self._extra_page_kwargs = page_kwargs if page_kwargs is not None else {}

        self._permissions_map = permissions_map if permissions_map is not None else {}
        self._default_permissions = default_permissions
        self._pages: Dict[int, Optional[PageType]] = {}

    @MemoryMixin.memo
    def copy(self, memo):
        o = super().copy(memo)

        o.page_size = self.page_size
        o._extra_page_kwargs = self._extra_page_kwargs

        o._default_permissions = self._default_permissions
        o._permissions_map = self._permissions_map
        o._pages = dict(self._pages)

        for page in o._pages.values():
            if page is not None:
                page.acquire_shared()

        return o

    def __del__(self):
        # a thought: we could support mapping pages in multiple places in memory if here we just kept a set of released
        # page ids and never released any page more than once
        for page in self._pages.values():
            if page is not None:
                page.release_shared()

    def _get_page(self, pageno: int, writing: bool, **kwargs) -> PageType:
        force_default = True
        # force_default means don't consult any "backers"
        # if None is stored explicitly in _pages, it means it was unmapped explicitly, so don't consult backers
        try:
            page = self._pages[pageno]
        except KeyError:
            page = None
            force_default = False

        if page is None:
            page = self._initialize_page(pageno, force_default=force_default, **kwargs)
            self._pages[pageno] = page

        if writing:
            page = page.acquire_unique()
            self._pages[pageno] = page
        return page

    def _initialize_default_page(self, pageno: int, permissions=None, **kwargs) -> PageType:
        # the difference between _initialize_default_page and _initialize_page with force_default=True
        # is that the latter may segfault. this strictly gives you a new page.
        kwargs['allow_default'] = True
        return PagedMemoryMixin._initialize_page(self, pageno, permissions=permissions, **kwargs)

    def _initialize_page(self, pageno: int, permissions=None, allow_default=True, **kwargs) -> PageType:
        if not allow_default:
            raise SimMemoryError("I have been instructed not to create a default page")

        return self.PAGE_TYPE(**self._page_kwargs(pageno, permissions))  # pylint:disable=not-callable

    def _page_kwargs(self, pageno, permissions):
        # permissions lookup: let permissions arg override everything else
        # then try the permissions map
        # then fall back to the default permissions
        if permissions is None:
            permissions = self._default_permissions
            addr = pageno * self.page_size

            for (start, end), perms in self._permissions_map.items():
                if start <= addr <= end:
                    permissions = perms
                    break

        return dict(
            memory=self,
            memory_id='%s_%d' % (self.id, pageno),
            permissions=permissions,
            **self._extra_page_kwargs
        )

    def _divide_addr(self, addr: int) -> Tuple[int, int]:
        return divmod(addr, self.page_size)

    def load(self, addr: int, size: int=None, endness=None, **kwargs):
        if endness is None:
            endness = self.endness

        if type(size) is not int:
            raise TypeError("Need size to be resolved to an int by this point")

        if type(addr) is not int:
            raise TypeError("Need addr to be resolved to an int by this point")

        pageno, pageoff = self._divide_addr(addr)
        vals = []

        # fasttrack basic case
        if pageoff + size <= self.page_size:
            page = self._get_page(pageno, False, **kwargs)
            vals.append(page.load(pageoff, size=size, endness=endness, page_addr=pageno*self.page_size, memory=self, cooperate=True, **kwargs))

        else:
            max_pageno = (1 << self.state.arch.bits) // self.page_size
            bytes_done = 0
            while bytes_done < size:
                page = self._get_page(pageno, False, **kwargs)
                sub_size = min(self.page_size-pageoff, size-bytes_done)
                vals.append(page.load(pageoff, size=sub_size, endness=endness, page_addr=pageno*self.page_size, memory=self, cooperate=True, **kwargs))

                bytes_done += sub_size
                pageno = (pageno + 1) % max_pageno
                pageoff = 0

        out = self.PAGE_TYPE._compose_objects(vals, size, endness, memory=self, **kwargs)
        l.debug("%s.load(%#x, %d, %s) = %s", self.id, addr, size, endness, out)
        return out

    def store(self, addr: int, data, size: int=None, endness=None, **kwargs):
        if endness is None:
            endness = self.endness

        if type(size) is not int:
            raise TypeError("Need size to be resolved to an int by this point")

        if type(addr) is not int:
            raise TypeError("Need addr to be resolved to an int by this point")

        # l.debug("%s.store(%#x, %s, %s)", self.id, addr, data, endness)

        pageno, pageoff = self._divide_addr(addr)
        sub_gen = self.PAGE_TYPE._decompose_objects(addr, data, endness, memory=self, **kwargs)
        next(sub_gen)

        # fasttrack basic case
        if pageoff + size <= self.page_size:
            written_size = 0
            while written_size < size:
                sub_data, sub_data_base, sub_data_size = sub_gen.send(size - written_size)
                page = self._get_page(pageno, True, **kwargs)
                sub_data_size = min(sub_data_size, size - written_size)
                page.store(pageoff + written_size, sub_data, size=sub_data_size, endness=endness,
                           page_addr=pageno*self.page_size, memory=self, cooperate=True, **kwargs)
                written_size += sub_data_size
            sub_gen.close()
            return

        max_pageno = (1 << self.state.arch.bits) // self.page_size
        bytes_done = 0
        while bytes_done < size:
            # if we really want we could add an optimization where writing an entire page creates a new page object
            # instead of overwriting the old one. would have to be careful about maintaining the contract for _get_page
            page = self._get_page(pageno, True, **kwargs)
            sub_size = min(self.page_size-pageoff, size-bytes_done)
            written_size = 0

            while written_size < sub_size:
                sub_data, sub_data_base, sub_data_size = sub_gen.send(sub_size - written_size)
                # calculate the actual to write
                if sub_data_base < pageno * self.page_size:
                    # if the memory object starts before the page, adjust the sub_data_size accordingly
                    sub_data_size = sub_data_base + sub_data_size - pageno * self.page_size
                sub_data_size = min(sub_data_size, sub_size - written_size)
                page.store(pageoff + written_size, sub_data, size=sub_data_size, endness=endness,
                           page_addr=pageno*self.page_size, memory=self, cooperate=True, **kwargs)
                written_size += sub_data_size

            bytes_done += sub_size
            pageno = (pageno + 1) % max_pageno
            pageoff = 0

        sub_gen.close()

    def erase(self, addr, size=None, **kwargs) -> None:
        if type(size) is not int:
            raise TypeError("Need size to be resolved to an int by this point")

        if type(addr) is not int:
            raise TypeError("Need addr to be resolved to an int by this point")

        pageno, pageoff = self._divide_addr(addr)
        max_pageno = (1 << self.state.arch.bits) // self.page_size
        bytes_done = 0
        while bytes_done < size:
            page = self._get_page(pageno, True, **kwargs)
            sub_size = min(self.page_size - pageoff, size - bytes_done)
            page.erase(pageoff, sub_size, memory=self, **kwargs)
            bytes_done += sub_size
            pageno = (pageno + 1) % max_pageno
            pageoff = 0

    def merge(self, others: Iterable['PagedMemoryMixin'], merge_conditions, common_ancestor=None) -> bool:
        changed_pages_and_offsets: Dict[int,Optional[Set[int]]] = {}
        for o in others:
            for changed_page, changed_offsets in self.changed_pages(o).items():
                if changed_offsets is None:
                    changed_pages_and_offsets[changed_page] = None
                elif changed_page not in changed_pages_and_offsets: # changed_offsets is a set of offsets (ints)
                    # update our dict
                    changed_pages_and_offsets[changed_page] = changed_offsets
                elif changed_pages_and_offsets[changed_page] is None: # changed_page in our dict
                    # in at least one `other` memory can we not determine the changed offsets
                    # do nothing
                    pass
                else:
                    # union changed_offsets with known ones
                    changed_pages_and_offsets[changed_page] = \
                        changed_pages_and_offsets[changed_page].union(changed_offsets)

        if merge_conditions is None:
            merge_conditions = [None] * (len(list(others)) + 1)

        merged_bytes = set()
        for page_no in sorted(changed_pages_and_offsets.keys()):
            l.debug("... on page %x", page_no)

            page = self._get_page(page_no, True)
            other_pages = [ ]

            for o in others:
                if page_no in o._pages:
                    other_pages.append(o._get_page(page_no, False))

            page_addr = page_no * self.page_size
            changed_offsets = changed_pages_and_offsets[page_no]
            merged_offsets = page.merge(other_pages, merge_conditions, page_addr=page_addr, memory=self,
                                        changed_offsets=changed_offsets)
            for off in merged_offsets:
                merged_bytes.add(page_addr + off)

        return bool(merged_bytes)

    def permissions(self, addr, permissions=None, **kwargs):
        if type(addr) is not int:
            raise TypeError("addr must be an int in paged memory")
        pageno, _ = self._divide_addr(addr)
        try:
            page = self._get_page(pageno, permissions is not None, allow_default=False, **kwargs)
        except SimMemoryError as e:
            raise SimMemoryError("%#x is not mapped" % addr) from e

        if type(permissions) is int:
            permissions = self.state.solver.BVV(permissions, 3)

        result = page.permissions
        if permissions is not None:
            page.permissions = permissions
        return result

    def map_region(self, addr, length, permissions, init_zero=False, **kwargs):
        if type(addr) is not int:
            raise TypeError("addr must be an int in paged memory")
        pageno, pageoff = self._divide_addr(addr)
        size_done = 0
        max_pageno = (1 << self.state.arch.bits) // self.page_size

        while size_done < length:
            self._map_page(pageno, permissions, init_zero=init_zero, **kwargs)
            size_done += self.page_size - pageoff
            pageoff = 0
            pageno = (pageno + 1) % max_pageno

    def unmap_region(self, addr, length, **kwargs):
        if type(addr) is not int:
            raise TypeError("addr must be an int in paged memory")

        pageno, pageoff = self._divide_addr(addr)
        size_done = 0
        max_pageno = (1 << self.state.arch.bits) // self.page_size

        while size_done < length:
            self._unmap_page(pageno, **kwargs)
            size_done += self.page_size - pageoff
            pageoff = 0
            pageno = (pageno + 1) % max_pageno

    def _map_page(self, pageno, permissions, init_zero=False, **kwargs):
        # the logical flow of this shit is so confusing. this should be more compact and efficient than the old
        # simmemory model but it will require a bit of writing to solidify the contracts and allow someone
        # reading this function to actually believe that it is correctly implemented
        try:
            self._get_page(pageno, False, allow_default=False, **kwargs)
        except SimMemoryError:
            pass  # good, expected error
        else:
            raise SimMemoryError("Page is already mapped", pageno * self.page_size)

        page = self._initialize_default_page(pageno, permissions=permissions, **kwargs)
        self._pages[pageno] = page
        if init_zero:
            page.store(0, None, size=self.page_size, endness='Iend_BE', page_addr=pageno*self.page_size, memory=self,
                       **kwargs)

    def _unmap_page(self, pageno, **kwargs):  # pylint:disable=unused-argument
        try:
            if self._pages[pageno] is not None:
                self._pages[pageno].release_shared()
                self._pages[pageno] = None
        except KeyError:
            pass

    def __contains__(self, addr):
        pageno, _ = self._divide_addr(addr)
        try:
            self._get_page(pageno, False, allow_default=False)
        except SimMemoryError:
            return False
        else:
            return True

    def _load_to_memoryview(self, addr, size, with_bitmap):
        result = self.load(addr, size, endness='Iend_BE')
        if result.op == 'BVV':
            if with_bitmap:
                return memoryview(result.args[0].to_bytes(size, 'big')), memoryview(bytes(size))
            else:
                return memoryview(result.args[0].to_bytes(size, 'big'))
        elif result.op == 'Concat':
            bytes_out = bytearray(size)
            bitmap_out = bytearray(size)
            bit_idx = 0
            byte_width = self.state.arch.byte_width
            for element in result.args:
                byte_idx = bit_idx // byte_width
                byte_size = len(element) // byte_width

                if len(element) + bit_idx < (byte_idx + 1) * byte_width:
                    # the current element is not long enough to reach the next byte
                    # it is impossible to have multiple concrete BVV objects straddling byte boundaries
                    bit_idx += len(element)
                    if not with_bitmap:
                        return memoryview(bytes(bytes_out))[:byte_idx]
                    bitmap_out[byte_idx] = 1
                    continue

                if bit_idx % byte_width != 0:
                    # if the current element has at least byte_width bits, the top `hi_chop` bits should be removed
                    hi_chop = byte_width - (bit_idx % byte_width)
                else:
                    hi_chop = 0

                if (bit_idx + len(element)) % byte_width != 0:
                    # if the current element does not have enough bits to extend to the next byte boundary, the
                    # bottom `lo_chop` bits should be removed
                    lo_chop = (bit_idx + len(element)) % byte_width
                else:
                    lo_chop = 0

                if hi_chop + lo_chop == len(element):
                    # the entire element will be removed
                    bit_idx += len(element)
                    if not with_bitmap:
                        return memoryview(bytes(bytes_out))[:byte_idx]
                    bitmap_out[byte_idx] = 1
                    continue

                if hi_chop:
                    bitmap_out[byte_idx] = 1
                    byte_idx += 1

                if element.op == 'BVV':
                    chopped = element
                    if hi_chop:
                        chopped = chopped[len(chopped) - 1 - hi_chop:0]
                    if lo_chop:
                        chopped = chopped[:lo_chop]

                    if len(chopped) > 0:
                        bytes_out[byte_idx:byte_idx + byte_size] = chopped.args[0].to_bytes(byte_size, 'big')
                else:
                    if not with_bitmap:
                        return memoryview(bytes(bytes_out))[:byte_idx]
                    for byte_i in range(byte_idx, byte_idx + byte_size):
                        bitmap_out[byte_i] = 1

                bit_idx += len(element)
                if bit_idx % byte_width != 0:
                    if not with_bitmap:
                        return memoryview(bytes(bytes_out))[:bit_idx // byte_width]
                    bitmap_out[bit_idx // byte_width] = 1
            if with_bitmap:
                return memoryview(bytes(bytes_out)), memoryview(bytes(bitmap_out))
            else:
                return memoryview(bytes(bytes_out))
        else:
            if with_bitmap:
                return memoryview(bytes(size)), memoryview(b'\x01' * size)
            else:
                return memoryview(b'')

    def concrete_load(self, addr, size, writing=False, with_bitmap=False, **kwargs):
        pageno, offset = self._divide_addr(addr)
        subsize = min(size, self.page_size - offset)
        try:
            page = self._get_page(pageno, writing, **kwargs)
        except SimMemoryError:
            if with_bitmap:
                return memoryview(b''), memoryview(b'')
            else:
                return memoryview(b'')

        if not page.SUPPORTS_CONCRETE_LOAD:
            # the page does not support concrete_load
            return self._load_to_memoryview(addr, size, with_bitmap)

        data, bitmap = page.concrete_load(offset, subsize, **kwargs)
        if with_bitmap:
            return data, bitmap

        # everything from here on out has exactly one goal: to maximize the amount of concrete data
        # we can return (up to the limit!)
        for i, byte in enumerate(bitmap):
            if byte != 0:
                break
        else:
            i = len(bitmap)

        if i != subsize:
            return data[:i]

        size -= subsize

        physically_adjacent = True
        while size:
            offset = 0
            max_pageno = (1 << self.state.arch.bits) // self.page_size
            pageno = (pageno + 1) % max_pageno
            subsize = min(size, self.page_size)

            try:
                page = self._get_page(pageno, writing, **kwargs)
                concrete_load = page.concrete_load
            except (SimMemoryError, AttributeError):
                break
            else:

                newdata, bitmap = concrete_load(offset, subsize, **kwargs)
                for i, byte in enumerate(bitmap):
                    if byte != 0:
                        break
                else:
                    i = len(bitmap)

                # magic: check if the memory regions are physically adjacent
                if physically_adjacent and ffi.cast(ffi.BVoidP, ffi.from_buffer(data)) + len(data) == ffi.cast(ffi.BVoidP, ffi.from_buffer(newdata)):
                    # magic: generate a new memoryview which contains the two physically adjacent regions
                    obj = data.obj
                    if obj is None:
                        # XXX HACK FOR PYPY
                        obj = page.concrete_data.obj
                    data_offset = ffi.cast(ffi.BVoidP, ffi.from_buffer(data)) - ffi.cast(ffi.BVoidP,
                                                                                         ffi.from_buffer(obj))
                    data = memoryview(obj)[data_offset:data_offset + len(data) + i]
                else:
                    # they are not adjacent - create a new bytearray to hold data
                    physically_adjacent = False
                    bytes_out = bytearray(data) + bytearray(newdata[:i])
                    data = memoryview(bytes_out)

                if i != subsize:
                    break

                size -= subsize

        return data

    def changed_bytes(self, other) -> Set[int]:
        my_pages = set(self._pages)
        other_pages = set(other._pages)
        intersection = my_pages.intersection(other_pages)
        difference = my_pages.difference(other_pages)

        changes = set()
        for pageno in difference:
            changes.update(range(pageno * self.page_size, (pageno + 1) * self.page_size))

        for pageno in intersection:
            my_page = self._pages[pageno]
            other_page = other._pages[pageno]

            if (my_page is None) ^ (other_page is None):
                changes.update(range(pageno * self.page_size, (pageno + 1) * self.page_size))
            elif my_page is None:
                pass
            elif my_page is other_page:
                pass
            else:
                changes.update(
                    pageno * self.page_size + addr
                    for addr in my_page.changed_bytes(other_page, page_addr=pageno * self.page_size)
                )

        return changes

    def changed_pages(self, other) -> Dict[int,Optional[Set[int]]]:
        my_pages = set(self._pages)
        other_pages = set(other._pages)
        intersection = my_pages.intersection(other_pages)
        difference = my_pages.symmetric_difference(other_pages)
<<<<<<< HEAD
        
        changes: Dict[int,Optional[Set[int]]] = {d: None for d in difference}
=======

        changes: Dict[int,Optional[Set[int]]] = dict((d, None) for d in difference)
>>>>>>> 2d8158c6

        for pageno in intersection:
            my_page = self._pages[pageno]
            other_page = other._pages[pageno]

            if (my_page is None) ^ (other_page is None):
                changes[pageno] = None
            elif my_page is None:
                pass
            elif my_page is other_page:
                pass
            else:
                changed_offsets = my_page.changed_bytes(other_page, page_addr=pageno * self.page_size)
                if changed_offsets:
                    changes[pageno] = changed_offsets

        return changes

    def _replace_all(self, addrs: Iterable[int], old: claripy.ast.BV, new: claripy.ast.BV):

        page_offsets: Dict[Set[int]] = defaultdict(set)
        for addr in addrs:
            page_no, page_offset = self._divide_addr(addr)
            page_offsets[page_no].add(page_offset)

        for page_no, offsets in page_offsets.items():
            page = self._pages[page_no]
            page = page.acquire_unique()
            self._pages[page_no] = page
            page.replace_all_with_offsets(offsets, old, new, memory=self)

    def copy_contents(self, dst, src, size, condition=None, **kwargs):
        data = self.load(src, size, **kwargs)
        self.store(dst, data, size, **kwargs)

    def flush_pages(self, white_list):
        """
        Flush all pages not included in the `white_list` by removing their pages. Note, this will not wipe them
        from memory if they were backed by a memory_backer, it will simply reset them to their initial state.
        Returns the list of pages that were cleared consisting of `(addr, length)` tuples.
        :param white_list: white list of regions in the form of (start, end) to exclude from the flush
        :return: a list of memory page ranges that were flushed
        :rtype: list
        """
        white_list_page_number = []

        for addr in white_list:
            for page_addr in range(addr[0], addr[1], self.page_size):
                pageno, _ = self.state.memory._divide_addr(page_addr)
                white_list_page_number.append(pageno)

        new_page_dict = {}
        flushed = []

        # cycle over all the keys ( the page number )
        for pageno, page in self._pages.items():
            if pageno in white_list_page_number:
                #l.warning("Page " + str(pageno) + " not flushed!")
                new_page_dict[pageno] = page
            else:
                #l.warning("Page " + str(pageno) + " flushed!")
                flushed.append((pageno, self.page_size))
        self._pages = new_page_dict
        return flushed


class LabeledPagesMixin(PagedMemoryMixin):
    def load_with_labels(self, addr: int, size: int=None, endness=None, **kwargs) -> Tuple[claripy.ast.Base,Tuple[Tuple[int,int,int,Any]]]:
        if endness is None:
            endness = self.endness

        if type(size) is not int:
            raise TypeError("Need size to be resolved to an int by this point")

        if type(addr) is not int:
            raise TypeError("Need addr to be resolved to an int by this point")

        pageno, pageoff = self._divide_addr(addr)
        vals = []

        # fasttrack basic case
        if pageoff + size <= self.page_size:
            page = self._get_page(pageno, False, **kwargs)
            vals.append(page.load(pageoff, size=size, endness=endness, page_addr=pageno*self.page_size, memory=self, cooperate=True, **kwargs))

        else:
            max_pageno = (1 << self.state.arch.bits) // self.page_size
            bytes_done = 0
            while bytes_done < size:
                page = self._get_page(pageno, False, **kwargs)
                sub_size = min(self.page_size-pageoff, size-bytes_done)
                vals.append(page.load(pageoff, size=sub_size, endness=endness, page_addr=pageno*self.page_size, memory=self, cooperate=True, **kwargs))

                bytes_done += sub_size
                pageno = (pageno + 1) % max_pageno
                pageoff = 0

        labels = [ ]
        out = self.PAGE_TYPE._compose_objects(vals, size, endness, memory=self, labels=labels, **kwargs)
        l.debug("%s.load_with_labels(%#x, %d, %s) = %s", self.id, addr, size, endness, out)
        return out, tuple(labels)


class ListPagesMixin(PagedMemoryMixin):
    PAGE_TYPE = ListPage


class MVListPagesMixin(PagedMemoryMixin):
    PAGE_TYPE = MVListPage

    def __init__(self, *args, skip_missing_values_during_merging=False, **kwargs):
        super().__init__(*args, **kwargs)
        self.skip_missing_values_during_merging = skip_missing_values_during_merging

    @MemoryMixin.memo
    def copy(self, memo) -> 'MVListPagesMixin':
        r = super().copy(memo)
        r.skip_missing_values_during_merging = self.skip_missing_values_during_merging
        return r


class ListPagesWithLabelsMixin(
    LabeledPagesMixin,
    ListPagesMixin,
):
    pass


class MVListPagesWithLabelsMixin(
    LabeledPagesMixin,
    MVListPagesMixin,
):
    pass


class UltraPagesMixin(PagedMemoryMixin):
    PAGE_TYPE = UltraPage<|MERGE_RESOLUTION|>--- conflicted
+++ resolved
@@ -525,13 +525,7 @@
         other_pages = set(other._pages)
         intersection = my_pages.intersection(other_pages)
         difference = my_pages.symmetric_difference(other_pages)
-<<<<<<< HEAD
-        
         changes: Dict[int,Optional[Set[int]]] = {d: None for d in difference}
-=======
-
-        changes: Dict[int,Optional[Set[int]]] = dict((d, None) for d in difference)
->>>>>>> 2d8158c6
 
         for pageno in intersection:
             my_page = self._pages[pageno]
