import claripy

from ..smart_find_mixin import SmartFindMixin


<<<<<<< HEAD
class StaticFindMixin(SmartFindMixin):  # pylint:disable=abstract-method
=======
class StaticFindMixin(SmartFindMixin): #pylint:disable=abstract-method
>>>>>>> d82647d0
    """
    Implements data finding for abstract memory.
    """

    def find(self, addr, data, max_search,
             default=None,
             endness=None,
             chunk_size=None,
             max_symbolic_bytes=None,
             condition=None,
             char_size=1,
             **kwargs): #pylint:disable=arguments-differ

        if endness is None:
            endness = self.endness
            if endness is None:
                endness = 'Iend_BE'

        char_num = self._calc_char_num(data, char_size)

        # chunk_size is the number of bytes to cache in memory for comparison
        if chunk_size is None:
            chunk_size = min(max_search, max(0x80, char_num))

        match_indices = []

        for i, (_, element) in enumerate(self._find_iter_items(addr, char_num, char_size, chunk_size, max_search, endness, condition, max_symbolic_bytes, **kwargs)):
            comparison, concrete_comparison = self._find_compare(element, data, **kwargs)

            if comparison:
                match_indices.append(i)

            if concrete_comparison is True:
                break

        r_union = claripy.ESI(self.state.arch.bits)
        for index in match_indices:
            r_union = r_union.union(addr + index)
        return r_union, [ ], match_indices

    def _find_compare(self, element, target, **kwargs):
        elem_si = element._model_vsa  # pylint:disable=protected-access
        target_si = target._model_vsa  # pylint:disable=protected-access

        comparison, concrete_comparison = False, False

        # we only support strided intervals
        if isinstance(elem_si, claripy.vsa.StridedInterval):
            comparison = not elem_si.intersection(target_si).is_empty
            concrete_comparison = elem_si.identical(target_si)

        return comparison, concrete_comparison

    def _find_are_bytes_symbolic(self, b):
        # we only support strided intervals
        return not isinstance(b._model_vsa, claripy.vsa.StridedInterval)  # pylint:disable=protected-access<|MERGE_RESOLUTION|>--- conflicted
+++ resolved
@@ -3,11 +3,7 @@
 from ..smart_find_mixin import SmartFindMixin
 
 
-<<<<<<< HEAD
 class StaticFindMixin(SmartFindMixin):  # pylint:disable=abstract-method
-=======
-class StaticFindMixin(SmartFindMixin): #pylint:disable=abstract-method
->>>>>>> d82647d0
     """
     Implements data finding for abstract memory.
     """
