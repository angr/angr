--- conflicted
+++ resolved
@@ -23,11 +23,7 @@
     progressbar2 >= 3
     rpyc
     cffi >= 1.14.0
-<<<<<<< HEAD
-    unicorn == 1.0.2rc4
-=======
     unicorn == 2.0.1
->>>>>>> 12644e31
     archinfo == 9.2.26.dev0
     claripy == 9.2.26.dev0
     cle == 9.2.26.dev0
