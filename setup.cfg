--- conflicted
+++ resolved
@@ -36,12 +36,8 @@
     protobuf>=3.19.0
     psutil
     pycparser>=2.18
-<<<<<<< HEAD
-    pyvex==9.2.45.dev0
+    pyvex==9.2.47.dev0
     rich>=13.1.0
-=======
-    pyvex==9.2.47.dev0
->>>>>>> c19da59d
     rpyc
     sortedcontainers
     sympy
